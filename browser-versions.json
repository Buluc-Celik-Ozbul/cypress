{
<<<<<<< HEAD
  "chrome:beta": "97.0.4692.45",
  "chrome:stable": "96.0.4664.110"
=======
  "chrome:beta": "98.0.4758.66",
  "chrome:stable": "97.0.4692.99"
>>>>>>> f75e6b61
}<|MERGE_RESOLUTION|>--- conflicted
+++ resolved
@@ -1,9 +1,4 @@
 {
-<<<<<<< HEAD
-  "chrome:beta": "97.0.4692.45",
-  "chrome:stable": "96.0.4664.110"
-=======
   "chrome:beta": "98.0.4758.66",
   "chrome:stable": "97.0.4692.99"
->>>>>>> f75e6b61
 }