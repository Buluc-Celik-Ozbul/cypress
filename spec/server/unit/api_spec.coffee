--- conflicted
+++ resolved
@@ -16,11 +16,11 @@
       orgs = []
 
       nock("http://localhost:1234")
-      .matchHeader("x-session", "session-123")
+      .matchHeader("authorization", "Bearer auth-token-123")
       .get("/organizations")
       .reply(200, orgs)
 
-      api.getOrgs("session-123")
+      api.getOrgs("auth-token-123")
       .then (ret) ->
         expect(ret).to.eql(orgs)
 
@@ -29,11 +29,11 @@
       projects = []
 
       nock("http://localhost:1234")
-      .matchHeader("x-session", "session-123")
+      .matchHeader("authorization", "Bearer auth-token-123")
       .get("/projects")
       .reply(200, projects)
 
-      api.getProjects("session-123")
+      api.getProjects("auth-token-123")
       .then (ret) ->
         expect(ret).to.eql(projects)
 
@@ -42,12 +42,12 @@
       project = { id: "id-123" }
 
       nock("http://localhost:1234")
-      .matchHeader("x-session", "session-123")
+      .matchHeader("authorization", "Bearer auth-token-123")
       .matchHeader("x-route-version", "2")
       .get("/projects/id-123")
       .reply(200, project)
 
-      api.getProject("id-123", "session-123")
+      api.getProject("id-123", "auth-token-123")
       .then (ret) ->
         expect(ret).to.eql(project)
 
@@ -56,22 +56,22 @@
       builds = []
 
       nock("http://localhost:1234")
-      .matchHeader("x-session", "session-123")
+      .matchHeader("authorization", "Bearer auth-token-123")
       .get("/projects/id-123/builds")
       .reply(200, builds)
 
-      api.getProjectBuilds("id-123", "session-123")
+      api.getProjectBuilds("id-123", "auth-token-123")
       .then (ret) ->
         expect(ret).to.eql(builds)
 
     it "handles timeouts", ->
       nock("http://localhost:1234")
-      .matchHeader("x-session", "session-123")
+      .matchHeader("authorization", "Bearer auth-token-123")
       .get("/projects/id-123/builds")
       .socketDelay(5000)
       .reply(200, [])
 
-      api.getProjectBuilds("id-123", "session-123", {timeout: 100})
+      api.getProjectBuilds("id-123", "auth-token-123", {timeout: 100})
       .then (ret) ->
         throw new Error("should have thrown here")
       .catch (err) ->
@@ -83,13 +83,13 @@
         then: (fn) -> fn()
       })
 
-      api.getProjectBuilds("id-123", "session-123")
+      api.getProjectBuilds("id-123", "auth-token-123")
       .then (ret) ->
         expect(rp.get).to.be.calledWithMatch({timeout: 10000})
 
     it "GET /projects/:id/builds failure formatting", ->
       nock("http://localhost:1234")
-      .matchHeader("x-session", "session-123")
+      .matchHeader("authorization", "Bearer auth-token-123")
       .get("/projects/id-123/builds")
       .reply(401, {
         errors: {
@@ -97,7 +97,7 @@
         }
       })
 
-      api.getProjectBuilds("id-123", "session-123")
+      api.getProjectBuilds("id-123", "auth-token-123")
       .then ->
         throw new Error("should have thrown here")
       .catch (err) ->
@@ -562,19 +562,13 @@
       nock("http://localhost:1234")
       .matchHeader("x-platform", "linux")
       .matchHeader("x-cypress-version", pkg.version)
-<<<<<<< HEAD
-      .matchHeader("x-session", "session-123")
       .matchHeader("x-route-version", "2")
+      .matchHeader("authorization", "Bearer auth-token-123")
       .post("/projects", {
         name: "foobar"
         orgId: "org-id-123"
         public: true
-=======
-      .matchHeader("authorization", "Bearer auth-token-123")
-      .post("/projects", {
-        "x-project-name": "foobar"
-        "x-remote-origin": "remoteOrigin"
->>>>>>> da40e08f
+        remoteOrigin: "remoteOrigin"
       })
       .reply(200, {
         id: "id-123"
@@ -583,43 +577,32 @@
         public: true
       })
 
-<<<<<<< HEAD
       projectDetails = {
         projectName: "foobar"
         orgId: "org-id-123"
         public: true
       }
-      api.createProject(projectDetails, "session-123").then (projectDetails) ->
+
+      api.createProject(projectDetails, "remoteOrigin", "auth-token-123")
+      .then (projectDetails) ->
         expect(projectDetails).to.eql({
           id: "id-123"
           name: "foobar"
           orgId: "org-id-123"
           public: true
         })
-=======
-      api.createProject("foobar", "remoteOrigin", "auth-token-123").then (uuid) ->
-        expect(uuid).to.eq("uuid-123")
->>>>>>> da40e08f
 
     it "POST /projects failure formatting", ->
       nock("http://localhost:1234")
       .matchHeader("x-platform", "linux")
       .matchHeader("x-cypress-version", pkg.version)
-<<<<<<< HEAD
-      .matchHeader("x-session", "session-123")
       .matchHeader("x-route-version", "2")
+      .matchHeader("authorization", "Bearer auth-token-123")
       .post("/projects", {
         name: "foobar"
         orgId: "org-id-123"
         public: true
-=======
-      .matchHeader("authorization", "Bearer auth-token-123")
-      .get("/projects/project-123", {
-        "x-platform": "linux"
-        "x-type": "opened"
-        "x-version": pkg.version
-        "x-project-name": "foobar"
->>>>>>> da40e08f
+        remoteOrigin: "remoteOrigin"
       })
       .reply(422, {
         errors: {
@@ -632,7 +615,8 @@
         orgId: "org-id-123"
         public: true
       }
-      api.createProject(projectDetails, "session-123")
+
+      api.createProject(projectDetails, "remoteOrigin", "auth-token-123")
       .then ->
         throw new Error("should have thrown here")
       .catch (err) ->
@@ -654,30 +638,29 @@
       ciKeys = []
 
       nock("http://localhost:1234")
-      .matchHeader("x-session", "session-123")
+      .matchHeader("authorization", "Bearer auth-token-123")
       .get("/projects/id-123/keys")
       .reply(200, ciKeys)
 
-<<<<<<< HEAD
-      api.getProjectCiKeys("id-123", "session-123")
+      api.getProjectCiKeys("id-123", "auth-token-123")
       .then (ret) ->
         expect(ret).to.eql(ciKeys)
 
   context ".requestAccess", ->
     it "POST /organizations/:id/membership_requests + returns response", ->
       nock("http://localhost:1234")
-      .matchHeader("x-session", "session-123")
+      .matchHeader("authorization", "Bearer auth-token-123")
       .post("/organizations/org-id-123/membership_requests")
       .reply(200)
 
-      api.requestAccess("org-id-123", "session-123")
+      api.requestAccess("org-id-123", "auth-token-123")
       .then (ret) ->
         expect(ret).to.be.undefined
 
 
     it "POST /organizations/:id/membership_requests failure formatting", ->
       nock("http://localhost:1234")
-      .matchHeader("x-session", "session-123")
+      .matchHeader("authorization", "Bearer auth-token-123")
       .post("/organizations/org-id-123/membership_requests")
       .reply(422, {
         errors: {
@@ -685,7 +668,7 @@
         }
       })
 
-      api.requestAccess("org-id-123", "session-123")
+      api.requestAccess("org-id-123", "auth-token-123")
       .then ->
         throw new Error("should have thrown here")
       .catch (err) ->
@@ -700,10 +683,6 @@
             }
           }
         """)
-=======
-      api.updateProject("project-123", "opened", "foobar", "auth-token-123").then (resp) ->
-        expect(resp).to.deep.eq({})
->>>>>>> da40e08f
 
   context ".sendUsage", ->
     it "POSTs /user/usage", ->
