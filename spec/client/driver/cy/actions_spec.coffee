--- conflicted
+++ resolved
@@ -2129,13 +2129,8 @@
             expect(console.Coords.y).to.be.closeTo coords.y, 1
 
         it "has a table of keys", ->
-<<<<<<< HEAD
-          @cy.get(":text:first").type("foo{enter}b{leftarrow}{del}{enter}").then ->
+          @cy.get(":text:first").type("{cmd}{option}foo{enter}b{leftarrow}{del}{enter}").then ->
             table = @log.attributes.consoleProps().table()
-=======
-          @cy.get(":text:first").type("{cmd}{option}foo{enter}b{leftarrow}{del}{enter}").then ->
-            table = @log.attributes.onConsole().table()
->>>>>>> 7088cab1
             console.table(table.data, table.columns)
             expect(table.columns).to.deep.eq [
               "typed", "which", "keydown", "keypress", "textInput", "input", "keyup", "change", "modifiers"
@@ -5762,10 +5757,7 @@
             }
           ]
 
-<<<<<<< HEAD
-      it "#consoleProps when no mouseup or click", ->
-=======
-      it "#onConsole groups have activated modifiers", ->
+      it "#consoleProps groups have activated modifiers", ->
         @cy.$$("input:first").click -> return false
 
         @cy.get("input:first").type("{ctrl}{shift}", {release: false}).click().then ->
@@ -5797,8 +5789,7 @@
           ]
           @cy.get("body").type("{ctrl}") ## clear modifiers
 
-      it "#onConsole when no mouseup or click", ->
->>>>>>> 7088cab1
+      it "#consoleProps when no mouseup or click", ->
         btn = @cy.$$("button:first")
 
         btn.on "mousedown", ->
