version: 2.1

# usually we don't build Mac app - it takes a long time
# but sometimes we want to really confirm we are doing the right thing
# so just add your branch to the list here to build and test on Mac
macBuildFilters: &macBuildFilters
  filters:
    branches:
      only:
        - develop
        - optimize-ci-resource-classes

defaults: &defaults
  parallelism: 1
  working_directory: ~/cypress
  parameters: &defaultsParameters
    executor:
      type: executor
      default: cy-doc
    is-mac:
      type: boolean
      default: false
    arch:
      type: enum
      default: 'linux'
      enum: ['linux', 'darwin']
  executor: <<parameters.executor>>
  environment:
    ## set specific timezone
    TZ: "/usr/share/zoneinfo/America/New_York"

    ## store artifacts here
    CIRCLE_ARTIFACTS: /tmp/artifacts

    ## set so that e2e tests are consistent
    COLUMNS: 100
    LINES: 24

# filters and requires for testing binary with Firefox
onlyMainBranches: &onlyMainBranches
  filters:
    branches:
      only:
        - develop
        - optimize-ci-resource-classes
  requires:
    - create-build-artifacts

executors:
  # the Docker image with Cypress dependencies and Chrome browser
  cy-doc:
    docker:
      - image: cypress/browsers:node14.16.0-chrome89-ff77
    # by default, we use "small" to save on CI costs. bump on a per-job basis if needed.
    resource_class: small
    environment:
      PLATFORM: linux

  # Docker image with non-root "node" user
  non-root-docker-user:
    docker:
      - image: cypress/browsers:node14.16.0-chrome89-ff77
        user: node
    environment:
      PLATFORM: linux

  # executor to run on Mac OS
  # https://circleci.com/docs/2.0/executor-types/#using-macos
  # https://circleci.com/docs/2.0/testing-ios/#supported-xcode-versions
  mac:
    macos:
      # Executor should have Node >= required version
      xcode: "12.2.0"
    environment:
      PLATFORM: mac

commands:
  restore_workspace_binaries:
    steps:
      - attach_workspace:
          at: ~/
      # make sure we have cypress.zip received
      - run: ls -l
      - run: ls -l cypress.zip cypress.tgz
      - run: node --version
      - run: npm --version

  restore_cached_workspace:
    steps:
      - attach_workspace:
          at: ~/
      - unpack-dependencies

  prepare-modules-cache:
    parameters:
      dont-move:
        type: boolean
        default: false
    steps:
      - run: node scripts/circle-cache.js --action prepare
      - unless:
          condition: << parameters.dont-move >>
          steps:
            - run:
                name: Move to /tmp dir for consistent caching across root/non-root users
                command: |
                  mkdir -p /tmp/node_modules_cache
                  mv ~/cypress/node_modules /tmp/node_modules_cache/root_node_modules
                  mv ~/cypress/cli/node_modules /tmp/node_modules_cache/cli_node_modules
                  mv ~/cypress/globbed_node_modules /tmp/node_modules_cache/globbed_node_modules

  build-and-persist:
    description: Save entire folder as artifact for other jobs to run without reinstalling
    steps:
      - run:
          name: Build packages
          command: yarn build
      - prepare-modules-cache # So we don't throw these in the workspace cache
      - persist_to_workspace:
          root: ~/
          paths:
            - cypress
            - .ssh
            - node_modules # contains the npm i -g modules

  unpack-dependencies:
    description: 'Unpacks dependencies associated with the current workflow'
    steps:
      - run:
          name: Generate Circle Cache Key
          command: node scripts/circle-cache.js --action cacheKey > circle_cache_key
      - restore_cache:
          key: v{{ .Environment.CACHE_VERSION }}-{{ arch }}-test2-node-modules-cache-{{ checksum "circle_cache_key" }}
      - run:
          name: Move node_modules back from /tmp
          command: |
            if [[ -d "/tmp/node_modules_cache" ]]; then
              mv /tmp/node_modules_cache/root_node_modules ~/cypress/node_modules
              mv /tmp/node_modules_cache/cli_node_modules ~/cypress/cli/node_modules
              mv /tmp/node_modules_cache/globbed_node_modules ~/cypress/globbed_node_modules
              rm -rf /tmp/node_modules_cache
            fi
      - run:
          name: Restore all node_modules to proper workspace folders
          command: node scripts/circle-cache.js --action unpack

  caching-dependency-installer:
    description: 'Installs & caches the dependencies based on yarn lock & package json dependencies'
    parameters:
      is-mac:
        type: boolean
        default: false
      arch:
        type: enum
        enum: ['linux', 'darwin']
    steps:
      - run:
          name: Generate Circle Cache Key
          command: node scripts/circle-cache.js --action cacheKey > circle_cache_key
      - restore_cache:
          name: Restore cache state, to check for known modules cache existence
          key: v{{ .Environment.CACHE_VERSION }}-{{ arch }}-test2-node-modules-cache-state-{{ checksum "circle_cache_key" }}
      - run:
          name: Bail if cache exists
          command: |
            if [[ -f "node_modules_installed" ]]; then
              echo "Node modules already cached for dependencies, exiting"
              circleci-agent step halt
            fi
      - run: date +%Y-%U > cache_date
      - restore_cache:
          name: Restore weekly yarn cache
          keys:
            - v{{ .Environment.CACHE_VERSION }}-{{ arch }}-test2-deps-root-weekly-{{ checksum "cache_date" }}
      - run:
          name: Install Node Modules
          command: |
            . ./scripts/load-nvm.sh
            yarn --prefer-offline --frozen-lockfile --cache-folder ~/.yarn-<< parameters.arch >>
          no_output_timeout: 20m
      - prepare-modules-cache:
          dont-move: <<parameters.is-mac>> # we don't move, so we don't hit any issues unpacking symlinks
      - when:
          condition: <<parameters.is-mac>> # on mac, we don't move to /tmp since we don't need to worry about different users
          steps:
            - save_cache:
                name: Saving node modules for root, cli, and all globbed workspace packages
                key: v{{ .Environment.CACHE_VERSION }}-{{ arch }}-test2-node-modules-cache-{{ checksum "circle_cache_key" }}
                paths:
                  - node_modules
                  - cli/node_modules
                  - globbed_node_modules
      - unless:
          condition: <<parameters.is-mac>>
          steps:
            - save_cache:
                name: Saving node modules for root, cli, and all globbed workspace packages
                key: v{{ .Environment.CACHE_VERSION }}-{{ arch }}-test2-node-modules-cache-{{ checksum "circle_cache_key" }}
                paths:
                  - /tmp/node_modules_cache
      - run: touch node_modules_installed
      - save_cache:
          name: Saving node-modules cache state key
          key: v{{ .Environment.CACHE_VERSION }}-{{ arch }}-test2-node-modules-cache-state-{{ checksum "circle_cache_key" }}
          paths:
            - node_modules_installed
      - save_cache:
          name: Save weekly yarn cache
          key: v{{ .Environment.CACHE_VERSION }}-{{ arch }}-test2-deps-root-weekly-{{ checksum "cache_date" }}
          paths:
            - ~/.yarn-<< parameters.arch >>

  install-build-setup:
    description: Common commands run when setting up for build or yarn install
    steps:
      - run:
          name: Print working folder
          command: echo $PWD
      - run:
          name: print global yarn cache path
          command: echo $(yarn global bin)
      - run:
          name: print Node version
          command: |
            . ./scripts/load-nvm.sh
            echo "nvm use default"
            nvm use default
            node -v
      - run:
          name: print yarn version
          command: yarn -v
      - run:
          name: check Node version
          command: |
            . ./scripts/load-nvm.sh
            yarn check-node-version

      ## make sure the TERM is set to 'xterm' in node (Linux only)
      ## else colors (and tests) will fail
      ## See the following information
      ##   * http://andykdocs.de/development/Docker/Fixing+the+Docker+TERM+variable+issue
      ##   * https://unix.stackexchange.com/questions/43945/whats-the-difference-between-various-term-variables
      - run:
          name: Check terminal
          command: |
            . ./scripts/load-nvm.sh
            yarn check-terminal
      - run:
          name: Stop .only
          command: |
            . ./scripts/load-nvm.sh
            yarn stop-only-all
      - run:
          # Deps needed by circle-cache.js, before we "yarn" or unpack cached node_modules
          name: Cache Helper Deps
          working_directory: ~/
          command: npm i globby fs-extra minimist fast-json-stable-stringify

  install-required-node:
    # https://discuss.circleci.com/t/switch-nodejs-version-on-machine-executor-solved/26675/2
    description: Install Node version matching .node-version
    steps:
      - run:
          name: Install NVM
          # TODO: determine why we get the missing .nvmrc file error
          command: |
            export NODE_VERSION=$(cat .node-version)
            echo "Installing Node $NODE_VERSION"
            cp .node-version .nvmrc
            curl -o- https://raw.githubusercontent.com/creationix/nvm/v0.35.3/install.sh | bash
      - run:
          # https://github.com/nvm-sh/nvm#nvmrc
          name: Install Node
          command: |
            . ./scripts/load-nvm.sh
            echo "before nvm install"
            nvm install
            echo "before nvm use"
            nvm use
            echo "before nvm alias default"
            nvm alias default
            node --version

  install-chrome:
    description: Install Google Chrome
    parameters:
      channel:
        description: browser channel to install
        type: string
      version:
        description: browser version to install
        type: string
    steps:
      - run:
          name: Install Google Chrome (<<parameters.channel>>)
          command: |
            echo "Installing Chrome (<<parameters.channel>>) v<<parameters.version>>"
            wget -O /usr/src/google-chrome-<<parameters.channel>>_<<parameters.version>>_amd64.deb "http://dl.google.com/linux/chrome/deb/pool/main/g/google-chrome-<<parameters.channel>>/google-chrome-<<parameters.channel>>_<<parameters.version>>-1_amd64.deb" && \
            dpkg -i /usr/src/google-chrome-<<parameters.channel>>_<<parameters.version>>_amd64.deb ; \
            apt-get install -f -y && \
            rm -f /usr/src/google-chrome-<<parameters.channel>>_<<parameters.version>>_amd64.deb
            echo "Location of Google Chrome Installation: `which google-chrome-<<parameters.channel>>`"
            echo "Google Chrome Version: `google-chrome-<<parameters.channel>> --version`"

  run-driver-integration-tests:
    parameters:
      browser:
        description: browser shortname to target
        type: string
      install-chrome-channel:
        description: chrome channel to install
        type: string
        default: ''
    steps:
      - restore_cached_workspace
      - when:
          condition: <<parameters.install-chrome-channel>>
          steps:
            - install-chrome:
                channel: <<parameters.install-chrome-channel>>
                version: $(node ./scripts/get-browser-version.js chrome:<<parameters.install-chrome-channel>>)
      - run:
          environment:
            CYPRESS_KONFIG_ENV: production
          command: |
            echo Current working directory is $PWD
            echo Total containers $CIRCLE_NODE_TOTAL

            if [[ -v PACKAGES_RECORD_KEY ]]; then
              # internal PR
              CYPRESS_RECORD_KEY=$PACKAGES_RECORD_KEY \
              yarn cypress:run --record --parallel --group 5x-driver-<<parameters.browser>> --browser <<parameters.browser>>
            else
              # external PR
              TESTFILES=$(circleci tests glob "cypress/integration/**/*_spec.*" | circleci tests split --total=$CIRCLE_NODE_TOTAL)
              echo "Test files for this machine are $TESTFILES"

              if [[ -z "$TESTFILES" ]]; then
                echo "Empty list of test files"
              fi
              yarn cypress:run --browser <<parameters.browser>> --spec $TESTFILES
            fi
          working_directory: packages/driver
      - verify-mocha-results
      - store_test_results:
          path: /tmp/cypress
      - store_artifacts:
          path: /tmp/artifacts
      - store-npm-logs

  run-runner-integration-tests:
    parameters:
      browser:
        description: browser shortname to target
        type: string
      percy:
        description: enable percy
        type: boolean
        default: false
    steps:
      - restore_cached_workspace
      - run:
          command: |
            cmd=$([[ <<parameters.percy>> == 'true' ]] && echo 'yarn percy exec --parallel -- --') || true

            CYPRESS_KONFIG_ENV=production \
            CYPRESS_RECORD_KEY=$PACKAGES_RECORD_KEY \
            PERCY_PARALLEL_NONCE=$CIRCLE_WORKFLOW_ID \
            PERCY_ENABLE=${PERCY_TOKEN:-0} \
            PERCY_PARALLEL_TOTAL=-1 \
            $cmd yarn workspace @packages/runner cypress:run --record --parallel --group runner-integration-<<parameters.browser>> --browser <<parameters.browser>>
      - store_test_results:
          path: /tmp/cypress
      - store_artifacts:
          path: /tmp/artifacts
      - store-npm-logs

  run-runner-ct-integration-tests:
    parameters:
      browser:
        description: browser shortname to target
        type: string
      percy:
        description: enable percy
        type: boolean
        default: false
    steps:
      - restore_cached_workspace
      - run:
          command: |
            cmd=$([[ <<parameters.percy>> == 'true' ]] && echo 'yarn percy exec -- --') || true
            PERCY_PARALLEL_NONCE=$CIRCLE_WORKFLOW_ID \
            PERCY_ENABLE=${PERCY_TOKEN:-0} \
            PERCY_PARALLEL_TOTAL=-1 \
            $cmd yarn workspace @packages/runner-ct run cypress:run --browser <<parameters.browser>>
      - run:
          command: |
            if [[ <<parameters.percy>> == 'true' ]]; then
              PERCY_PARALLEL_NONCE=$CIRCLE_WORKFLOW_ID \
              PERCY_ENABLE=${PERCY_TOKEN:-0} \
              PERCY_PARALLEL_TOTAL=-1 \
              yarn percy upload packages/runner-ct/cypress/screenshots/screenshot.spec.tsx/percy
            else
              echo "skipping percy screenshots uploading"
            fi
      - store_test_results:
          path: /tmp/cypress
      - store_artifacts:
          path: ./packages/runner-ct/cypress/videos
      - store-npm-logs

  run-e2e-tests:
    parameters:
      browser:
        description: browser shortname to target
        type: string
    steps:
      - restore_cached_workspace
      - run:
          command: yarn workspace @packages/server test ./test/e2e/$(( $CIRCLE_NODE_INDEX ))_*spec* --browser <<parameters.browser>>
      - verify-mocha-results
      - store_test_results:
          path: /tmp/cypress
      - store_artifacts:
          path: /tmp/artifacts
      - store-npm-logs

  store-npm-logs:
    description: Saves any NPM debug logs as artifacts in case there is a problem
    steps:
      - store_artifacts:
          path: ~/.npm/_logs

  post-install-comment:
    description: Post GitHub comment with a blurb on how to install pre-release version
    steps:
      - run: ls -la
      - run: ls -la binary-url.json npm-package-url.json
      - run: cat binary-url.json
      - run: cat npm-package-url.json
      - run:
          name: Post pre-release install comment
          command: |
            node scripts/add-install-comment.js \
              --npm npm-package-url.json \
              --binary binary-url.json

  verify-mocha-results:
    description: Double-check that Mocha tests ran as expected.
    parameters:
      expectedResultCount:
        description: The number of result files to expect, ie, the number of Mocha test suites that ran.
        type: integer
        ## by default, assert that at least 1 test ran
        default: 0
    steps:
      - run: yarn verify:mocha:results <<parameters.expectedResultCount>>

  clone-repo-and-checkout-release-branch:
    description: |
      Clones an external repo and then checks out the branch that matches the next version otherwise uses 'master' branch.
    parameters:
      repo:
        description: "Name of the github repo to clone like: cypress-example-kitchensink"
        type: string
    steps:
      - restore_cached_workspace
      - run:
          name: "Cloning test project: <<parameters.repo>>"
          command: |
            git clone --depth 1 --no-single-branch https://github.com/cypress-io/<<parameters.repo>>.git /tmp/<<parameters.repo>>
            cd /tmp/<<parameters.repo>> && (git checkout $(node ./scripts/get-next-version) || true)

  test-binary-against-rwa:
    description: |
      Takes the built binary and NPM package, clones the RWA repo
      and runs the new version of Cypress against it.
    parameters:
      repo:
        description: "Name of the github repo to clone like"
        type: string
        default: "cypress-realworld-app"
      browser:
        description: Name of the browser to use, like "electron", "chrome", "firefox"
        type: enum
        enum: ["", "electron", "chrome", "firefox"]
        default: ""
      command:
        description: Test command to run to start Cypress tests
        type: string
        default: "yarn cypress:run"
      # if the repo to clone and test is a monorepo, you can
      # run tests inside a specific subfolder
      folder:
        description: Subfolder to test in
        type: string
        default: ""
      # you can test new features in the test runner against recipes or other repos
      # by opening a pull request in those repos and running this test job
      # against a pull request number in the example repo
      pull_request_id:
        description: Pull request number to check out before installing and testing
        type: integer
        default: 0
      wait-on:
        description: Whether to use wait-on to wait on a server to be booted
        type: string
        default: ""
      server-start-command:
        description: Server start command for repo
        type: string
        default: "CI=true yarn start"
    steps:
      - clone-repo-and-checkout-release-branch:
          repo: <<parameters.repo>>
      - when:
          condition: <<parameters.pull_request_id>>
          steps:
            - run:
                name: Check out PR <<parameters.pull_request_id>>
                working_directory: /tmp/<<parameters.repo>>
                command: |
                  git fetch origin pull/<<parameters.pull_request_id>>/head:pr-<<parameters.pull_request_id>>
                  git checkout pr-<<parameters.pull_request_id>>
                  git log -n 2
      - run:
          command: yarn
          working_directory: /tmp/<<parameters.repo>>
      - run:
          name: Install Cypress
          working_directory: /tmp/<<parameters.repo>>
          # force installing the freshly built binary
          command: |
            CYPRESS_INSTALL_BINARY=~/cypress/cypress.zip npm i ~/cypress/cypress.tgz && [[ -f yarn.lock ]] && yarn
      - run:
          name: Print Cypress version
          working_directory: /tmp/<<parameters.repo>>
          command: npx cypress version
      - run:
          name: Types check 🧩 (maybe)
          working_directory: /tmp/<<parameters.repo>>
          command: yarn types
      - run:
          working_directory: /tmp/<<parameters.repo>>
          command: <<parameters.server-start-command>>
          background: true
      - run:
          condition: <<parameters.wait-on>>
          name: "Waiting on server to boot: <<parameters.wait-on>>"
          command: "npx wait-on <<parameters.wait-on>>"
      - when:
          condition: <<parameters.folder>>
          steps:
            - when:
                condition: <<parameters.browser>>
                steps:
                  - run:
                      name: Run tests using browser "<<parameters.browser>>"
                      working_directory: /tmp/<<parameters.repo>>/<<parameters.folder>>
                      command: |
                        <<parameters.command>> -- --browser <<parameters.browser>>
            - unless:
                condition: <<parameters.browser>>
                steps:
                  - run:
                      name: Run tests using command
                      working_directory: /tmp/<<parameters.repo>>/<<parameters.folder>>
                      command: <<parameters.command>>

            - store_artifacts:
                name: screenshots
                path: /tmp/<<parameters.repo>>/<<parameters.folder>>/cypress/screenshots
            - store_artifacts:
                name: videos
                path: /tmp/<<parameters.repo>>/<<parameters.folder>>/cypress/videos
      - unless:
          condition: <<parameters.folder>>
          steps:
            - when:
                condition: <<parameters.browser>>
                steps:
                  - run:
                      name: Run tests using browser "<<parameters.browser>>"
                      working_directory: /tmp/<<parameters.repo>>
                      command: <<parameters.command>> -- --browser <<parameters.browser>>
            - unless:
                condition: <<parameters.browser>>
                steps:
                  - run:
                      name: Run tests using command
                      working_directory: /tmp/<<parameters.repo>>
                      command: <<parameters.command>>
            - store_artifacts:
                name: screenshots
                path: /tmp/<<parameters.repo>>/cypress/screenshots
            - store_artifacts:
                name: videos
                path: /tmp/<<parameters.repo>>/cypress/videos
      - store-npm-logs

  test-binary-against-repo:
    description: |
      Takes the built binary and NPM package, clones given example repo
      and runs the new version of Cypress against it.
    parameters:
      repo:
        description: "Name of the github repo to clone like: cypress-example-kitchensink"
        type: string
      browser:
        description: Name of the browser to use, like "electron", "chrome", "firefox"
        type: enum
        enum: ["", "electron", "chrome", "firefox"]
        default: ""
      command:
        description: Test command to run to start Cypress tests
        type: string
        default: "npm run e2e"
      build-project:
        description: Should the project build script be executed
        type: boolean
        default: true
      # if the repo to clone and test is a monorepo, you can
      # run tests inside a specific subfolder
      folder:
        description: Subfolder to test in
        type: string
        default: ""
      # you can test new features in the test runner against recipes or other repos
      # by opening a pull request in those repos and running this test job
      # against a pull request number in the example repo
      pull_request_id:
        description: Pull request number to check out before installing and testing
        type: integer
        default: 0
      wait-on:
        description: Whether to use wait-on to wait on a server to be booted
        type: string
        default: ""
      server-start-command:
        description: Server start command for repo
        type: string
        default: "npm start --if-present"
    steps:
      - clone-repo-and-checkout-release-branch:
          repo: <<parameters.repo>>
      - when:
          condition: <<parameters.pull_request_id>>
          steps:
            - run:
                name: Check out PR <<parameters.pull_request_id>>
                working_directory: /tmp/<<parameters.repo>>
                command: |
                  git fetch origin pull/<<parameters.pull_request_id>>/head:pr-<<parameters.pull_request_id>>
                  git checkout pr-<<parameters.pull_request_id>>
                  git log -n 2
      - run:
          # Install deps + Cypress binary with yarn if yarn.lock present
          command: |
            if [[ -f yarn.lock ]]; then
              yarn --frozen-lockfile
              CYPRESS_INSTALL_BINARY=~/cypress/cypress.zip yarn add -D ~/cypress/cypress.tgz
            else
              npm install
              CYPRESS_INSTALL_BINARY=~/cypress/cypress.zip npm install ~/cypress/cypress.tgz
            fi
          working_directory: /tmp/<<parameters.repo>>
      - run:
          name: Print Cypress version
          working_directory: /tmp/<<parameters.repo>>
          command: npx cypress version
      - run:
          name: Types check 🧩 (maybe)
          working_directory: /tmp/<<parameters.repo>>
          command: |
            [[ -f yarn.lock ]] && yarn types || npm run types --if-present
      - when:
          condition: <<parameters.build-project>>
          steps:
          - run:
              name: Build 🏗 (maybe)
              working_directory: /tmp/<<parameters.repo>>
              command: |
                [[ -f yarn.lock ]] && yarn build || npm run build --if-present
      - run:
          working_directory: /tmp/<<parameters.repo>>
          command: <<parameters.server-start-command>>
          background: true
      - run:
          condition: <<parameters.wait-on>>
          name: "Waiting on server to boot: <<parameters.wait-on>>"
          command: "npx wait-on <<parameters.wait-on>> --timeout 120000"
      - when:
          condition: <<parameters.folder>>
          steps:
            - when:
                condition: <<parameters.browser>>
                steps:
                  - run:
                      name: Run tests using browser "<<parameters.browser>>"
                      working_directory: /tmp/<<parameters.repo>>/<<parameters.folder>>
                      command: |
                        <<parameters.command>> -- --browser <<parameters.browser>>
            - unless:
                condition: <<parameters.browser>>
                steps:
                  - run:
                      name: Run tests using command
                      working_directory: /tmp/<<parameters.repo>>/<<parameters.folder>>
                      command: <<parameters.command>>

            - store_artifacts:
                name: screenshots
                path: /tmp/<<parameters.repo>>/<<parameters.folder>>/cypress/screenshots
            - store_artifacts:
                name: videos
                path: /tmp/<<parameters.repo>>/<<parameters.folder>>/cypress/videos
      - unless:
          condition: <<parameters.folder>>
          steps:
            - when:
                condition: <<parameters.browser>>
                steps:
                  - run:
                      name: Run tests using browser "<<parameters.browser>>"
                      working_directory: /tmp/<<parameters.repo>>
                      command: <<parameters.command>> -- --browser <<parameters.browser>>
            - unless:
                condition: <<parameters.browser>>
                steps:
                  - run:
                      name: Run tests using command
                      working_directory: /tmp/<<parameters.repo>>
                      command: <<parameters.command>>
            - store_artifacts:
                name: screenshots
                path: /tmp/<<parameters.repo>>/cypress/screenshots
            - store_artifacts:
                name: videos
                path: /tmp/<<parameters.repo>>/cypress/videos
      - store-npm-logs

  wait-on-circle-jobs:
    description: Polls certain Circle CI jobs until they finish
    parameters:
      job-names:
        description: comma separated list of circle ci job names to wait for
        type: string
    steps:
      - run:
          name: "Waiting on Circle CI jobs: <<parameters.job-names>>"
          command: node ./scripts/wait-on-circle-jobs.js --job-names="<<parameters.job-names>>"
  build-binary:
    steps:
      - run:
          name: Check environment variables before code sign (if on Mac)
          # NOTE
          # our Mac code sign works via electron-builder
          # by default, electron-builder will NOT sign app built in a pull request
          # even our internal one (!)
          # Usually this is not a problem, since we only build and test binary
          # built on "develop" and "master" branches
          # but if you need to really build and sign a Mac binary in a PR
          # set variable CSC_FOR_PULL_REQUEST=true
          command: |
            set -e
            if [[ "$OSTYPE" == "darwin"* ]]; then
              if [ -z "$CSC_LINK" ]; then
                echo "Need to provide environment variable CSC_LINK"
                  echo "with base64 encoded certificate .p12 file"
                exit 1
              fi
              if [ -z "$CSC_KEY_PASSWORD" ]; then
                echo "Need to provide environment variable CSC_KEY_PASSWORD"
                  echo "with password for unlocking certificate .p12 file"
                exit 1
              fi
            else
              echo "Not Mac platform, skipping code sign setup"
            fi
      - install-required-node
      - run:
          environment:
            DEBUG: electron-builder,electron-osx-sign*
          # notarization on Mac can take a while
          no_output_timeout: "45m"
          command: |
            . ./scripts/load-nvm.sh
            node --version
            yarn binary-build --platform $PLATFORM --version $(node ./scripts/get-next-version.js)
      - run:
          name: Zip the binary
          command: |
            . ./scripts/load-nvm.sh
            yarn binary-zip --platform $PLATFORM
      - store-npm-logs
      - persist_to_workspace:
          root: ~/
          paths:
            - cypress/cypress.zip

  upload-binary:
    steps:
      - run:
          name: upload unique binary
          command: |
            node scripts/binary.js upload-unique-binary \
              --file cypress.zip \
              --version $(node -p "require('./package.json').version")
      - run: cat binary-url.json
      - store-npm-logs
      - persist_to_workspace:
          root: ~/
          paths:
            - cypress/binary-url.json

  build-npm-package:
    steps:
      - run:
          name: bump NPM version
          command: yarn get-next-version --npm
      - run:
          name: build NPM package
          command: |
            . ./scripts/load-nvm.sh
            yarn build --scope cypress
      - run:
          command: ls -la types
          working_directory: cli/build
      - run:
          name: list NPM package contents
          command: yarn workspace cypress size
      - run:
          name: pack NPM package
          working_directory: cli/build
          command: yarn pack
      - run:
          name: list created NPM package
          working_directory: cli/build
          command: ls -l
      # created file should have filename cypress-<version>.tgz
      - run: cp cli/build/cypress-v*.tgz cypress.tgz
      - store-npm-logs
      - run: pwd
      - run: ls -l
      - persist_to_workspace:
          root: ~/
          paths:
            - cypress/cypress.tgz

  upload-npm-package:
    steps:
      - run: ls -l
      - run:
          name: upload NPM package
          command: |
            node scripts/binary.js upload-npm-package \
              --file cypress.tgz \
              --version $(node -p "require('./package.json').version")
      - store-npm-logs
      - run: ls -l
      - run: cat npm-package-url.json
      - persist_to_workspace:
          root: ~/
          paths:
            - cypress/npm-package-url.json

jobs:
  ## Checks if we already have a valid cache for the node_modules_install and if it has,
  ## skips ahead to the build step, otherwise installs and caches the node_modules
  node_modules_install:
    <<: *defaults
    resource_class: medium+
    steps:
      - checkout
      - install-required-node
      - install-build-setup
      - caching-dependency-installer:
          arch: << parameters.arch >>
          is-mac: <<parameters.is-mac>>
      - store-npm-logs

  ## restores node_modules from previous step & builds if first step skipped
  build:
    <<: *defaults
    resource_class: medium+
    steps:
      - checkout
      - install-required-node
      - install-build-setup
      - unpack-dependencies
      - run:
          name: Top level packages
          command: yarn list --depth=0 || true
      - build-and-persist
      - store-npm-logs

  lint:
    <<: *defaults
    steps:
      - restore_cached_workspace
      - install-required-node
      ## this will catch ".only"s in js/coffee as well
      - run:
          name: Linting 🧹
          command: |
            . ./scripts/load-nvm.sh
            git clean -df
            yarn lint
      - run:
          name: cypress info (dev)
          command: node cli/bin/cypress info --dev
      - store-npm-logs

  # a special job that keeps polling Circle and when all
  # individual jobs are finished, it closes the Percy build
  percy-finalize:
    <<: *defaults
    resource_class: medium
    parameters:
      <<: *defaultsParameters
      required_env_var:
        type: env_var_name
    steps:
      - restore_cached_workspace
      - run:
          # if this is an external pull request, the environment variables
          # are NOT set for security reasons, thus no need to poll -
          # and no need to finalize Percy, since there will be no visual tests
          name: Check if <<parameters.required_env_var>> is set
          command: |
            if [[ -v <<parameters.required_env_var>> ]]; then
              echo "Internal PR, good to go"
            else
              echo "This is an external PR, cannot access other services"
              circleci-agent step halt
            fi
      - wait-on-circle-jobs:
          job-names: >
            desktop-gui-integration-tests-2x,
            desktop-gui-component-tests,
            cli-visual-tests,
            runner-integration-tests-chrome,
            runner-ct-integration-tests-chrome
            reporter-integration-tests,
      - run: yarn percy build:finalize

  cli-visual-tests:
    <<: *defaults
    parallelism: 8
    steps:
      - restore_cached_workspace
      - run: mkdir -p cli/visual-snapshots
      - run:
          command: node cli/bin/cypress info --dev | yarn --silent term-to-html | node scripts/sanitize --type cli-info > cli/visual-snapshots/cypress-info.html
          environment:
            FORCE_COLOR: 2
      - run:
          command: node cli/bin/cypress help | yarn --silent term-to-html > cli/visual-snapshots/cypress-help.html
          environment:
            FORCE_COLOR: 2
      - store_artifacts:
          path: cli/visual-snapshots
      - run:
          name: Upload CLI snapshots for diffing
          command: |
            PERCY_PARALLEL_NONCE=$CIRCLE_WORKFLOW_ID \
            PERCY_ENABLE=${PERCY_TOKEN:-0} \
            PERCY_PARALLEL_TOTAL=-1 \
            yarn percy snapshot ./cli/visual-snapshots

  unit-tests:
    <<: *defaults
    resource_class: medium
    parallelism: 1
    steps:
      - restore_cached_workspace
      # make sure mocha runs
      - run: yarn test-mocha
      # test binary build code
      - run: yarn test-scripts
      # check for compile errors with the releaserc scripts
      - run: yarn test-npm-package-release-script
      # make sure our snapshots are compared correctly
      - run: yarn test-mocha-snapshot
      # make sure packages with TypeScript can be transpiled to JS
      - run: yarn lerna run build-prod --stream
      # run unit tests from each individual package
      - run: yarn test
      - verify-mocha-results:
          expectedResultCount: 9
      - store_test_results:
          path: /tmp/cypress
      # CLI tests generate HTML files with sample CLI command output
      - store_artifacts:
          path: cli/test/html
      - store-npm-logs

  lint-types:
    <<: *defaults
    parallelism: 1
    resource_class: medium
    steps:
      - restore_cached_workspace
      - run:
          command: ls -la types
          working_directory: cli
      - run:
          command: ls -la chai
          working_directory: cli/types
      - run:
          name: "Lint types 🧹"
          command: yarn workspace cypress dtslint
      - run:
          name: "TypeScript check 🧩"
          command: yarn type-check --ignore-progress
      - store-npm-logs

  server-unit-tests:
    <<: *defaults
    parallelism: 1
    steps:
      - restore_cached_workspace
      - run: yarn test-unit --scope @packages/server
      - verify-mocha-results:
          expectedResultCount: 1
      - store_test_results:
          path: /tmp/cypress
      - store-npm-logs

  server-ct-unit-tests:
    <<: *defaults
    parallelism: 1
    steps:
      - restore_cached_workspace
      - run: yarn test-unit --scope @packages/server-ct
      - verify-mocha-results:
          expectedResultCount: 1
      - store_test_results:
          path: /tmp/cypress
      - store-npm-logs

  server-integration-tests:
    <<: *defaults
    resource_class: medium
    parallelism: 1
    steps:
      - restore_cached_workspace
      - run: yarn test-integration --scope @packages/server
      - verify-mocha-results:
          expectedResultCount: 1
      - store_test_results:
          path: /tmp/cypress
      - store-npm-logs

  server-performance-tests:
    <<: *defaults
    steps:
      - restore_cached_workspace
      - run:
          command: yarn workspace @packages/server test-performance
      - verify-mocha-results:
          expectedResultCount: 1
      - store_test_results:
          path: /tmp/cypress
      - store_artifacts:
          path: /tmp/artifacts
      - store-npm-logs

  server-e2e-tests-chrome:
    <<: *defaults
    resource_class: medium
    parallelism: 8
    steps:
      - run-e2e-tests:
          browser: chrome

  server-e2e-tests-electron:
    <<: *defaults
    resource_class: medium
    parallelism: 8
    steps:
      - run-e2e-tests:
          browser: electron

  server-e2e-tests-firefox:
    <<: *defaults
    resource_class: medium
    parallelism: 8
    steps:
      - run-e2e-tests:
          browser: firefox

  server-e2e-tests-non-root:
    <<: *defaults
    resource_class: medium
    steps:
      - restore_cached_workspace
      - run:
          command: yarn workspace @packages/server test ./test/e2e/non_root*spec* --browser electron
      - verify-mocha-results
      - store_test_results:
          path: /tmp/cypress
      - store_artifacts:
          path: /tmp/artifacts
      - store-npm-logs

  runner-integration-tests-chrome:
    <<: *defaults
    resource_class: medium
    parallelism: 2
    steps:
      - run-runner-integration-tests:
          browser: chrome
          percy: true

  runner-integration-tests-firefox:
    <<: *defaults
    parallelism: 2
    steps:
      - run-runner-integration-tests:
          browser: firefox

  runner-integration-tests-electron:
    <<: *defaults
    parallelism: 2
    steps:
      - run-runner-integration-tests:
          browser: electron

  runner-ct-integration-tests-chrome:
    <<: *defaults
    parallelism: 1
    steps:
      - run-runner-ct-integration-tests:
          browser: chrome
          percy: true

  driver-integration-tests-chrome:
    <<: *defaults
    resource_class: medium
    parallelism: 5
    steps:
      - run-driver-integration-tests:
          browser: chrome
          install-chrome-channel: stable

  driver-integration-tests-chrome-beta:
    <<: *defaults
    parallelism: 5
    steps:
      - run-driver-integration-tests:
          browser: chrome:beta
          install-chrome-channel: beta

  driver-integration-tests-firefox:
    <<: *defaults
    resource_class: medium
    parallelism: 5
    steps:
      - run-driver-integration-tests:
          browser: firefox

  driver-integration-tests-electron:
    <<: *defaults
    resource_class: medium
    parallelism: 5
    steps:
      - run-driver-integration-tests:
          browser: electron

  desktop-gui-integration-tests-2x:
    <<: *defaults
    parallelism: 2
    steps:
      - restore_cached_workspace
      - run:
          command: yarn build-prod
          working_directory: packages/desktop-gui
      - run:
          command: |
            CYPRESS_KONFIG_ENV=production \
            CYPRESS_RECORD_KEY=$PACKAGES_RECORD_KEY \
            PERCY_PARALLEL_NONCE=$CIRCLE_WORKFLOW_ID \
            PERCY_ENABLE=${PERCY_TOKEN:-0} \
            PERCY_PARALLEL_TOTAL=-1 \
            yarn percy exec --parallel -- -- \
            yarn cypress:run --record --parallel --group 2x-desktop-gui
          working_directory: packages/desktop-gui
      - verify-mocha-results
      - store_test_results:
          path: /tmp/cypress
      - store_artifacts:
          path: /tmp/artifacts
      - store-npm-logs


  desktop-gui-component-tests:
    <<: *defaults
    parallelism: 1
    steps:
      - restore_cached_workspace
      - run:
          # will use PERCY_TOKEN environment variable if available
          command: |
            CYPRESS_KONFIG_ENV=production \
            PERCY_PARALLEL_NONCE=$CIRCLE_WORKFLOW_ID \
            PERCY_ENABLE=${PERCY_TOKEN:-0} \
            PERCY_PARALLEL_TOTAL=-1 \
            yarn percy exec --parallel -- -- \
            yarn cypress:run:ct
          working_directory: packages/desktop-gui
      - verify-mocha-results
      # we don't really need any artifacts - we are only interested in visual screenshots
      - store-npm-logs

  reporter-integration-tests:
    <<: *defaults
    resource_class: medium
    steps:
      - restore_cached_workspace
      - run:
          command: yarn build-for-tests
          working_directory: packages/reporter
      - run:
          command: |
            CYPRESS_KONFIG_ENV=production \
            CYPRESS_RECORD_KEY=$PACKAGES_RECORD_KEY \
            PERCY_PARALLEL_NONCE=$CIRCLE_WORKFLOW_ID \
            PERCY_ENABLE=${PERCY_TOKEN:-0} \
            PERCY_PARALLEL_TOTAL=-1 \
            yarn percy exec --parallel -- -- \
            yarn cypress:run --record --parallel --group reporter
          working_directory: packages/reporter
      - verify-mocha-results
      - store_test_results:
          path: /tmp/cypress
      - store_artifacts:
          path: /tmp/artifacts
      - store-npm-logs

  ui-components-integration-tests:
    <<: *defaults
    steps:
      - restore_cached_workspace
      - run:
          command: yarn build-for-tests
          working_directory: packages/ui-components
      - run:
          command: |
            CYPRESS_KONFIG_ENV=production \
            CYPRESS_RECORD_KEY=$PACKAGES_RECORD_KEY \
            yarn cypress:run --record --parallel --group ui-components
          working_directory: packages/ui-components
      - verify-mocha-results
      - store_test_results:
          path: /tmp/cypress
      - store_artifacts:
          path: /tmp/artifacts
      - store-npm-logs

  npm-webpack-preprocessor:
    <<: *defaults
    steps:
      - restore_cached_workspace
      - run:
          name: Build
          command: yarn workspace @cypress/webpack-preprocessor build
      - run:
          name: Run tests
          command: yarn workspace @cypress/webpack-preprocessor test
      - run:
          name: Test babelrc
          command: yarn test
          working_directory: npm/webpack-preprocessor/examples/use-babelrc
      - run:
          name: Build ts-loader
          command: yarn install
          working_directory: npm/webpack-preprocessor/examples/use-ts-loader
      - run:
          name: Types ts-loader
          command: yarn types
          working_directory: npm/webpack-preprocessor/examples/use-ts-loader
      - run:
          name: Test ts-loader
          command: yarn test
          working_directory: npm/webpack-preprocessor/examples/use-ts-loader
      - run:
          name: Start React app
          command: yarn start
          background: true
          working_directory: npm/webpack-preprocessor/examples/react-app
      - run:
          name: Test React app
          command: yarn test
          working_directory: npm/webpack-preprocessor/examples/react-app
      - store-npm-logs

  npm-webpack-dev-server:
    <<: *defaults
    steps:
      - restore_cached_workspace
      - run:
          name: Run tests
          command: yarn workspace @cypress/webpack-dev-server test
  npm-vite-dev-server:
    <<: *defaults
    steps:
      - restore_cached_workspace
      - run:
          name: Run tests
          command: yarn test --reporter cypress-circleci-reporter --reporter-options resultsDir=./test_results
          working_directory: npm/vite-dev-server
      - store_test_results:
          path: npm/vite-dev-server/test_results
      - store_artifacts:
          path: npm/vite-dev-server/cypress/videos
      - store-npm-logs

  npm-webpack-batteries-included-preprocessor:
    <<: *defaults
    steps:
      - restore_cached_workspace
      - run:
          name: Run tests
          command: yarn workspace @cypress/webpack-batteries-included-preprocessor test

  npm-vue:
    <<: *defaults
    resource_class: medium
    parallelism: 4
    steps:
      - restore_cached_workspace
      - run:
          name: Build
          command: yarn workspace @cypress/vue build
      - run:
          name: Run tests
          command: yarn test-ci
          working_directory: npm/vue
      - store_test_results:
          path: npm/vue/test_results
      - store_artifacts:
          path: npm/vue/test_results
      - store-npm-logs

  npm-design-system:
    <<: *defaults
    resource_class: medium
    steps:
      - restore_cached_workspace
      - run:
          name: Build
          command: yarn workspace @cypress/design-system build
      - run:
          name: Run tests
<<<<<<< HEAD
          # will use PERCY_TOKEN environment variable if available
          command: |
            CYPRESS_KONFIG_ENV=production \
            PERCY_PARALLEL_NONCE=$CIRCLE_WORKFLOW_ID \
            PERCY_ENABLE=${PERCY_TOKEN:-0} \
            PERCY_PARALLEL_TOTAL=-1 \
            yarn percy exec --parallel -- -- \
            yarn test
=======
          command: yarn test --reporter cypress-circleci-reporter --reporter-options resultsDir=./test_results
>>>>>>> a277e98d
          working_directory: npm/design-system
      - store_test_results:
          path: npm/design-system/test_results
      - store-npm-logs

  npm-angular:
    <<: *defaults
    steps:
      - restore_cached_workspace
      - restore_cache:
          name: Restore yarn cache
          key: v{{ .Environment.CACHE_VERSION }}-{{ arch }}-npm-angular-babel-cache
      - run:
          name: Build
          command: yarn workspace @cypress/angular build
      - run:
          name: Run tests
          command: yarn test-ci
          working_directory: npm/angular
      - store_test_results:
          path: npm/angular/test_results
      - store_artifacts:
          path: npm/angular/test_results
      - store-npm-logs

  npm-react:
    <<: *defaults
    parallelism: 8
    resource_class: medium
    steps:
      - restore_cached_workspace
      - restore_cache:
          name: Restore yarn cache
          key: v{{ .Environment.CACHE_VERSION }}-{{ arch }}-npm-react-babel-cache
      - run:
          name: Build
          command: yarn workspace @cypress/react build
      - run:
          name: Run tests
          command: yarn test-ci
          working_directory: npm/react
      - store_test_results:
          path: npm/react/test_results
      - store_artifacts:
          path: npm/react/test_results
      - store-npm-logs

  npm-mount-utils:
    <<: *defaults
    steps:
      - restore_cached_workspace
      - run:
          name: Build
          command: yarn workspace @cypress/mount-utils build
      - store-npm-logs

  npm-create-cypress-tests:
    <<: *defaults
    steps:
      - restore_cached_workspace
      - run: yarn workspace create-cypress-tests build
      - run:
          name: Run unit test
          command: yarn workspace create-cypress-tests test

  npm-eslint-plugin-dev:
    <<: *defaults
    steps:
      - restore_cached_workspace
      - run:
          name: Run tests
          command: yarn workspace @cypress/eslint-plugin-dev test

  npm-cypress-schematic:
      <<: *defaults
      steps:
        - restore_cached_workspace
        - run:
            name: Build
            command: yarn workspace @cypress/schematic build:all
        - run:
            name: Install @angular/cli
            command: yarn policies set-version 1.19.0 && yarn add --dev @angular/cli
            working_directory: npm/cypress-schematic
        - run:
            name: Launch
            command: yarn launch:test
            working_directory: npm/cypress-schematic
        - run:
            name: Test Schematics
            command: yarn test:schematics
            working_directory: npm/cypress-schematic
        - store-npm-logs

  npm-release:
    <<: *defaults
    resource_class: medium+
    steps:
      - restore_cached_workspace
      - run:
          name: Release packages after all jobs pass
          command: yarn npm-release

  create-build-artifacts:
    <<: *defaults
    resource_class: medium+
    shell: /bin/bash --login
    steps:
      - restore_cached_workspace
      - build-binary
      - build-npm-package
      - run:
          name: Check current branch to persist artifacts
          command: |
            if [[ "$CIRCLE_BRANCH" != "develop" && "$CIRCLE_BRANCH" != "optimize-ci-resource-classes" ]]; then
              echo "Not uploading artifacts or posting install comment for this branch."
              circleci-agent step halt
            fi
      - upload-binary
      - upload-npm-package
      - post-install-comment

  test-kitchensink:
    <<: *defaults
    steps:
      - clone-repo-and-checkout-release-branch:
          repo: cypress-example-kitchensink
      - install-required-node
      - run:
          name: Install prod dependencies
          command: yarn --production
          working_directory: /tmp/cypress-example-kitchensink
      - run:
          name: Example server
          command: yarn start
          working_directory: /tmp/cypress-example-kitchensink
          background: true
      - run:
          name: Run Kitchensink example project
          command: |
            . ./scripts/load-nvm.sh
            yarn cypress:run --project /tmp/cypress-example-kitchensink
      - store_artifacts:
          path: /tmp/cypress-example-kitchensink/cypress/screenshots
      - store_artifacts:
          path: /tmp/cypress-example-kitchensink/cypress/videos
      - store-npm-logs

  "test-kitchensink-against-staging":
    <<: *defaults
    resource_class: medium
    steps:
      - clone-repo-and-checkout-release-branch:
          repo: cypress-example-kitchensink
      - run:
          name: Install prod dependencies
          command: yarn --production
          working_directory: /tmp/cypress-example-kitchensink
      - run:
          name: Example server
          command: yarn start
          working_directory: /tmp/cypress-example-kitchensink
          background: true
      - run:
          name: Run Kitchensink example project
          command: |
            CYPRESS_PROJECT_ID=$TEST_KITCHENSINK_PROJECT_ID \
            CYPRESS_RECORD_KEY=$TEST_KITCHENSINK_RECORD_KEY \
            CYPRESS_INTERNAL_ENV=staging \
            CYPRESS_video=false \
            yarn cypress:run --project /tmp/cypress-example-kitchensink --record
      - store-npm-logs

  "test-against-staging":
    <<: *defaults
    resource_class: medium
    steps:
      - clone-repo-and-checkout-release-branch:
          repo: cypress-test-tiny
      - run:
          name: Run test project
          command: |
            CYPRESS_PROJECT_ID=$TEST_TINY_PROJECT_ID \
            CYPRESS_RECORD_KEY=$TEST_TINY_RECORD_KEY \
            CYPRESS_INTERNAL_ENV=staging \
            yarn cypress:run --project /tmp/cypress-test-tiny --record
      - store-npm-logs

  "test-binary-and-npm-against-other-projects":
    <<: *defaults
    resource_class: medium
    steps:
      # needs uploaded NPM and test binary
      - restore_cached_workspace
      - run: ls -la
      # make sure JSON files with uploaded urls are present
      - run: ls -la binary-url.json npm-package-url.json
      - run: cat binary-url.json
      - run: cat npm-package-url.json
      - run: mkdir /tmp/testing
      - run:
          name: create dummy package
          working_directory: /tmp/testing
          command: npm init -y
      - run:
          # install NPM from unique urls
          name: Install Cypress
          command: |
            node scripts/test-unique-npm-and-binary.js \
              --npm npm-package-url.json \
              --binary binary-url.json \
              --cwd /tmp/testing
      - run:
          name: Verify Cypress binary
          working_directory: /tmp/testing
          command: $(yarn bin)/cypress verify
      - run:
          name: Running other test projects with new NPM package and binary
          command: |
            node scripts/test-other-projects.js \
              --npm npm-package-url.json \
              --binary binary-url.json \
              --provider circle
      - store-npm-logs

  "test-npm-module-and-verify-binary":
    <<: *defaults
    steps:
      - restore_cached_workspace
      # make sure we have cypress.zip received
      - run: ls -l
      - run: ls -l cypress.zip cypress.tgz
      - run: mkdir test-binary
      - run:
          name: Create new NPM package
          working_directory: test-binary
          command: npm init -y
      - run:
          # install NPM from built NPM package folder
          name: Install Cypress
          working_directory: test-binary
          # force installing the freshly built binary
          command: CYPRESS_INSTALL_BINARY=/root/cypress/cypress.zip npm i /root/cypress/cypress.tgz
      - run:
          name: Cypress version
          working_directory: test-binary
          command: $(yarn bin)/cypress version
      - run:
          name: Verify Cypress binary
          working_directory: test-binary
          command: $(yarn bin)/cypress verify
      - run:
          name: Cypress help
          working_directory: test-binary
          command: $(yarn bin)/cypress help
      - run:
          name: Cypress info
          working_directory: test-binary
          command: $(yarn bin)/cypress info
      - store-npm-logs

  test-npm-module-on-minimum-node-version:
    <<: *defaults
    docker:
      - image: cypress/base:12.0.0-libgbm
    steps:
      - restore_workspace_binaries
      - run: mkdir test-binary
      - run:
          name: Create new NPM package
          working_directory: test-binary
          command: npm init -y
      - run:
          name: Install Cypress
          working_directory: test-binary
          command: CYPRESS_INSTALL_BINARY=/root/cypress/cypress.zip npm install /root/cypress/cypress.tgz
      - run:
          name: Verify Cypress binary
          working_directory: test-binary
          command: $(npm bin)/cypress verify
      - run:
          name: Print Cypress version
          working_directory: test-binary
          command: $(npm bin)/cypress version
      - run:
          name: Cypress info
          working_directory: test-binary
          command: $(npm bin)/cypress info

  test-types-cypress-and-jest:
    parameters:
      executor:
        description: Executor name to use
        type: executor
        default: cy-doc
      wd:
        description: Working directory, should be OUTSIDE cypress monorepo folder
        type: string
        default: /root/test-cypress-and-jest
    <<: *defaults
    steps:
      - restore_workspace_binaries
      - run: mkdir <<parameters.wd>>
      - run:
          name: Create new NPM package ⚗️
          working_directory: <<parameters.wd>>
          command: npm init -y
      - run:
          name: Install dependencies 📦
          working_directory: <<parameters.wd>>
          environment:
            CYPRESS_INSTALL_BINARY: /root/cypress/cypress.zip
          # let's install Cypress, Jest and any other package that might conflict
          # https://github.com/cypress-io/cypress/issues/6690
          command: |
            npm install /root/cypress/cypress.tgz \
              typescript jest @types/jest enzyme @types/enzyme
      - run:
          name: Test types clash ⚔️
          working_directory: <<parameters.wd>>
          command: |
            echo "console.log('hello world')" > hello.ts
            npx tsc hello.ts --noEmit

  # testing scaffolding examples and running them
  # against example.cypress.io
  test-cypress-scaffold:
    resource_class: medium
    parameters:
      executor:
        description: Executor name to use
        type: executor
        default: cy-doc
      wd:
        description: Working directory, should be OUTSIDE cypress monorepo folder
        type: string
        default: /root/test-scaffold
    <<: *defaults
    steps:
      - restore_workspace_binaries
      - run: mkdir <<parameters.wd>>
      - run:
          name: Create new NPM package ⚗️
          working_directory: <<parameters.wd>>
          command: npm init -y
      - run:
          name: Install dependencies 📦
          working_directory: <<parameters.wd>>
          environment:
            CYPRESS_INSTALL_BINARY: /root/cypress/cypress.zip
          # let's install Cypress, Jest and any other package that might conflict
          # https://github.com/cypress-io/cypress/issues/6690
          command: |
            npm install /root/cypress/cypress.tgz \
              typescript jest @types/jest enzyme @types/enzyme
      - run:
          name: Scaffold and test examples 🏗
          working_directory: <<parameters.wd>>
          environment:
            CYPRESS_INTERNAL_FORCE_SCAFFOLD: "1"
          command: |
            echo '{}' > cypress.json
            npx cypress run

  test-full-typescript-project:
    parameters:
      executor:
        description: Executor name to use
        type: executor
        default: cy-doc
      wd:
        description: Working directory, should be OUTSIDE cypress monorepo folder
        type: string
        default: /root/test-full-typescript
    <<: *defaults
    steps:
      - restore_workspace_binaries
      - run: mkdir <<parameters.wd>>
      - run:
          name: Create new NPM package ⚗️
          working_directory: <<parameters.wd>>
          command: npm init -y
      - run:
          name: Install dependencies 📦
          working_directory: <<parameters.wd>>
          environment:
            CYPRESS_INSTALL_BINARY: /root/cypress/cypress.zip
          command: |
            npm install /root/cypress/cypress.tgz typescript
      - run:
          name: Scaffold full TypeScript project 🏗
          working_directory: <<parameters.wd>>
          command: npx @bahmutov/cly@1 init --typescript
      - run:
          name: Run project tests 🗳
          working_directory: <<parameters.wd>>
          command: npx cypress run

  # install NPM + binary zip and run against staging API
  "test-binary-against-staging":
    <<: *defaults
    steps:
      - restore_workspace_binaries
      - clone-repo-and-checkout-release-branch:
          repo: cypress-test-tiny
      - run:
          name: Install Cypress
          working_directory: /tmp/cypress-test-tiny
          # force installing the freshly built binary
          command: CYPRESS_INSTALL_BINARY=~/cypress/cypress.zip npm i ~/cypress/cypress.tgz
      - run:
          name: Run test project
          working_directory: /tmp/cypress-test-tiny
          command: |
            CYPRESS_PROJECT_ID=$TEST_TINY_PROJECT_ID \
            CYPRESS_RECORD_KEY=$TEST_TINY_RECORD_KEY \
            CYPRESS_INTERNAL_ENV=staging \
            $(yarn bin)/cypress run --record
      - store-npm-logs

  "test-binary-against-recipes-firefox":
    <<: *defaults
    steps:
      - test-binary-against-repo:
          repo: cypress-example-recipes
          command: npm run test:ci:firefox

  # This is a special job. It allows you to test the current
  # built test runner against a pull request in the repo
  # cypress-example-recipes.
  # Imagine you are working on a feature and want to show / test a recipe
  # You would need to run the built test runner before release
  # against a PR that cannot be merged until the new version
  # of the test runner is released.
  # Use:
  #   specify pull request number
  #   and the recipe folder

  # test-binary-against-recipe-pull-request:
  #   <<: *defaults
  #   steps:
  #     # test a specific pull request by number from cypress-example-recipes
  #     - test-binary-against-repo:
  #         repo: cypress-example-recipes
  #         command: npm run test:ci
  #         pull_request_id: 515
  #         folder: examples/fundamentals__typescript

  "test-binary-against-kitchensink":
    <<: *defaults
    resource_class: medium
    steps:
      - test-binary-against-repo:
          repo: cypress-example-kitchensink
          browser: "electron"

  test-binary-against-awesome-typescript-loader:
    <<: *defaults
    steps:
      - test-binary-against-repo:
          repo: cypress-test-awesome-typescript-loader
          browser: "electron"

  "test-binary-against-kitchensink-firefox":
    <<: *defaults
    resource_class: medium
    steps:
      - test-binary-against-repo:
          repo: cypress-example-kitchensink
          browser: firefox

  "test-binary-against-kitchensink-chrome":
    <<: *defaults
    resource_class: medium
    steps:
      - test-binary-against-repo:
          repo: cypress-example-kitchensink
          browser: chrome

  "test-binary-against-todomvc-firefox":
    <<: *defaults
    resource_class: medium
    steps:
      - test-binary-against-repo:
          repo: cypress-example-todomvc
          browser: firefox

  "test-binary-against-documentation-firefox":
    <<: *defaults
    resource_class: medium
    steps:
      - test-binary-against-repo:
          repo: cypress-documentation
          browser: firefox
          command: "yarn cypress run"
          wait-on: http://localhost:3000
          server-start-command: yarn serve:dist

  "test-binary-against-conduit-chrome":
    <<: *defaults
    resource_class: medium
    steps:
      - test-binary-against-repo:
          repo: cypress-example-conduit-app
          browser: chrome
          command: "npm run cypress:run"

  "test-binary-against-api-testing-firefox":
    <<: *defaults
    steps:
      - test-binary-against-repo:
          repo: cypress-example-api-testing
          browser: firefox
          command: "npm run cy:run"

  "test-binary-against-piechopper-firefox":
    <<: *defaults
    resource_class: medium
    steps:
      - test-binary-against-repo:
          repo: cypress-example-piechopper
          browser: firefox
          command: "npm run cypress:run"

  "test-binary-against-cypress-realworld-app":
    <<: *defaults
    resource_class: medium+
    steps:
      - test-binary-against-rwa:
          repo: cypress-realworld-app
          browser: chrome
          wait-on: http://localhost:3000

  test-binary-as-specific-user:
    <<: *defaults
    resource_class: medium
    steps:
      - restore_workspace_binaries
      # the user should be "node"
      - run: whoami
      - run: pwd
      # prints the current user's effective user id
      # for root it is 0
      # for other users it is a positive integer
      - run: node -e 'console.log(process.geteuid())'
      # make sure the binary and NPM package files are present
      - run: ls -l
      - run: ls -l cypress.zip cypress.tgz
      - run: mkdir test-binary
      - run:
          name: Create new NPM package
          working_directory: test-binary
          command: npm init -y
      - run:
          # install NPM from built NPM package folder
          name: Install Cypress
          working_directory: test-binary
          # force installing the freshly built binary
          command: CYPRESS_INSTALL_BINARY=~/cypress/cypress.zip npm i ~/cypress/cypress.tgz
      - run:
          name: Cypress help
          working_directory: test-binary
          command: $(yarn bin)/cypress help
      - run:
          name: Cypress info
          working_directory: test-binary
          command: $(yarn bin)/cypress info
      - run:
          name: Add Cypress demo
          working_directory: test-binary
          command: npx @bahmutov/cly init
      - run:
          name: Verify Cypress binary
          working_directory: test-binary
          command: DEBUG=cypress:cli $(yarn bin)/cypress verify
      - run:
          name: Run Cypress binary
          working_directory: test-binary
          command: DEBUG=cypress:cli $(yarn bin)/cypress run
      - store-npm-logs

linux-workflow: &linux-workflow
  jobs:
    - node_modules_install:
        arch: 'linux'
    - build:
        requires:
          - node_modules_install
    - lint:
        name: Linux lint
        requires:
          - build
    - percy-finalize:
        context: test-runner:poll-circle-workflow
        required_env_var: PERCY_TOKEN # skips job if not defined (external PR)
        requires:
          - build
    - lint-types:
        requires:
          - build
    # unit, integration and e2e tests
    - cli-visual-tests:
        requires:
          - build
    - unit-tests:
        requires:
          - build
    - server-unit-tests:
        requires:
          - build
    - server-integration-tests:
        requires:
          - build
    - server-performance-tests:
        requires:
          - build
    - server-e2e-tests-chrome:
        requires:
          - build
    - server-e2e-tests-electron:
        requires:
          - build
    - server-e2e-tests-firefox:
        requires:
          - build
    - server-e2e-tests-non-root:
        executor: non-root-docker-user
        requires:
          - build
    - driver-integration-tests-chrome:
        requires:
          - build
    - driver-integration-tests-chrome-beta:
        requires:
          - build
    - driver-integration-tests-firefox:
        requires:
          - build
    - driver-integration-tests-electron:
        requires:
          - build
    - runner-integration-tests-chrome:
        requires:
          - build
    - runner-integration-tests-firefox:
        requires:
          - build
    - runner-integration-tests-electron:
        requires:
          - build
    - runner-ct-integration-tests-chrome:
        requires:
          - build

    - desktop-gui-integration-tests-2x:
        requires:
          - build
    - desktop-gui-component-tests:
        requires:
          - build
    - reporter-integration-tests:
        requires:
          - build
    - ui-components-integration-tests:
        requires:
          - build
    - npm-webpack-dev-server:
        requires:
          - build
    - npm-vite-dev-server:
        requires:
          - build
    - npm-webpack-preprocessor:
        requires:
          - build
    - npm-webpack-batteries-included-preprocessor:
        requires:
          - build
    - npm-design-system:
        requires:
          - build
    - npm-vue:
        requires:
          - build
    - npm-react:
        requires:
          - build
    - npm-angular:
        requires:
          - build
    - npm-mount-utils:
        requires:
          - build
    - npm-create-cypress-tests:
        requires:
          - build
    - npm-eslint-plugin-dev:
        requires:
          - build
    - npm-cypress-schematic:
        requires:
          - build
    # This release definition must be updated with any new jobs
    # Any attempts to automate this are welcome
    # If CircleCI provided an "after all" hook, then this wouldn't be necessary
    - npm-release:
        requires:
          - build
          - npm-eslint-plugin-dev
          - npm-create-cypress-tests
          - npm-react
          - npm-mount-utils
          - npm-vue
          - npm-design-system
          - npm-webpack-batteries-included-preprocessor
          - npm-webpack-preprocessor
          # - npm-vite-dev-server
          - npm-webpack-dev-server
          - npm-cypress-schematic
          - ui-components-integration-tests
          - reporter-integration-tests
          - Linux lint
          - desktop-gui-component-tests
          - desktop-gui-integration-tests-2x
          - runner-ct-integration-tests-chrome
          - runner-integration-tests-firefox
          - runner-integration-tests-chrome
          - runner-integration-tests-electron
          - driver-integration-tests-firefox
          - driver-integration-tests-chrome
          - driver-integration-tests-electron
          - server-e2e-tests-non-root
          - server-e2e-tests-firefox
          - server-e2e-tests-electron
          - server-e2e-tests-chrome
          - server-performance-tests
          - server-integration-tests
          - server-unit-tests
          - unit-tests
          - cli-visual-tests

    # various testing scenarios, like building full binary
    # and testing it on a real project
    - test-against-staging:
        context: test-runner:record-tests
        filters:
          branches:
            only:
              - develop
              - optimize-ci-resource-classes
        requires:
          - build
    - test-kitchensink:
        requires:
          - build
    - test-kitchensink-against-staging:
        context: test-runner:record-tests
        filters:
          branches:
            only:
              - develop
              - optimize-ci-resource-classes
        requires:
          - build
    - create-build-artifacts:
        context:
          - test-runner:upload
          - test-runner:commit-status-checks
        requires:
          - build
    - test-npm-module-on-minimum-node-version:
        requires:
          - create-build-artifacts
    - test-types-cypress-and-jest:
        requires:
          - create-build-artifacts
    - test-cypress-scaffold:
        requires:
          - create-build-artifacts
    - test-full-typescript-project:
        requires:
          - create-build-artifacts
    - test-binary-against-kitchensink:
        requires:
          - create-build-artifacts
    # when working on a feature or a fix,
    # you are probably working in a branch
    # and you want to run a specific PR in the cypress-example-recipes
    # against this branch. This workflow job includes
    # the job but only when it runs on specific branch
    # DO NOT DELETE THIS JOB BEFORE MERGING TO DEVELOP
    # on "develop" this branch will be ignored anyway
    # and someone else might use this job definition for another
    # feature branch and would just update the branch filter
    # - test-binary-against-recipe-pull-request:
    #     name: Test cypress run parsing
    #     filters:
    #       branches:
    #         only:
    #           - cli-to-module-api-7760
        # requires:
        #   - create-build-artifacts
    - test-binary-against-awesome-typescript-loader:
        requires:
          - create-build-artifacts
    - test-binary-and-npm-against-other-projects:
        context: test-runner:trigger-test-jobs
        filters:
          branches:
            only:
              - develop
              - optimize-ci-resource-classes
        requires:
          - create-build-artifacts
    - test-npm-module-and-verify-binary:
        filters:
          branches:
            only:
              - develop
              - optimize-ci-resource-classes
        requires:
          - create-build-artifacts
    - test-binary-against-staging:
        context: test-runner:record-tests
        filters:
          branches:
            only:
              - develop
              - optimize-ci-resource-classes
        requires:
          - create-build-artifacts

    - test-binary-against-kitchensink-chrome:
        <<: *onlyMainBranches
    - test-binary-against-conduit-chrome:
        <<: *onlyMainBranches
    - test-binary-against-recipes-firefox:
        <<: *onlyMainBranches
    - test-binary-against-kitchensink-firefox:
        <<: *onlyMainBranches
    - test-binary-against-todomvc-firefox:
        <<: *onlyMainBranches
    - test-binary-against-documentation-firefox:
        <<: *onlyMainBranches
    - test-binary-against-api-testing-firefox:
        <<: *onlyMainBranches
    - test-binary-against-piechopper-firefox:
        <<: *onlyMainBranches
    - test-binary-against-cypress-realworld-app:
        filters:
          branches:
            only:
              - develop
              - optimize-ci-resource-classes
        requires:
          - create-build-artifacts

    - test-binary-as-specific-user:
        name: "test binary as a non-root user"
        executor: non-root-docker-user
        requires:
          - create-build-artifacts
    - test-binary-as-specific-user:
        name: "test binary as a root user"
        requires:
          - create-build-artifacts

mac-workflow: &mac-workflow
  jobs:
    - node_modules_install:
        name: darwin-node-modules-install
        executor: mac
        arch: darwin
        is-mac: true
        <<: *macBuildFilters

    - build:
        name: darwin-build
        executor: mac
        requires:
          - darwin-node-modules-install
        <<: *macBuildFilters

    - lint:
        name: darwin-lint
        executor: mac
        <<: *macBuildFilters
        requires:
          - darwin-build

    # maybe run all unit tests?

    - create-build-artifacts:
        name: darwin-create-build-artifacts
        context:
          - test-runner:sign-mac-binary
          - test-runner:upload
          - test-runner:commit-status-checks
        executor: mac
        <<: *macBuildFilters
        requires:
          - darwin-build

    - test-kitchensink:
        name: darwin-test-kitchensink
        executor: mac
        <<: *macBuildFilters
        requires:
          - darwin-build

    - test-binary-against-kitchensink:
        name: darwin-test-binary-against-kitchensink
        executor: mac
        <<: *macBuildFilters
        requires:
          - darwin-create-build-artifacts

    - test-binary-against-staging:
        context: test-runner:record-tests
        name: darwin-test-binary-against-staging
        executor: mac
        filters:
          branches:
            only:
              - develop
              - optimize-ci-resource-classes
        requires:
          - darwin-create-build-artifacts

    - test-binary-and-npm-against-other-projects:
        context: test-runner:trigger-test-jobs
        name: darwin-test-binary-and-npm-against-other-projects
        executor: mac
        filters:
          branches:
            only:
              - develop
              - optimize-ci-resource-classes
        requires:
          - darwin-create-build-artifacts

workflows:
  linux:
    <<: *linux-workflow
  mac:
    <<: *mac-workflow<|MERGE_RESOLUTION|>--- conflicted
+++ resolved
@@ -1353,7 +1353,6 @@
           command: yarn workspace @cypress/design-system build
       - run:
           name: Run tests
-<<<<<<< HEAD
           # will use PERCY_TOKEN environment variable if available
           command: |
             CYPRESS_KONFIG_ENV=production \
@@ -1361,10 +1360,7 @@
             PERCY_ENABLE=${PERCY_TOKEN:-0} \
             PERCY_PARALLEL_TOTAL=-1 \
             yarn percy exec --parallel -- -- \
-            yarn test
-=======
-          command: yarn test --reporter cypress-circleci-reporter --reporter-options resultsDir=./test_results
->>>>>>> a277e98d
+            yarn test --reporter cypress-circleci-reporter --reporter-options resultsDir=./test_results
           working_directory: npm/design-system
       - store_test_results:
           path: npm/design-system/test_results
