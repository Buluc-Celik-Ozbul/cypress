version: 2.1

defaults: &defaults
  parallelism: 1
  working_directory: ~/cypress
  parameters: &defaultsParameters
    executor:
      type: executor
      default: cy-doc
    only-cache-for-root-user:
      type: boolean
      default: false
  executor: <<parameters.executor>>
  environment: &defaultsEnvironment
    ## set specific timezone
    TZ: "/usr/share/zoneinfo/America/New_York"

    ## store artifacts here
    CIRCLE_ARTIFACTS: /tmp/artifacts

    ## set so that e2e tests are consistent
    COLUMNS: 100
    LINES: 24

# filters and requires for testing binary with Firefox
mainBuildFilters: &mainBuildFilters
  filters:
    branches:
      only:
        - develop
        - 10.0-release
<<<<<<< HEAD
        - fix-cache-state
=======
        - fix-next-version-in-test-repos
>>>>>>> ffd3627e

# usually we don't build Mac app - it takes a long time
# but sometimes we want to really confirm we are doing the right thing
# so just add your branch to the list here to build and test on Mac
macWorkflowFilters: &mac-workflow-filters
  when:
    or:
    - equal: [ develop, << pipeline.git.branch >> ]
<<<<<<< HEAD
    - equal: [ '10.0-release', << pipeline.git.branch >> ]
    - equal: [ fix-cache-state, << pipeline.git.branch >> ]
=======
    - equal: [ fix-next-version-in-test-repos, << pipeline.git.branch >> ]
>>>>>>> ffd3627e
    - matches:
          pattern: "-release$"
          value: << pipeline.git.branch >>

windowsWorkflowFilters: &windows-workflow-filters
  when:
    or:
    - equal: [ develop, << pipeline.git.branch >> ]
<<<<<<< HEAD
    - equal: [ '10.0-release', << pipeline.git.branch >> ]
    - equal: [ fix-cache-state, << pipeline.git.branch >> ]
=======
    - equal: [ fix-next-version-in-test-repos, << pipeline.git.branch >> ]
>>>>>>> ffd3627e
    - matches:
          pattern: "-release$"
          value: << pipeline.git.branch >>
    - matches:
          pattern: "win*"
          value: << pipeline.git.branch >>

executors:
  # the Docker image with Cypress dependencies and Chrome browser
  cy-doc:
    docker:
      - image: cypress/browsers:node16.5.0-chrome94-ff93
    # by default, we use "medium" to balance performance + CI costs. bump or reduce on a per-job basis if needed.
    resource_class: medium
    environment:
      PLATFORM: linux

  # Docker image with non-root "node" user
  non-root-docker-user:
    docker:
      - image: cypress/browsers:node16.5.0-chrome94-ff93
        user: node
    environment:
      PLATFORM: linux

  # executor to run on Mac OS
  # https://circleci.com/docs/2.0/executor-types/#using-macos
  # https://circleci.com/docs/2.0/testing-ios/#supported-xcode-versions
  mac:
    macos:
      # Executor should have Node >= required version
      xcode: "13.0.0"
    environment:
      PLATFORM: mac

  # executor to run on Windows - based off of the windows-orb default executor since it is
  # not customizable enough to align with our existing setup.
  # https://github.com/CircleCI-Public/windows-orb/blob/master/src/executors/default.yml
  # https://circleci.com/docs/2.0/hello-world-windows/#software-pre-installed-in-the-windows-image
  windows: &windows-executor
    machine:
      image: windows-server-2019-vs2019:stable
      shell: bash.exe -eo pipefail
    resource_class: windows.medium
    environment:
      PLATFORM: windows

commands:
  restore_workspace_binaries:
    steps:
      - attach_workspace:
          at: ~/
      # make sure we have cypress.zip received
      - run: ls -l
      - run: ls -l cypress.zip cypress.tgz
      - run: node --version
      - run: npm --version

  restore_cached_workspace:
    steps:
      - attach_workspace:
          at: ~/
      - install-required-node
      - unpack-dependencies

  restore_cached_binary:
    steps:
      - attach_workspace:
          at: ~/

  prepare-modules-cache:
    parameters:
      dont-move:
        type: boolean
        default: false
    steps:
      - run: node scripts/circle-cache.js --action prepare
      - unless:
          condition: << parameters.dont-move >>
          steps:
            - run:
                name: Move to /tmp dir for consistent caching across root/non-root users
                command: |
                  mkdir -p /tmp/node_modules_cache
                  mv ~/cypress/node_modules /tmp/node_modules_cache/root_node_modules
                  mv ~/cypress/cli/node_modules /tmp/node_modules_cache/cli_node_modules
                  mv ~/cypress/system-tests/node_modules /tmp/node_modules_cache/system-tests_node_modules
                  mv ~/cypress/globbed_node_modules /tmp/node_modules_cache/globbed_node_modules

  build-and-persist:
    description: Save entire folder as artifact for other jobs to run without reinstalling
    steps:
      - run:
          name: Build all codegen
          command: yarn gulp buildProd
      - run:
          name: Build packages
          command: yarn build
      - prepare-modules-cache # So we don't throw these in the workspace cache
      - persist_to_workspace:
          root: ~/
          paths:
            - cypress
            - .ssh
            - node_modules # contains the npm i -g modules

  install_cache_helpers_dependencies:
    steps:
      - run:
          # Dependencies needed by circle-cache.js, before we "yarn" or unpack cached node_modules
          name: Cache Helper Dependencies
          working_directory: ~/
          command: npm i glob@7.1.6 fs-extra@10.0.0 minimist@1.2.5 fast-json-stable-stringify@2.1.0

  unpack-dependencies:
    description: 'Unpacks dependencies associated with the current workflow'
    steps:
      - install_cache_helpers_dependencies
      - run:
          name: Generate Circle Cache Key
          command: node scripts/circle-cache.js --action cacheKey > circle_cache_key
      - run:
          name: Generate platform key
          command: echo $PLATFORM > platform_key
      - restore_cache:
          name: Restore cache state, to check for known modules cache existence
          key: v{{ .Environment.CACHE_VERSION }}-{{ checksum "platform_key" }}-node-modules-cache-{{ checksum "circle_cache_key" }}
      - run:
          name: Move node_modules back from /tmp
          command: |
            if [[ -d "/tmp/node_modules_cache" ]]; then
              mv /tmp/node_modules_cache/root_node_modules ~/cypress/node_modules
              mv /tmp/node_modules_cache/cli_node_modules ~/cypress/cli/node_modules
              mv /tmp/node_modules_cache/system-tests_node_modules ~/cypress/system-tests/node_modules
              mv /tmp/node_modules_cache/globbed_node_modules ~/cypress/globbed_node_modules
              rm -rf /tmp/node_modules_cache
            fi
      - run:
          name: Restore all node_modules to proper workspace folders
          command: node scripts/circle-cache.js --action unpack

  restore_cached_system_tests_deps:
    description: 'Restore the cached node_modules for projects in "system-tests/projects/**"'
    steps:
      - run:
          name: Generate Circle Cache key for system tests
          command: ./system-tests/scripts/cache-key.sh > system_tests_cache_key
      - run:
          name: Generate platform key
          command: echo $PLATFORM > platform_key
      - restore_cache:
          name: Restore system tests node_modules cache
          keys:
            - v{{ .Environment.CACHE_VERSION }}-{{ checksum "platform_key" }}-system-tests-projects-node-modules-cache-{{ checksum "system_tests_cache_key" }}
            - v{{ .Environment.CACHE_VERSION }}-{{ checksum "platform_key" }}-system-tests-projects-node-modules-cache-

  update_cached_system_tests_deps:
    description: 'Update the cached node_modules for projects in "system-tests/projects/**"'
    steps:
      - run:
          name: Generate Circle Cache key for system tests
          command: ./system-tests/scripts/cache-key.sh > system_tests_cache_key
      - run:
          name: Generate platform key
          command: echo $PLATFORM > platform_key
      - restore_cache:
          name: Restore cache state, to check for known modules cache existence
          keys:
            - v{{ .Environment.CACHE_VERSION }}-{{ checksum "platform_key" }}-system-tests-projects-node-modules-cache-state-{{ checksum "system_tests_cache_key" }}
      - run:
          name: Send root honeycomb event for this CI build
          command: cd system-tests/scripts && node ./send-root-honecomb-event.js
      - run:
          name: Bail if specific cache exists
          command: |
            if [[ -f "/tmp/system_tests_node_modules_installed" ]]; then
              echo "No updates to system tests node modules, exiting"
              circleci-agent step halt
            fi
      - restore_cache:
          name: Restore system tests node_modules cache
          keys:
            - v{{ .Environment.CACHE_VERSION }}-{{ checksum "platform_key" }}-system-tests-projects-node-modules-cache-{{ checksum "system_tests_cache_key" }}
            - v{{ .Environment.CACHE_VERSION }}-{{ checksum "platform_key" }}-system-tests-projects-node-modules-cache-
      - run:
          name: Update system-tests node_modules cache
          command: yarn workspace @tooling/system-tests projects:yarn:install
      - save_cache:
          name: Save system tests node_modules cache
          key: v{{ .Environment.CACHE_VERSION }}-{{ checksum "platform_key" }}-system-tests-projects-node-modules-cache-{{ checksum "system_tests_cache_key" }}
          paths:
            - ~/.cache/cy-system-tests-node-modules
      - run: touch /tmp/system_tests_node_modules_installed
      - save_cache:
          name: Save system tests node_modules cache state key
          key: v{{ .Environment.CACHE_VERSION }}-{{ checksum "platform_key" }}-system-tests-projects-node-modules-cache-state-{{ checksum "system_tests_cache_key" }}
          paths:
            - /tmp/system_tests_node_modules_installed

  caching-dependency-installer:
    description: 'Installs & caches the dependencies based on yarn lock & package json dependencies'
    parameters:
      only-cache-for-root-user:
        type: boolean
        default: false
    steps:
      - install_cache_helpers_dependencies
      - run:
          name: Generate Circle Cache Key
          command: node scripts/circle-cache.js --action cacheKey > circle_cache_key
      - run:
          name: Generate platform key
          command: echo $PLATFORM > platform_key
      - restore_cache:
          name: Restore cache state, to check for known modules cache existence
          key: v{{ .Environment.CACHE_VERSION }}-{{ checksum "platform_key" }}-node-modules-cache-state-{{ checksum "circle_cache_key" }}
      - run:
          name: Bail if cache exists
          command: |
            if [[ -f "node_modules_installed" ]]; then
              echo "Node modules already cached for dependencies, exiting"
              circleci-agent step halt
            fi
      - run: date +%Y-%U > cache_date
      - restore_cache:
          name: Restore weekly yarn cache
          keys:
            - v{{ .Environment.CACHE_VERSION }}-{{ checksum "platform_key" }}-deps-root-weekly-{{ checksum "cache_date" }}
      - run:
          name: Install Node Modules
          command: |
            yarn --prefer-offline --frozen-lockfile --cache-folder ~/.yarn
          no_output_timeout: 20m
      - prepare-modules-cache:
          dont-move: <<parameters.only-cache-for-root-user>> # we don't move, so we don't hit any issues unpacking symlinks
      - when:
          condition: <<parameters.only-cache-for-root-user>> # we don't move to /tmp since we don't need to worry about different users
          steps:
            - save_cache:
                name: Saving node modules for root, cli, and all globbed workspace packages
                key: v{{ .Environment.CACHE_VERSION }}-{{ checksum "platform_key" }}-node-modules-cache-{{ checksum "circle_cache_key" }}
                paths:
                  - node_modules
                  - cli/node_modules
                  - system-tests/node_modules
                  - globbed_node_modules
      - unless:
          condition: <<parameters.only-cache-for-root-user>>
          steps:
            - save_cache:
                name: Saving node modules for root, cli, and all globbed workspace packages
                key: v{{ .Environment.CACHE_VERSION }}-{{ checksum "platform_key" }}-node-modules-cache-{{ checksum "circle_cache_key" }}
                paths:
                  - /tmp/node_modules_cache
      - run: touch node_modules_installed
      - save_cache:
          name: Saving node-modules cache state key
          key: v{{ .Environment.CACHE_VERSION }}-{{ checksum "platform_key" }}-node-modules-cache-state-{{ checksum "circle_cache_key" }}
          paths:
            - node_modules_installed
      - save_cache:
          name: Save weekly yarn cache
          key: v{{ .Environment.CACHE_VERSION }}-{{ checksum "platform_key" }}-deps-root-weekly-{{ checksum "cache_date" }}
          paths:
            - ~/.yarn

  verify-build-setup:
    description: Common commands run when setting up for build or yarn install
    parameters:
      executor:
        type: executor
        default: cy-doc
    steps:
      - run: pwd
      - run:
          name: print global yarn cache path
          command: echo $(yarn global bin)
      - run:
          name: print yarn version
          command: yarn versions
      - unless:
          condition:
            # stop-only does not correctly match on windows: https://github.com/bahmutov/stop-only/issues/78
            equal: [ *windows-executor, << parameters.executor >> ]
          steps:
            - run:
                name: Stop .only
                 # this will catch ".only"s in js/coffee as well
                command: yarn stop-only-all
      - run:
          name: Check terminal variables
          ## make sure the TERM is set to 'xterm' in node (Linux only)
          ## else colors (and tests) will fail
          ## See the following information
          ##   * http://andykdocs.de/development/Docker/Fixing+the+Docker+TERM+variable+issue
          ##   * https://unix.stackexchange.com/questions/43945/whats-the-difference-between-various-term-variables
          command: yarn check-terminal

  install-required-node:
    # https://discuss.circleci.com/t/switch-nodejs-version-on-machine-executor-solved/26675/2
    description: Install Node version matching .node-version
    steps:
      - run:
          name: Install Node
          command: |
            node_version=$(cat .node-version)
            [ -s "${HOME}/.nvm/nvm.sh" ] && \. "${HOME}/.nvm/nvm.sh" # This loads nvm
            if ! type nvm > /dev/null; then
              echo "Installing NVM"
              curl -o- https://raw.githubusercontent.com/creationix/nvm/v0.30.0/install.sh | bash
              [ -s "${HOME}/.nvm/nvm.sh" ] && \. "${HOME}/.nvm/nvm.sh" # This loads nvm
            fi
            echo "Installing Node $node_version"
            nvm install ${node_version}
            echo "Using Node $node_version"
            nvm use ${node_version}
            [[ $PLATFORM != 'windows' ]] && nvm alias default ${node_version} || sleep 2s
            echo "Installing Yarn"
            npm install yarn -g # ensure yarn is installed with the correct node engine
            yarn check-node-version
      - run:
          name: Check  Node
          command: yarn check-node-version

  install-chrome:
    description: Install Google Chrome
    parameters:
      channel:
        description: browser channel to install
        type: string
      version:
        description: browser version to install
        type: string
    steps:
      - run:
          name: Install Google Chrome (<<parameters.channel>>)
          command: |
            echo "Installing Chrome (<<parameters.channel>>) v<<parameters.version>>"
            wget -O /usr/src/google-chrome-<<parameters.channel>>_<<parameters.version>>_amd64.deb "http://dl.google.com/linux/chrome/deb/pool/main/g/google-chrome-<<parameters.channel>>/google-chrome-<<parameters.channel>>_<<parameters.version>>-1_amd64.deb" && \
            dpkg -i /usr/src/google-chrome-<<parameters.channel>>_<<parameters.version>>_amd64.deb ; \
            apt-get install -f -y && \
            rm -f /usr/src/google-chrome-<<parameters.channel>>_<<parameters.version>>_amd64.deb
            which google-chrome-<<parameters.channel>> || (printf "\n\033[0;31mChrome was not successfully downloaded - bailing\033[0m\n\n" && exit 1)
            echo "Location of Google Chrome Installation: `which google-chrome-<<parameters.channel>>`"
            echo "Google Chrome Version: `google-chrome-<<parameters.channel>> --version`"

  run-driver-integration-tests:
    parameters:
      browser:
        description: browser shortname to target
        type: string
      install-chrome-channel:
        description: chrome channel to install
        type: string
        default: ''
    steps:
      - restore_cached_workspace
      - when:
          condition: <<parameters.install-chrome-channel>>
          steps:
            - install-chrome:
                channel: <<parameters.install-chrome-channel>>
                version: $(node ./scripts/get-browser-version.js chrome:<<parameters.install-chrome-channel>>)
      - run:
          environment:
            CYPRESS_KONFIG_ENV: production
          command: |
            echo Current working directory is $PWD
            echo Total containers $CIRCLE_NODE_TOTAL

            if [[ -v PACKAGES_RECORD_KEY ]]; then
              # internal PR
              CYPRESS_RECORD_KEY=$PACKAGES_RECORD_KEY \
              yarn cypress:run --record --parallel --group 5x-driver-<<parameters.browser>> --browser <<parameters.browser>>
            else
              # external PR
              TESTFILES=$(circleci tests glob "cypress/e2e/**/*.cy.*" | circleci tests split --total=$CIRCLE_NODE_TOTAL)
              echo "Test files for this machine are $TESTFILES"

              if [[ -z "$TESTFILES" ]]; then
                echo "Empty list of test files"
              fi
              yarn cypress:run --browser <<parameters.browser>> --spec $TESTFILES
            fi
          working_directory: packages/driver
      - verify-mocha-results
      - store_test_results:
          path: /tmp/cypress
      - store_artifacts:
          path: /tmp/artifacts
      - store-npm-logs

  run-new-ui-tests:
    parameters:
      package:
        description: package to target
        type: enum
        enum: ['frontend-shared', 'launchpad', 'app']
      browser:
        description: browser shortname to target
        type: string
      percy:
        description: enable percy
        type: boolean
        default: false
      type:
        description: ct or e2e
        type: enum
        enum: ['ct', 'e2e']
      debug:
        description: debug option
        type: string
        default: ''
    steps:
      - restore_cached_workspace
      - run:
          # TODO: How can we have preinstalled browsers on CircleCI?
          name: 'Install Chrome on Windows'
          command: |
            # install with `--ignore-checksums` to avoid checksum error
            # https://www.gep13.co.uk/blog/chocolatey-error-hashes-do-not-match
            [[ $PLATFORM == 'windows' && '<<parameters.browser>>' == 'chrome' ]] && choco install googlechrome --ignore-checksums || [[ $PLATFORM != 'windows' ]]
      - run:
          # the PERCY_TARGET_BRANCH and PERCY_TARGET_COMMIT env vars
          # are a temporary hack to workaround percy issues with
          # PR's not diffing the right base branch due to other problems
          # upstream with finalizing builds. These will be removed
          # once we implement a more permanent solution.
          command: |
            cmd=$([[ <<parameters.percy>> == 'true' ]] && echo 'yarn percy exec --parallel -- --') || true
            DEBUG=<<parameters.debug>> \
            CYPRESS_KONFIG_ENV=production \
            CYPRESS_RECORD_KEY=$TEST_LAUNCHPAD_RECORD_KEY \
            PERCY_PARALLEL_NONCE=$PLATFORM-$CIRCLE_SHA1 \
            PERCY_ENABLE=${PERCY_TOKEN:-0} \
            PERCY_PARALLEL_TOTAL=-1 \
            PERCY_TARGET_BRANCH="10.0-release" \
            PERCY_TARGET_COMMIT=$(git log -n 1 origin/10.0-release --pretty="%H") \
            $cmd yarn workspace @packages/<<parameters.package>> cypress:run:<<parameters.type>> --browser <<parameters.browser>> --record --parallel --group <<parameters.package>>-<<parameters.type>>
      - store_test_results:
          path: /tmp/cypress
      - store_artifacts:
          path: ./packages/<<parameters.package>>/cypress/videos
      - store-npm-logs

  run-system-tests:
    parameters:
      browser:
        description: browser shortname to target
        type: string
    steps:
      - restore_cached_workspace
      - restore_cached_system_tests_deps
      - run:
          name: Run system tests
          command: |
            ALL_SPECS=`circleci tests glob "/root/cypress/system-tests/test/*spec*"`
            SPECS=
            for file in $ALL_SPECS; do
              # filter out non_root tests, they have their own stage
              if [[ "$file" == *"non_root"* ]]; then
                echo "Skipping $file"
                continue
              fi
              SPECS="$SPECS $file"
            done
            SPECS=`echo $SPECS | xargs -n 1 | circleci tests split --split-by=timings`
            echo SPECS=$SPECS
            yarn workspace @tooling/system-tests test:ci $SPECS --browser <<parameters.browser>>
      - verify-mocha-results
      - store_test_results:
          path: /tmp/cypress
      - store_artifacts:
          path: /tmp/artifacts
      - store-npm-logs

  run-binary-system-tests:
    steps:
      - restore_cached_workspace
      - restore_cached_system_tests_deps
      - run:
          name: Run system tests
          command: |
            ALL_SPECS=`circleci tests glob "$HOME/cypress/system-tests/test-binary/*spec*"`
            SPECS=`echo $ALL_SPECS | xargs -n 1 | circleci tests split --split-by=timings`
            echo SPECS=$SPECS
            yarn workspace @tooling/system-tests test:ci $SPECS
      - verify-mocha-results
      - store_test_results:
          path: /tmp/cypress
      - store_artifacts:
          path: /tmp/artifacts
      - store-npm-logs

  store-npm-logs:
    description: Saves any NPM debug logs as artifacts in case there is a problem
    steps:
      - store_artifacts:
          path: ~/.npm/_logs

  post-install-comment:
    description: Post GitHub comment with a blurb on how to install pre-release version
    steps:
      - run:
          name: Post pre-release install comment
          command: |
            node scripts/add-install-comment.js \
              --npm npm-package-url.json \
              --binary binary-url.json

  verify-mocha-results:
    description: Double-check that Mocha tests ran as expected.
    parameters:
      expectedResultCount:
        description: The number of result files to expect, ie, the number of Mocha test suites that ran.
        type: integer
        ## by default, assert that at least 1 test ran
        default: 0
    steps:
      - run: yarn verify:mocha:results <<parameters.expectedResultCount>>

  clone-repo-and-checkout-branch:
    description: |
      Clones an external repo and then checks out the branch that matches the next version otherwise uses 'master' branch.
    parameters:
      repo:
        description: "Name of the github repo to clone like: cypress-example-kitchensink"
        type: string
      pull_request_id:
        description: Pull request number to check out before installing and testing
        type: integer
        default: 0
    steps:
      - restore_cached_binary
      - run:
          name: "Cloning test project and checking out release branch: <<parameters.repo>>"
          working_directory: ~/
          command: |
            git clone --depth 1 --no-single-branch https://github.com/cypress-io/<<parameters.repo>>.git /tmp/<<parameters.repo>>
<<<<<<< HEAD
            cd /tmp/<<parameters.repo>> && (git checkout $(node ./scripts/get-next-version.js) || true)
      - when:
            condition: <<parameters.pull_request_id>>
            steps:
              - run:
                  name: Check out PR <<parameters.pull_request_id>>
                  working_directory: /tmp/<<parameters.repo>>
                  command: |
                    git fetch origin pull/<<parameters.pull_request_id>>/head:pr-<<parameters.pull_request_id>>
                    git checkout pr-<<parameters.pull_request_id>>
=======

            # install some deps for get-next-version
            npm i semver@7.3.2 conventional-recommended-bump@6.1.0 conventional-changelog-angular@5.0.12
            NEXT_VERSION=$(node ./cypress/scripts/get-next-version.js)

            cd /tmp/<<parameters.repo>> && (git checkout $NEXT_VERSION || true)
>>>>>>> ffd3627e

  test-binary-against-rwa:
    description: |
      Takes the built binary and NPM package, clones the RWA repo
      and runs the new version of Cypress against it.
    parameters:
      repo:
        description: "Name of the github repo to clone like"
        type: string
        default: "cypress-realworld-app"
      browser:
        description: Name of the browser to use, like "electron", "chrome", "firefox"
        type: enum
        enum: ["", "electron", "chrome", "firefox"]
        default: ""
      command:
        description: Test command to run to start Cypress tests
        type: string
        default: "yarn cypress:run"
      # if the repo to clone and test is a monorepo, you can
      # run tests inside a specific subfolder
      folder:
        description: Subfolder to test in
        type: string
        default: ""
      # you can test new features in the test runner against recipes or other repos
      # by opening a pull request in those repos and running this test job
      # against a pull request number in the example repo
      pull_request_id:
        description: Pull request number to check out before installing and testing
        type: integer
        default: 0
      wait-on:
        description: Whether to use wait-on to wait on a server to be booted
        type: string
        default: ""
      server-start-command:
        description: Server start command for repo
        type: string
        default: "CI=true yarn start"
    steps:
      - clone-repo-and-checkout-branch:
          repo: <<parameters.repo>>
      - when:
          condition: <<parameters.pull_request_id>>
          steps:
            - run:
                name: Check out PR <<parameters.pull_request_id>>
                working_directory: /tmp/<<parameters.repo>>
                command: |
                  git fetch origin pull/<<parameters.pull_request_id>>/head:pr-<<parameters.pull_request_id>>
                  git checkout pr-<<parameters.pull_request_id>>
                  git log -n 2
      - run:
          command: yarn
          working_directory: /tmp/<<parameters.repo>>
      - run:
          name: Install Cypress
          working_directory: /tmp/<<parameters.repo>>
          # force installing the freshly built binary
          command: |
            CYPRESS_INSTALL_BINARY=~/cypress/cypress.zip npm i --legacy-peer-deps ~/cypress/cypress.tgz && [[ -f yarn.lock ]] && yarn
      - run:
          name: Print Cypress version
          working_directory: /tmp/<<parameters.repo>>
          command: npx cypress version
      - run:
          name: Types check 🧩 (maybe)
          working_directory: /tmp/<<parameters.repo>>
          command: yarn types
      - run:
          working_directory: /tmp/<<parameters.repo>>
          command: <<parameters.server-start-command>>
          background: true
      - run:
          condition: <<parameters.wait-on>>
          name: "Waiting on server to boot: <<parameters.wait-on>>"
          command: "npx wait-on <<parameters.wait-on>>"
      - when:
          condition: <<parameters.folder>>
          steps:
            - when:
                condition: <<parameters.browser>>
                steps:
                  - run:
                      name: Run tests using browser "<<parameters.browser>>"
                      working_directory: /tmp/<<parameters.repo>>/<<parameters.folder>>
                      command: |
                        <<parameters.command>> -- --browser <<parameters.browser>>
            - unless:
                condition: <<parameters.browser>>
                steps:
                  - run:
                      name: Run tests using command
                      working_directory: /tmp/<<parameters.repo>>/<<parameters.folder>>
                      command: <<parameters.command>>

            - store_artifacts:
                name: screenshots
                path: /tmp/<<parameters.repo>>/<<parameters.folder>>/cypress/screenshots
            - store_artifacts:
                name: videos
                path: /tmp/<<parameters.repo>>/<<parameters.folder>>/cypress/videos
      - unless:
          condition: <<parameters.folder>>
          steps:
            - when:
                condition: <<parameters.browser>>
                steps:
                  - run:
                      name: Run tests using browser "<<parameters.browser>>"
                      working_directory: /tmp/<<parameters.repo>>
                      command: <<parameters.command>> -- --browser <<parameters.browser>>
            - unless:
                condition: <<parameters.browser>>
                steps:
                  - run:
                      name: Run tests using command
                      working_directory: /tmp/<<parameters.repo>>
                      command: <<parameters.command>>
            - store_artifacts:
                name: screenshots
                path: /tmp/<<parameters.repo>>/cypress/screenshots
            - store_artifacts:
                name: videos
                path: /tmp/<<parameters.repo>>/cypress/videos
      - store-npm-logs

  test-binary-against-repo:
    description: |
      Takes the built binary and NPM package, clones given example repo
      and runs the new version of Cypress against it.
    parameters:
      repo:
        description: "Name of the github repo to clone like: cypress-example-kitchensink"
        type: string
      browser:
        description: Name of the browser to use, like "electron", "chrome", "firefox"
        type: enum
        enum: ["", "electron", "chrome", "firefox"]
        default: ""
      command:
        description: Test command to run to start Cypress tests
        type: string
        default: "npm run e2e"
      build-project:
        description: Should the project build script be executed
        type: boolean
        default: true
      # if the repo to clone and test is a monorepo, you can
      # run tests inside a specific subfolder
      folder:
        description: Subfolder to test in
        type: string
        default: ""
      # you can test new features in the test runner against recipes or other repos
      # by opening a pull request in those repos and running this test job
      # against a pull request number in the example repo
      pull_request_id:
        description: Pull request number to check out before installing and testing
        type: integer
        default: 0
      wait-on:
        description: Whether to use wait-on to wait on a server to be booted
        type: string
        default: ""
      server-start-command:
        description: Server start command for repo
        type: string
        default: "npm start --if-present"
    steps:
      - clone-repo-and-checkout-branch:
          repo: <<parameters.repo>>
          pull_request_id: <<parameters.pull_request_id>>
      - run:
          # Install deps + Cypress binary with yarn if yarn.lock present
          command: |
            if [[ -f yarn.lock ]]; then
              yarn --frozen-lockfile
              CYPRESS_INSTALL_BINARY=~/cypress/cypress.zip yarn add -D ~/cypress/cypress.tgz
            else
              npm install
              CYPRESS_INSTALL_BINARY=~/cypress/cypress.zip npm install --legacy-peer-deps ~/cypress/cypress.tgz
            fi
          working_directory: /tmp/<<parameters.repo>>
      - run:
          name: Scaffold new config file
          working_directory: /tmp/<<parameters.repo>>
          environment:
            CYPRESS_INTERNAL_FORCE_SCAFFOLD: "1"
          command: |
            if [[ -f cypress.json ]]; then
              rm -rf cypress.json
              echo 'module.exports = {}' > cypress.config.js
            fi
      - run:
          name: Rename support file
          working_directory: /tmp/<<parameters.repo>>
          command: |
            if [[ -f cypress/support/index.js ]]; then
              mv cypress/support/index.js cypress/support/e2e.js
            fi
      - run:
          name: Print Cypress version
          working_directory: /tmp/<<parameters.repo>>
          command: npx cypress version
      - run:
          name: Types check 🧩 (maybe)
          working_directory: /tmp/<<parameters.repo>>
          command: |
            [[ -f yarn.lock ]] && yarn types || npm run types --if-present
      - when:
          condition: <<parameters.build-project>>
          steps:
          - run:
              name: Build 🏗 (maybe)
              working_directory: /tmp/<<parameters.repo>>
              command: |
                [[ -f yarn.lock ]] && yarn build || npm run build --if-present
      - run:
          working_directory: /tmp/<<parameters.repo>>
          command: <<parameters.server-start-command>>
          background: true
      - run:
          condition: <<parameters.wait-on>>
          name: "Waiting on server to boot: <<parameters.wait-on>>"
          command: "npx wait-on <<parameters.wait-on>> --timeout 120000"
      - when:
          condition: <<parameters.folder>>
          steps:
            - when:
                condition: <<parameters.browser>>
                steps:
                  - run:
                      name: Run tests using browser "<<parameters.browser>>"
                      working_directory: /tmp/<<parameters.repo>>/<<parameters.folder>>
                      command: |
                        <<parameters.command>> -- --browser <<parameters.browser>>
            - unless:
                condition: <<parameters.browser>>
                steps:
                  - run:
                      name: Run tests using command
                      working_directory: /tmp/<<parameters.repo>>/<<parameters.folder>>
                      command: <<parameters.command>>

            - store_artifacts:
                name: screenshots
                path: /tmp/<<parameters.repo>>/<<parameters.folder>>/cypress/screenshots
            - store_artifacts:
                name: videos
                path: /tmp/<<parameters.repo>>/<<parameters.folder>>/cypress/videos
      - unless:
          condition: <<parameters.folder>>
          steps:
            - when:
                condition: <<parameters.browser>>
                steps:
                  - run:
                      name: Run tests using browser "<<parameters.browser>>"
                      working_directory: /tmp/<<parameters.repo>>
                      command: <<parameters.command>> -- --browser <<parameters.browser>>
            - unless:
                condition: <<parameters.browser>>
                steps:
                  - run:
                      name: Run tests using command
                      working_directory: /tmp/<<parameters.repo>>
                      command: <<parameters.command>>
            - store_artifacts:
                name: screenshots
                path: /tmp/<<parameters.repo>>/cypress/screenshots
            - store_artifacts:
                name: videos
                path: /tmp/<<parameters.repo>>/cypress/videos
      - store-npm-logs

  build-binary:
    steps:
      - run:
          name: Check environment variables before code sign (if on Mac/Windows)
          # NOTE
          # our code sign works via electron-builder
          # by default, electron-builder will NOT sign app built in a pull request
          # even our internal one (!)
          # Usually this is not a problem, since we only build and test binary
          # built on "develop" and "master" branches
          # but if you need to really build and sign a binary in a PR
          # set variable CSC_FOR_PULL_REQUEST=true
          command: |
            set -e
            NEEDS_CODE_SIGNING=`node -p 'process.platform === "win32" || process.platform === "darwin"'`
            if [[ "$NEEDS_CODE_SIGNING" == "true" ]]; then
              echo "Checking for required environment variables..."
              if [ -z "$CSC_LINK" ]; then
                echo "Need to provide environment variable CSC_LINK"
                echo "with base64 encoded certificate .p12 file"
                exit 1
              fi
              if [ -z "$CSC_KEY_PASSWORD" ]; then
                echo "Need to provide environment variable CSC_KEY_PASSWORD"
                echo "with password for unlocking certificate .p12 file"
                exit 1
              fi
              echo "Succeeded."
            else
              echo "Not code signing for this platform"
            fi
      - run:
          name: Build the Cypress binary
          environment:
            DEBUG: electron-builder,electron-osx-sign*
          # notarization on Mac can take a while
          no_output_timeout: "45m"
          command: |
            node --version
            yarn binary-build --platform $PLATFORM --version $(node ./scripts/get-next-version.js)
      - run:
          name: Zip the binary
          command: yarn binary-zip --platform $PLATFORM
      - store-npm-logs
      - persist_to_workspace:
          root: ~/
          paths:
            - cypress/cypress.zip

  build-cypress-npm-package:
    parameters:
      executor:
        type: executor
        default: cy-doc
    steps:
      - run:
          name: Bump NPM version
          command: yarn get-next-version --npm
      - run:
          name: Build NPM package
          command: yarn build --scope cypress
      - run:
          command: ls -la types
          working_directory: cli/build
      - unless:
          condition:
            equal: [ *windows-executor, << parameters.executor >> ]
          steps:
            - run:
                name: list NPM package contents
                command: yarn workspace cypress size
      - run:
          name: pack NPM package
          working_directory: cli/build
          command: yarn pack --filename ../../cypress.tgz
      - run:
          name: list created NPM package
          command: ls -l
      - store-npm-logs
      - persist_to_workspace:
          root: ~/
          paths:
            - cypress/cypress.tgz

  upload-build-artifacts:
    steps:
      - run: ls -l
      - run:
          name: Upload unique binary to S3
          command: |
            node scripts/binary.js upload-build-artifact \
              --type binary \
              --file cypress.zip \
              --version $(node -p "require('./package.json').version")
      - run:
          name: Upload NPM package to S3
          command: |
            node scripts/binary.js upload-build-artifact \
              --type npm-package \
              --file cypress.tgz \
              --version $(node -p "require('./package.json').version")
      - store-npm-logs
      - run: ls -l
      - run: cat binary-url.json
      - run: cat npm-package-url.json
      - persist_to_workspace:
          root: ~/
          paths:
            - cypress/binary-url.json
            - cypress/npm-package-url.json

jobs:
  ## Checks if we already have a valid cache for the node_modules_install and if it has,
  ## skips ahead to the build step, otherwise installs and caches the node_modules
  node_modules_install:
    <<: *defaults
    parameters:
      <<: *defaultsParameters
      resource_class:
        type: string
        default: medium
    resource_class: << parameters.resource_class >>
    steps:
      - checkout
      - install-required-node
      - verify-build-setup:
          executor: << parameters.executor >>
      - persist_to_workspace:
          root: ~/
          paths:
            - cypress
            - .nvm # mac / linux
            - ProgramData/nvm # windows
      - caching-dependency-installer:
          only-cache-for-root-user: <<parameters.only-cache-for-root-user>>
      - store-npm-logs

  ## restores node_modules from previous step & builds if first step skipped
  build:
    <<: *defaults
    parameters:
      <<: *defaultsParameters
      resource_class:
        type: string
        default: medium+
    resource_class: << parameters.resource_class >>
    steps:
      - restore_cached_workspace
      - run:
          name: Top level packages
          command: yarn list --depth=0 || true
      - build-and-persist
      - store-npm-logs

  lint:
    <<: *defaults
    steps:
      - restore_cached_workspace
      - run:
          name: Linting 🧹
          command: |
            yarn clean
            git clean -df
            yarn lint
      - run:
          name: cypress info (dev)
          command: node cli/bin/cypress info --dev
      - store-npm-logs

  check-ts:
    <<: *defaults
    steps:
      - restore_cached_workspace
      - install-required-node
      - run:
          name: Check TS Types
          command: NODE_OPTIONS=--max_old_space_size=4096 yarn gulp checkTs


  # a special job that keeps polling Circle and when all
  # individual jobs are finished, it closes the Percy build
  percy-finalize:
    <<: *defaults
    resource_class: small
    parameters:
      <<: *defaultsParameters
      required_env_var:
        type: env_var_name
    steps:
      - restore_cached_workspace
      - run:
          # if this is an external pull request, the environment variables
          # are NOT set for security reasons, thus no need to poll -
          # and no need to finalize Percy, since there will be no visual tests
          name: Check if <<parameters.required_env_var>> is set
          command: |
            if [[ -v <<parameters.required_env_var>> ]]; then
              echo "Internal PR, good to go"
            else
              echo "This is an external PR, cannot access other services"
              circleci-agent step halt
            fi
      - run:
          # the PERCY_TARGET_BRANCH and PERCY_TARGET_COMMIT env vars
          # are a temporary hack to workaround percy issues with
          # PR's not diffing the right base branch due to other problems
          # upstream with finalizing builds. These will be removed
          # once we implement a more permanent solution.
          command: |
            PERCY_PARALLEL_NONCE=$PLATFORM-$CIRCLE_SHA1 \
            PERCY_TARGET_BRANCH="10.0-release" \
            PERCY_TARGET_COMMIT=$(git log -n 1 origin/10.0-release --pretty="%H") \
            yarn percy build:finalize

  cli-visual-tests:
    <<: *defaults
    resource_class: small
    steps:
      - restore_cached_workspace
      - run: mkdir -p cli/visual-snapshots
      - run:
          command: node cli/bin/cypress info --dev | yarn --silent term-to-html | node scripts/sanitize --type cli-info > cli/visual-snapshots/cypress-info.html
          environment:
            FORCE_COLOR: 2
      - run:
          command: node cli/bin/cypress help | yarn --silent term-to-html > cli/visual-snapshots/cypress-help.html
          environment:
            FORCE_COLOR: 2
      - store_artifacts:
          path: cli/visual-snapshots
      - run:
          name: Upload CLI snapshots for diffing
          # the PERCY_TARGET_BRANCH and PERCY_TARGET_COMMIT env vars
          # are a temporary hack to workaround percy issues with
          # PR's not diffing the right base branch due to other problems
          # upstream with finalizing builds. These will be removed
          # once we implement a more permanent solution.
          command: |
            PERCY_PARALLEL_NONCE=$PLATFORM-$CIRCLE_SHA1 \
            PERCY_ENABLE=${PERCY_TOKEN:-0} \
            PERCY_PARALLEL_TOTAL=-1 \
            PERCY_TARGET_BRANCH="10.0-release" \
            PERCY_TARGET_COMMIT=$(git log -n 1 origin/10.0-release --pretty="%H") \
            yarn percy snapshot ./cli/visual-snapshots

  unit-tests:
    <<: *defaults
    parameters:
      <<: *defaultsParameters
      resource_class:
        type: string
        default: medium
    resource_class: << parameters.resource_class >>
    parallelism: 1
    steps:
      - restore_cached_workspace
      # make sure mocha runs
      - run: yarn test-mocha
      - when:
          condition:
            # several snapshots fails for windows due to paths.
            # until these are fixed, run the tests that are working.
            equal: [ *windows-executor, << parameters.executor >> ]
          steps:
            - run: yarn test-scripts scripts/**/*spec.js
            # make sure our snapshots are compared correctly
            - run: yarn test-mocha-snapshot
      - unless:
          condition:
            equal: [ *windows-executor, << parameters.executor >> ]
          steps:
            - run: yarn test-scripts
            # make sure our snapshots are compared correctly
            - run: yarn test-mocha-snapshot
            # make sure packages with TypeScript can be transpiled to JS
            - run: yarn lerna run build-prod --stream
            # run unit tests from each individual package
            - run: yarn test
            # run type checking for each individual package
            - run: yarn lerna run types
            - verify-mocha-results:
                expectedResultCount: 10
      - store_test_results:
          path: /tmp/cypress
      # CLI tests generate HTML files with sample CLI command output
      - store_artifacts:
          path: cli/test/html
      - store_artifacts:
          path: packages/errors/__snapshot-images__
      - store-npm-logs

  unit-tests-release:
    <<: *defaults
    resource_class: small
    parallelism: 1
    steps:
      - restore_cached_workspace
      - run: yarn test-npm-package-release-script

  lint-types:
    <<: *defaults
    parallelism: 1
    steps:
      - restore_cached_workspace
      - run:
          command: ls -la types
          working_directory: cli
      - run:
          command: ls -la chai
          working_directory: cli/types
      - run:
          name: "Lint types 🧹"
          command: yarn workspace cypress dtslint
  # todo(lachlan): do we need this? yarn check-ts does something very similar
  #     - run:
  #         name: "TypeScript check 🧩"
  #         command: yarn type-check --ignore-progress
      - store-npm-logs

  server-unit-tests:
    <<: *defaults
    parallelism: 1
    steps:
      - restore_cached_workspace
      - run: yarn test-unit --scope @packages/server
      - verify-mocha-results:
          expectedResultCount: 1
      - store_test_results:
          path: /tmp/cypress
      - store-npm-logs

  server-integration-tests:
    <<: *defaults
    parallelism: 1
    steps:
      - restore_cached_workspace
      - run: yarn test-integration --scope @packages/server
      - verify-mocha-results:
          expectedResultCount: 1
      - store_test_results:
          path: /tmp/cypress
      - store-npm-logs

  server-performance-tests:
    <<: *defaults
    steps:
      - restore_cached_workspace
      - run:
          command: yarn workspace @packages/server test-performance
      - verify-mocha-results:
          expectedResultCount: 1
      - store_test_results:
          path: /tmp/cypress
      - store_artifacts:
          path: /tmp/artifacts
      - store-npm-logs

  system-tests-node-modules-install:
    <<: *defaults
    steps:
      - restore_cached_workspace
      - update_cached_system_tests_deps

  binary-system-tests:
    parallelism: 2
    working_directory: ~/cypress
    environment:
      <<: *defaultsEnvironment
      PLATFORM: linux
    machine:
      # using `machine` gives us a Linux VM that can run Docker
      image: ubuntu-2004:202111-02
      docker_layer_caching: true
    resource_class: medium
    steps:
      - run-binary-system-tests

  system-tests-chrome:
    <<: *defaults
    parallelism: 8
    steps:
      - run-system-tests:
          browser: chrome

  system-tests-electron:
    <<: *defaults
    parallelism: 8
    steps:
      - run-system-tests:
          browser: electron

  system-tests-firefox:
    <<: *defaults
    parallelism: 8
    steps:
      - run-system-tests:
          browser: firefox

  system-tests-non-root:
    <<: *defaults
    steps:
      - restore_cached_workspace
      - run:
          command: yarn workspace @tooling/system-tests test:ci "test/non_root*spec*" --browser electron
      - verify-mocha-results
      - store_test_results:
          path: /tmp/cypress
      - store_artifacts:
          path: /tmp/artifacts
      - store-npm-logs

  run-frontend-shared-component-tests-chrome:
    <<: *defaults
    parallelism: 3
    steps:
      - run-new-ui-tests:
          browser: chrome
          percy: true
          package: frontend-shared
          type: ct

  run-launchpad-component-tests-chrome:
    <<: *defaults
    parallelism: 7
    steps:
      - run-new-ui-tests:
          browser: chrome
          percy: true
          package: launchpad
          type: ct
          # debug: cypress:*,engine:socket

  run-launchpad-integration-tests-chrome:
    <<: *defaults
    parameters:
      <<: *defaultsParameters
      resource_class:
        type: string
        default: medium
    resource_class: << parameters.resource_class >>
    parallelism: 3
    steps:
      - run-new-ui-tests:
          browser: chrome
          percy: true
          package: launchpad
          type: e2e

  run-app-component-tests-chrome:
    <<: *defaults
    parallelism: 7
    steps:
      - run-new-ui-tests:
          browser: chrome
          percy: true
          package: app
          type: ct

  run-app-integration-tests-chrome:
    <<: *defaults
    parameters:
      <<: *defaultsParameters
      resource_class:
        type: string
        default: medium
    resource_class: << parameters.resource_class >>
    parallelism: 8
    steps:
      - run-new-ui-tests:
          browser: chrome
          percy: true
          package: app
          type: e2e

  driver-integration-tests-chrome:
    <<: *defaults
    parallelism: 5
    steps:
      - run-driver-integration-tests:
          browser: chrome
          install-chrome-channel: stable

  driver-integration-tests-chrome-beta:
    <<: *defaults
    parallelism: 5
    steps:
      - run-driver-integration-tests:
          browser: chrome:beta
          install-chrome-channel: beta

  driver-integration-tests-firefox:
    <<: *defaults
    parallelism: 5
    steps:
      - run-driver-integration-tests:
          browser: firefox

  driver-integration-tests-electron:
    <<: *defaults
    parallelism: 5
    steps:
      - run-driver-integration-tests:
          browser: electron

  reporter-integration-tests:
    <<: *defaults
    parallelism: 3
    steps:
      - restore_cached_workspace
      - run:
          command: yarn build-for-tests
          working_directory: packages/reporter
      - run:
          # the PERCY_TARGET_BRANCH and PERCY_TARGET_COMMIT env vars
          # are a temporary hack to workaround percy issues with
          # PR's not diffing the right base branch due to other problems
          # upstream with finalizing builds. These will be removed
          # once we implement a more permanent solution.
          command: |
            CYPRESS_KONFIG_ENV=production \
            CYPRESS_RECORD_KEY=$PACKAGES_RECORD_KEY \
            PERCY_PARALLEL_NONCE=$PLATFORM-$CIRCLE_SHA1 \
            PERCY_ENABLE=${PERCY_TOKEN:-0} \
            PERCY_PARALLEL_TOTAL=-1 \
            PERCY_TARGET_BRANCH="10.0-release" \
            PERCY_TARGET_COMMIT=$(git log -n 1 origin/10.0-release --pretty="%H") \
            yarn percy exec --parallel -- -- \
            yarn cypress:run --record --parallel --group reporter
          working_directory: packages/reporter
      - verify-mocha-results
      - store_test_results:
          path: /tmp/cypress
      - store_artifacts:
          path: /tmp/artifacts
      - store-npm-logs

  ui-components-integration-tests:
    <<: *defaults
    steps:
      - restore_cached_workspace
      - run:
          command: yarn build-for-tests
          working_directory: packages/ui-components
      - run:
          command: |
            CYPRESS_KONFIG_ENV=production \
            CYPRESS_RECORD_KEY=$PACKAGES_RECORD_KEY \
            yarn cypress:run --record --parallel --group ui-components
          working_directory: packages/ui-components
      - verify-mocha-results
      - store_test_results:
          path: /tmp/cypress
      - store_artifacts:
          path: /tmp/artifacts
      - store-npm-logs

  npm-webpack-preprocessor:
    <<: *defaults
    steps:
      - restore_cached_workspace
      - run:
          name: Build
          command: yarn workspace @cypress/webpack-preprocessor build
      - run:
          name: Test babelrc
          command: yarn test
          working_directory: npm/webpack-preprocessor/examples/use-babelrc
      - run:
          name: Build ts-loader
          command: yarn install
          working_directory: npm/webpack-preprocessor/examples/use-ts-loader
      - run:
          name: Types ts-loader
          command: yarn types
          working_directory: npm/webpack-preprocessor/examples/use-ts-loader
      - run:
          name: Test ts-loader
          command: yarn test
          working_directory: npm/webpack-preprocessor/examples/use-ts-loader
      - run:
          name: Start React app
          command: yarn start
          background: true
          working_directory: npm/webpack-preprocessor/examples/react-app
      - run:
          name: Test React app
          command: yarn test
          working_directory: npm/webpack-preprocessor/examples/react-app
      - run:
          name: Run tests
          command: yarn workspace @cypress/webpack-preprocessor test
      - store-npm-logs

  npm-webpack-dev-server:
    <<: *defaults
    steps:
      - restore_cached_workspace
      - run:
          name: Run tests
          command: yarn workspace @cypress/webpack-dev-server test

  npm-vite-dev-server:
    <<: *defaults
    steps:
      - restore_cached_workspace
      - run:
          name: Run tests
          command: yarn test --reporter mocha-multi-reporters --reporter-options configFile=../../mocha-reporter-config.json
          working_directory: npm/vite-dev-server
      - store_test_results:
          path: npm/vite-dev-server/test_results
      - store_artifacts:
          path: npm/vite-dev-server/cypress/videos
      - store-npm-logs

  npm-webpack-batteries-included-preprocessor:
    <<: *defaults
    resource_class: small
    steps:
      - restore_cached_workspace
      - run:
          name: Run tests
          command: yarn workspace @cypress/webpack-batteries-included-preprocessor test

  npm-vue:
    <<: *defaults
    steps:
      - restore_cached_workspace
      - run:
          name: Build
          command: yarn workspace @cypress/vue build
      - run:
          name: Type Check
          command: yarn typecheck
          working_directory: npm/vue
      - run:
          name: Run component tests
          command: yarn test:ci:ct
          working_directory: npm/vue
      - run:
          name: Run e2e tests
          command: yarn test:ci:e2e
          working_directory: npm/vue
      - store_test_results:
          path: npm/vue/test_results
      - store_artifacts:
          path: npm/vue/test_results
      - store-npm-logs

  npm-design-system:
    <<: *defaults
    steps:
      - restore_cached_workspace
      - run:
          name: Build
          command: yarn workspace @cypress/design-system build
      - run:
          name: Run tests
          # will use PERCY_TOKEN environment variable if available
          #
          # the PERCY_TARGET_BRANCH and PERCY_TARGET_COMMIT env vars
          # are a temporary hack to workaround percy issues with
          # PR's not diffing the right base branch due to other problems
          # upstream with finalizing builds. These will be removed
          # once we implement a more permanent solution.
          command: |
            CYPRESS_KONFIG_ENV=production \
            PERCY_PARALLEL_NONCE=$PLATFORM-$CIRCLE_SHA1 \
            PERCY_ENABLE=${PERCY_TOKEN:-0} \
            PERCY_PARALLEL_TOTAL=-1 \
            PERCY_TARGET_BRANCH="10.0-release" \
            PERCY_TARGET_COMMIT=$(git log -n 1 origin/10.0-release --pretty="%H") \
            yarn percy exec --parallel -- -- \
            yarn test --reporter mocha-multi-reporters --reporter-options configFile=../../mocha-reporter-config.json
          working_directory: npm/design-system
      - store_test_results:
          path: npm/design-system/test_results
      - store-npm-logs

  npm-angular:
    <<: *defaults
    steps:
      - restore_cached_workspace
      - run:
          name: Build
          command: yarn workspace @cypress/angular build
      - run:
          name: Run tests
          command: yarn test-ci
          working_directory: npm/angular
      - store_test_results:
          path: npm/angular/test_results
      - store_artifacts:
          path: npm/angular/test_results
      - store-npm-logs

  npm-react:
    <<: *defaults
    parallelism: 8
    steps:
      - restore_cached_workspace
      - run:
          name: Build
          command: yarn workspace @cypress/react build
      - run:
          name: Run tests
          command: yarn test-ci
          working_directory: npm/react
      - store_test_results:
          path: npm/react/test_results
      - store_artifacts:
          path: npm/react/test_results
      - store-npm-logs

  npm-mount-utils:
    <<: *defaults
    steps:
      - restore_cached_workspace
      - run:
          name: Build
          command: yarn workspace @cypress/mount-utils build
      - store-npm-logs

  npm-create-cypress-tests:
    <<: *defaults
    resource_class: small
    steps:
      - restore_cached_workspace
      - run: yarn workspace create-cypress-tests build
      - run:
          name: Run unit test
          command: yarn workspace create-cypress-tests test

  npm-eslint-plugin-dev:
    <<: *defaults
    steps:
      - restore_cached_workspace
      - run:
          name: Run tests
          command: yarn workspace @cypress/eslint-plugin-dev test

  npm-cypress-schematic:
      <<: *defaults
      resource_class: small
      steps:
        - restore_cached_workspace
        - run:
            name: Build + Install
            command: |
              yarn workspace @cypress/schematic build:all
            working_directory: npm/cypress-schematic
        - run:
            name: Launch
            command: |
              yarn launch:test
            working_directory: npm/cypress-schematic
        - run:
            name: Run unit tests
            command: |
              yarn test
            working_directory: npm/cypress-schematic
        - store-npm-logs

  npm-release:
    <<: *defaults
    resource_class: medium+
    steps:
      - restore_cached_workspace
      - run:
          name: Release packages after all jobs pass
          command: yarn npm-release

  create-build-artifacts:
    <<: *defaults
    parameters:
      <<: *defaultsParameters
      resource_class:
        type: string
        default: medium+
    resource_class: << parameters.resource_class >>
    steps:
      - restore_cached_workspace
      - build-binary
      - build-cypress-npm-package:
          executor: << parameters.executor >>
      - run:
          name: Check current branch to persist artifacts
          command: |
<<<<<<< HEAD
            if [[ "$CIRCLE_BRANCH" != "develop" && "$CIRCLE_BRANCH" != "fix-cache-state" && "$CIRCLE_BRANCH" != "10.0-release" ]]; then
=======
            if [[ "$CIRCLE_BRANCH" != "develop" && "$CIRCLE_BRANCH" != "fix-next-version-in-test-repos" ]]; then
>>>>>>> ffd3627e
              echo "Not uploading artifacts or posting install comment for this branch."
              circleci-agent step halt
            fi
      - upload-build-artifacts
      - post-install-comment

  test-kitchensink:
    <<: *defaults
    steps:
      - clone-repo-and-checkout-branch:
          repo: cypress-example-kitchensink
          pull_request_id: 524
      - install-required-node
      - run:
          name: Remove cypress.json
          description: Remove cypress.json in case it exists
          working_directory: /tmp/cypress-example-kitchensink
          environment:
            CYPRESS_INTERNAL_FORCE_SCAFFOLD: "1"
          command: rm -rf cypress.json
      - run:
          name: Install prod dependencies
          command: yarn --production
          working_directory: /tmp/cypress-example-kitchensink
      - run:
          name: Example server
          command: yarn start
          working_directory: /tmp/cypress-example-kitchensink
          background: true
      - run:
          name: Rename support file
          working_directory: /tmp/cypress-example-kitchensink
          command: |
            if [[ -f cypress/support/index.js ]]; then
              mv cypress/support/index.js cypress/support/e2e.js
            fi
      - run:
          name: Run Kitchensink example project
          command: |
            yarn cypress:run --project /tmp/cypress-example-kitchensink
      - store_artifacts:
          path: /tmp/cypress-example-kitchensink/cypress/screenshots
      - store_artifacts:
          path: /tmp/cypress-example-kitchensink/cypress/videos
      - store-npm-logs

  test-kitchensink-against-staging:
    <<: *defaults
    steps:
      - clone-repo-and-checkout-branch:
          repo: cypress-example-kitchensink
      - install-required-node
      - run:
          name: Install prod dependencies
          command: yarn --production
          working_directory: /tmp/cypress-example-kitchensink
      - run:
          name: Example server
          command: yarn start
          working_directory: /tmp/cypress-example-kitchensink
          background: true
      - run:
          name: Run Kitchensink example project
          command: |
            CYPRESS_PROJECT_ID=$TEST_KITCHENSINK_PROJECT_ID \
            CYPRESS_RECORD_KEY=$TEST_KITCHENSINK_RECORD_KEY \
            CYPRESS_INTERNAL_ENV=staging \
            CYPRESS_video=false \
            yarn cypress:run --project /tmp/cypress-example-kitchensink --record
      - store-npm-logs

  test-against-staging:
    <<: *defaults
    steps:
      - clone-repo-and-checkout-branch:
          repo: cypress-test-tiny
      - run:
          name: Run test project
          command: |
            CYPRESS_PROJECT_ID=$TEST_TINY_PROJECT_ID \
            CYPRESS_RECORD_KEY=$TEST_TINY_RECORD_KEY \
            CYPRESS_INTERNAL_ENV=staging \
            yarn cypress:run --project /tmp/cypress-test-tiny --record
      - store-npm-logs

  test-npm-module-and-verify-binary:
    <<: *defaults
    steps:
      - restore_cached_workspace
      # make sure we have cypress.zip received
      - run: ls -l
      - run: ls -l cypress.zip cypress.tgz
      - run: mkdir test-binary
      - run:
          name: Create new NPM package
          working_directory: test-binary
          command: npm init -y
      - run:
          # install NPM from built NPM package folder
          name: Install Cypress
          working_directory: test-binary
          # force installing the freshly built binary
          command: CYPRESS_INSTALL_BINARY=/root/cypress/cypress.zip npm i /root/cypress/cypress.tgz
      - run:
          name: Cypress version
          working_directory: test-binary
          command: $(yarn bin cypress) version
      - run:
          name: Verify Cypress binary
          working_directory: test-binary
          command: $(yarn bin cypress) verify
      - run:
          name: Cypress help
          working_directory: test-binary
          command: $(yarn bin cypress) help
      - run:
          name: Cypress info
          working_directory: test-binary
          command: $(yarn bin cypress) info
      - store-npm-logs

  test-npm-module-on-minimum-node-version:
    <<: *defaults
    resource_class: small
    docker:
      - image: cypress/base:12.0.0-libgbm
    steps:
      - restore_workspace_binaries
      - run: mkdir test-binary
      - run:
          name: Create new NPM package
          working_directory: test-binary
          command: npm init -y
      - run:
          name: Install Cypress
          working_directory: test-binary
          command: CYPRESS_INSTALL_BINARY=/root/cypress/cypress.zip npm install /root/cypress/cypress.tgz
      - run:
          name: Verify Cypress binary
          working_directory: test-binary
          command: $(npm bin)/cypress verify
      - run:
          name: Print Cypress version
          working_directory: test-binary
          command: $(npm bin)/cypress version
      - run:
          name: Cypress info
          working_directory: test-binary
          command: $(npm bin)/cypress info

  test-types-cypress-and-jest:
    parameters:
      executor:
        description: Executor name to use
        type: executor
        default: cy-doc
      wd:
        description: Working directory, should be OUTSIDE cypress monorepo folder
        type: string
        default: /root/test-cypress-and-jest
    <<: *defaults
    resource_class: small
    steps:
      - restore_workspace_binaries
      - run: mkdir <<parameters.wd>>
      - run:
          name: Create new NPM package ⚗️
          working_directory: <<parameters.wd>>
          command: npm init -y
      - run:
          name: Install dependencies 📦
          working_directory: <<parameters.wd>>
          environment:
            CYPRESS_INSTALL_BINARY: /root/cypress/cypress.zip
          # let's install Cypress, Jest and any other package that might conflict
          # https://github.com/cypress-io/cypress/issues/6690
          command: |
            npm install /root/cypress/cypress.tgz \
              typescript jest @types/jest enzyme @types/enzyme
      - run:
          name: Test types clash ⚔️
          working_directory: <<parameters.wd>>
          command: |
            echo "console.log('hello world')" > hello.ts
            npx tsc hello.ts --noEmit

  test-full-typescript-project:
    parameters:
      executor:
        description: Executor name to use
        type: executor
        default: cy-doc
      wd:
        description: Working directory, should be OUTSIDE cypress monorepo folder
        type: string
        default: /root/test-full-typescript
    <<: *defaults
    resource_class: small
    steps:
      - restore_workspace_binaries
      - run: mkdir <<parameters.wd>>
      - run:
          name: Create new NPM package ⚗️
          working_directory: <<parameters.wd>>
          command: npm init -y
      - run:
          name: Install dependencies 📦
          working_directory: <<parameters.wd>>
          environment:
            CYPRESS_INSTALL_BINARY: /root/cypress/cypress.zip
          command: |
            npm install /root/cypress/cypress.tgz typescript
      - run:
          name: Scaffold full TypeScript project 🏗
          working_directory: <<parameters.wd>>
          command: npx @bahmutov/cly@1 init --typescript
      # TODO: fork/update @bahmutov/cly@1 to scaffold `cypress/e2e/spec.cy.ts`
      # instead of `cypress/integration/spec.ts` when Cypress v10 is released.
      - run:
          name: Update example spec
          working_directory: <<parameters.wd>>
          command: |
            mkdir cypress/e2e
            mv cypress/integration/spec.ts cypress/e2e/spec.cy.ts
      - run:
          name: Scaffold new config file
          working_directory: <<parameters.wd>>
          environment:
            CYPRESS_INTERNAL_FORCE_SCAFFOLD: "1"
          command: |
            rm -rf cypress.json
            echo "export default {
                    e2e: {
                      setupNodeEvents (on, config) {
                        on('task', {
                          log (x) {
                            console.log(x)

                            return null
                          },
                        })

                        return config
                      },
                    },
                  }" > cypress.config.ts
      - run:
          name: Rename support file
          working_directory: <<parameters.wd>>
          command: mv cypress/support/index.ts cypress/support/e2e.js
      - run:
          name: Run project tests 🗳
          working_directory: <<parameters.wd>>
          command: npx cypress run

  # install NPM + binary zip and run against staging API
  test-binary-against-staging:
    <<: *defaults
    steps:
      - restore_workspace_binaries
      - clone-repo-and-checkout-branch:
          repo: cypress-test-tiny
      - run:
          name: Install Cypress
          working_directory: /tmp/cypress-test-tiny
          # force installing the freshly built binary
          command: CYPRESS_INSTALL_BINARY=~/cypress/cypress.zip npm i --legacy-peer-deps ~/cypress/cypress.tgz
      - run:
          name: Run test project
          working_directory: /tmp/cypress-test-tiny
          command: |
            CYPRESS_PROJECT_ID=$TEST_TINY_PROJECT_ID \
            CYPRESS_RECORD_KEY=$TEST_TINY_RECORD_KEY \
            CYPRESS_INTERNAL_ENV=staging \
            $(yarn bin cypress) run --record
      - store-npm-logs

  test-binary-against-recipes-firefox:
    <<: *defaults
    steps:
      - test-binary-against-repo:
          repo: cypress-example-recipes
          command: npm run test:ci:firefox

  test-binary-against-recipes-chrome:
    <<: *defaults
    parallelism: 3
    steps:
      - test-binary-against-repo:
          repo: cypress-example-recipes
          command: npm run test:ci:chrome

  test-binary-against-recipes:
    <<: *defaults
    parallelism: 3
    steps:
      - test-binary-against-repo:
          repo: cypress-example-recipes
          command: npm run test:ci

  # This is a special job. It allows you to test the current
  # built test runner against a pull request in the repo
  # cypress-example-recipes.
  # Imagine you are working on a feature and want to show / test a recipe
  # You would need to run the built test runner before release
  # against a PR that cannot be merged until the new version
  # of the test runner is released.
  # Use:
  #   specify pull request number
  #   and the recipe folder

  # test-binary-against-recipe-pull-request:
  #   <<: *defaults
  #   steps:
  #     # test a specific pull request by number from cypress-example-recipes
  #     - test-binary-against-repo:
  #         repo: cypress-example-recipes
  #         command: npm run test:ci
  #         pull_request_id: 515
  #         folder: examples/fundamentals__typescript

  test-binary-against-kitchensink:
    <<: *defaults
    steps:
      - test-binary-against-repo:
          repo: cypress-example-kitchensink
          browser: "electron"
          pull_request_id: 524

  test-binary-against-kitchensink-firefox:
    <<: *defaults
    steps:
      - test-binary-against-repo:
          repo: cypress-example-kitchensink
          browser: firefox
          pull_request_id: 524

  test-binary-against-kitchensink-chrome:
    <<: *defaults
    steps:
      - test-binary-against-repo:
          repo: cypress-example-kitchensink
          browser: chrome
          pull_request_id: 524

  test-binary-against-todomvc-firefox:
    <<: *defaults
    steps:
      - test-binary-against-repo:
          repo: cypress-example-todomvc
          browser: firefox

  test-binary-against-conduit-chrome:
    <<: *defaults
    steps:
      - test-binary-against-repo:
          repo: cypress-example-conduit-app
          browser: chrome
          command: "npm run cypress:run"
          wait-on: http://localhost:3000

  test-binary-against-api-testing-firefox:
    <<: *defaults
    steps:
      - test-binary-against-repo:
          repo: cypress-example-api-testing
          browser: firefox
          command: "npm run cy:run"

  test-binary-against-piechopper-firefox:
    <<: *defaults
    steps:
      - test-binary-against-repo:
          repo: cypress-example-piechopper
          browser: firefox
          command: "npm run cypress:run"

  test-binary-against-cypress-realworld-app:
    <<: *defaults
    resource_class: medium+
    steps:
      - test-binary-against-rwa:
          repo: cypress-realworld-app
          browser: chrome
          wait-on: http://localhost:3000

  test-binary-as-specific-user:
    <<: *defaults
    steps:
      - restore_workspace_binaries
      # the user should be "node"
      - run: whoami
      - run: pwd
      # prints the current user's effective user id
      # for root it is 0
      # for other users it is a positive integer
      - run: node -e 'console.log(process.geteuid())'
      # make sure the binary and NPM package files are present
      - run: ls -l
      - run: ls -l cypress.zip cypress.tgz
      - run: mkdir test-binary
      - run:
          name: Create new NPM package
          working_directory: test-binary
          command: npm init -y
      - run:
          # install NPM from built NPM package folder
          name: Install Cypress
          working_directory: test-binary
          # force installing the freshly built binary
          command: CYPRESS_INSTALL_BINARY=~/cypress/cypress.zip npm i ~/cypress/cypress.tgz
      - run:
          name: Cypress help
          working_directory: test-binary
          command: $(yarn bin cypress) help
      - run:
          name: Cypress info
          working_directory: test-binary
          command: $(yarn bin cypress) info
      - run:
          name: Add Cypress demo
          working_directory: test-binary
          command: npx @bahmutov/cly init
      # TODO: fork/update @bahmutov/cly@1 to scaffold `cypress/e2e/spec.cy.ts`
      # instead of `cypress/integration/spec.js` when Cypress v10 is released.
      - run:
          name: Update example spec
          working_directory: test-binary
          command: |
            mkdir cypress/e2e
            mv cypress/integration/spec.js cypress/e2e/spec.cy.js
      - run:
          name: Scaffold new config file
          working_directory: test-binary
          environment:
            CYPRESS_INTERNAL_FORCE_SCAFFOLD: "1"
          command: |
            rm -rf cypress.json
            echo 'module.exports = {}' > cypress.config.js
      - run:
          name: Rename support file
          working_directory: test-binary
          command: mv cypress/support/index.js cypress/support/e2e.js
      - run:
          name: Verify Cypress binary
          working_directory: test-binary
          command: DEBUG=cypress:cli $(yarn bin cypress) verify
      - run:
          name: Run Cypress binary
          working_directory: test-binary
          command: DEBUG=cypress:cli $(yarn bin cypress) run
      - store-npm-logs

linux-workflow: &linux-workflow
  jobs:
    - node_modules_install
    - build:
        requires:
          - node_modules_install
    - check-ts:
        requires:
          - build
    - lint:
        name: linux-lint
        requires:
          - build
    - percy-finalize:
        context: test-runner:poll-circle-workflow
        required_env_var: PERCY_TOKEN # skips job if not defined (external PR)
        requires:
          - cli-visual-tests
          - reporter-integration-tests
          - npm-design-system
          - run-app-component-tests-chrome
          - run-app-integration-tests-chrome
          - run-frontend-shared-component-tests-chrome
          - run-launchpad-component-tests-chrome
          - run-launchpad-integration-tests-chrome
    - lint-types:
        requires:
          - build
    # unit, integration and e2e tests
    - cli-visual-tests:
        requires:
          - build
    - unit-tests:
        requires:
          - build
    - unit-tests-release:
        context: test-runner:npm-release
        requires:
          - build
    - server-unit-tests:
        requires:
          - build
    - server-integration-tests:
        requires:
          - build
    - server-performance-tests:
        requires:
          - build
    - system-tests-node-modules-install:
        context: test-runner:performance-tracking
        requires:
          - build
    - system-tests-chrome:
        context: test-runner:performance-tracking
        requires:
          - system-tests-node-modules-install
    - system-tests-electron:
        context: test-runner:performance-tracking
        requires:
          - system-tests-node-modules-install
    - system-tests-firefox:
        context: test-runner:performance-tracking
        requires:
          - system-tests-node-modules-install
    - system-tests-non-root:
        context: test-runner:performance-tracking
        executor: non-root-docker-user
        requires:
          - system-tests-node-modules-install
    - driver-integration-tests-chrome:
        requires:
          - build
    - driver-integration-tests-chrome-beta:
        requires:
          - build
    - driver-integration-tests-firefox:
        requires:
          - build
    - driver-integration-tests-electron:
        requires:
          - build
    - run-frontend-shared-component-tests-chrome:
        context: test-runner:launchpad-tests
        requires:
          - build
    - run-launchpad-integration-tests-chrome:
        context: test-runner:launchpad-tests
        requires:
          - build
    - run-launchpad-component-tests-chrome:
        context: test-runner:launchpad-tests
        requires:
          - build
    - run-app-integration-tests-chrome:
        context: test-runner:launchpad-tests
        requires:
          - build
    - run-app-component-tests-chrome:
        context: test-runner:launchpad-tests
        requires:
          - build
    - reporter-integration-tests:
        requires:
          - build
    - ui-components-integration-tests:
        requires:
          - build
    - npm-webpack-dev-server:
        requires:
          - build
    - npm-vite-dev-server:
        requires:
          - build
    - npm-webpack-preprocessor:
        requires:
          - build
    - npm-webpack-batteries-included-preprocessor:
        requires:
          - build
    - npm-design-system:
        requires:
          - build
    - npm-vue:
        requires:
          - build
    - npm-react:
        requires:
          - build
    - npm-angular:
        requires:
          - build
    - npm-mount-utils:
        requires:
          - build
    - npm-create-cypress-tests:
        requires:
          - build
    - npm-eslint-plugin-dev:
        requires:
          - build
    - npm-cypress-schematic:
        requires:
          - build
    # This release definition must be updated with any new jobs
    # Any attempts to automate this are welcome
    # If CircleCI provided an "after all" hook, then this wouldn't be necessary
    - npm-release:
        context: test-runner:npm-release
        requires:
          - build
          - check-ts
          - npm-angular
          - npm-eslint-plugin-dev
          - npm-create-cypress-tests
          - npm-react
          - npm-mount-utils
          - npm-vue
          - npm-webpack-batteries-included-preprocessor
          - npm-webpack-preprocessor
          - npm-vite-dev-server
          - npm-webpack-dev-server
          - npm-cypress-schematic
          - lint-types
          - linux-lint
          - percy-finalize
          - driver-integration-tests-firefox
          - driver-integration-tests-chrome
          - driver-integration-tests-chrome-beta
          - driver-integration-tests-electron
          - system-tests-non-root
          - system-tests-firefox
          - system-tests-electron
          - system-tests-chrome
          - server-performance-tests
          - server-integration-tests
          - server-unit-tests
          - test-kitchensink
          - ui-components-integration-tests
          - unit-tests
          - unit-tests-release

    # various testing scenarios, like building full binary
    # and testing it on a real project
    - test-against-staging:
        context: test-runner:record-tests
        <<: *mainBuildFilters
        requires:
          - build
    - test-kitchensink:
        requires:
          - build
    - test-kitchensink-against-staging:
        context: test-runner:record-tests
        <<: *mainBuildFilters
        requires:
          - build
    - create-build-artifacts:
        context:
          - test-runner:upload
          - test-runner:commit-status-checks
        requires:
          - build
    - test-npm-module-on-minimum-node-version:
        requires:
          - create-build-artifacts
    - test-types-cypress-and-jest:
        requires:
          - create-build-artifacts
    - test-full-typescript-project:
        requires:
          - create-build-artifacts
    - test-binary-against-kitchensink:
        requires:
          - create-build-artifacts
    - test-npm-module-and-verify-binary:
        <<: *mainBuildFilters
        requires:
          - create-build-artifacts
    - test-binary-against-staging:
        context: test-runner:record-tests
        <<: *mainBuildFilters
        requires:
          - create-build-artifacts
    - test-binary-against-kitchensink-chrome:
        <<: *mainBuildFilters
        requires:
          - create-build-artifacts
    - test-binary-against-recipes-firefox:
        <<: *mainBuildFilters
        requires:
          - create-build-artifacts
    - test-binary-against-recipes-chrome:
        <<: *mainBuildFilters
        requires:
          - create-build-artifacts
    - test-binary-against-recipes:
        <<: *mainBuildFilters
        requires:
          - create-build-artifacts
    - test-binary-against-kitchensink-firefox:
        <<: *mainBuildFilters
        requires:
          - create-build-artifacts
    - test-binary-against-todomvc-firefox:
        <<: *mainBuildFilters
        requires:
          - create-build-artifacts
    - test-binary-against-cypress-realworld-app:
        <<: *mainBuildFilters
        requires:
          - create-build-artifacts
    - test-binary-as-specific-user:
        name: "test binary as a non-root user"
        executor: non-root-docker-user
        requires:
          - create-build-artifacts
    - test-binary-as-specific-user:
        name: "test binary as a root user"
        requires:
          - create-build-artifacts
    - binary-system-tests:
        requires:
          - create-build-artifacts
          - system-tests-node-modules-install

mac-workflow: &mac-workflow
  jobs:
    - node_modules_install:
        name: darwin-node-modules-install
        executor: mac
        only-cache-for-root-user: true

    - build:
        name: darwin-build
        executor: mac
        resource_class: medium
        requires:
          - darwin-node-modules-install

    - lint:
        name: darwin-lint
        executor: mac
        requires:
          - darwin-build

    # maybe run all unit tests?

    - create-build-artifacts:
        name: darwin-create-build-artifacts
        context:
          - test-runner:sign-mac-binary
          - test-runner:upload
          - test-runner:commit-status-checks
        executor: mac
        resource_class: medium
        requires:
          - darwin-build

    - test-kitchensink:
        name: darwin-test-kitchensink
        executor: mac
        requires:
          - darwin-build

windows-workflow: &windows-workflow
  jobs:
    - node_modules_install:
        name: windows-node-modules-install
        executor: windows
        resource_class: windows.medium
        only-cache-for-root-user: true

    - build:
        name: windows-build
        executor: windows
        resource_class: windows.medium
        requires:
          - windows-node-modules-install

    - run-app-integration-tests-chrome:
        name: windows-run-app-integration-tests-chrome
        executor: windows
        resource_class: windows.medium
        context: test-runner:launchpad-tests
        requires:
          - windows-build

    - run-launchpad-integration-tests-chrome:
        name: windows-run-launchpad-integration-tests-chrome
        executor: windows
        resource_class: windows.medium
        context: test-runner:launchpad-tests
        requires:
          - windows-build

    - lint:
        name: windows-lint
        executor: windows
        requires:
          - windows-build

    - unit-tests:
        name: windows-unit-tests
        executor: windows
        resource_class: windows.medium
        requires:
          - windows-build

    - create-build-artifacts:
        name: windows-create-build-artifacts
        executor: windows
        resource_class: windows.medium
        context:
          - test-runner:sign-windows-binary
          - test-runner:upload
          - test-runner:commit-status-checks
        requires:
          - windows-build

workflows:
  linux:
    <<: *linux-workflow
  mac:
    <<: *mac-workflow
    <<: *mac-workflow-filters
  windows:
    <<: *windows-workflow
    <<: *windows-workflow-filters<|MERGE_RESOLUTION|>--- conflicted
+++ resolved
@@ -29,11 +29,7 @@
       only:
         - develop
         - 10.0-release
-<<<<<<< HEAD
         - fix-cache-state
-=======
-        - fix-next-version-in-test-repos
->>>>>>> ffd3627e
 
 # usually we don't build Mac app - it takes a long time
 # but sometimes we want to really confirm we are doing the right thing
@@ -42,12 +38,8 @@
   when:
     or:
     - equal: [ develop, << pipeline.git.branch >> ]
-<<<<<<< HEAD
     - equal: [ '10.0-release', << pipeline.git.branch >> ]
     - equal: [ fix-cache-state, << pipeline.git.branch >> ]
-=======
-    - equal: [ fix-next-version-in-test-repos, << pipeline.git.branch >> ]
->>>>>>> ffd3627e
     - matches:
           pattern: "-release$"
           value: << pipeline.git.branch >>
@@ -56,12 +48,8 @@
   when:
     or:
     - equal: [ develop, << pipeline.git.branch >> ]
-<<<<<<< HEAD
     - equal: [ '10.0-release', << pipeline.git.branch >> ]
     - equal: [ fix-cache-state, << pipeline.git.branch >> ]
-=======
-    - equal: [ fix-next-version-in-test-repos, << pipeline.git.branch >> ]
->>>>>>> ffd3627e
     - matches:
           pattern: "-release$"
           value: << pipeline.git.branch >>
@@ -601,8 +589,12 @@
           working_directory: ~/
           command: |
             git clone --depth 1 --no-single-branch https://github.com/cypress-io/<<parameters.repo>>.git /tmp/<<parameters.repo>>
-<<<<<<< HEAD
-            cd /tmp/<<parameters.repo>> && (git checkout $(node ./scripts/get-next-version.js) || true)
+
+            # install some deps for get-next-version
+            npm i semver@7.3.2 conventional-recommended-bump@6.1.0 conventional-changelog-angular@5.0.12
+            NEXT_VERSION=$(node ./cypress/scripts/get-next-version.js)
+
+            cd /tmp/<<parameters.repo>> && (git checkout $NEXT_VERSION || true)
       - when:
             condition: <<parameters.pull_request_id>>
             steps:
@@ -612,14 +604,6 @@
                   command: |
                     git fetch origin pull/<<parameters.pull_request_id>>/head:pr-<<parameters.pull_request_id>>
                     git checkout pr-<<parameters.pull_request_id>>
-=======
-
-            # install some deps for get-next-version
-            npm i semver@7.3.2 conventional-recommended-bump@6.1.0 conventional-changelog-angular@5.0.12
-            NEXT_VERSION=$(node ./cypress/scripts/get-next-version.js)
-
-            cd /tmp/<<parameters.repo>> && (git checkout $NEXT_VERSION || true)
->>>>>>> ffd3627e
 
   test-binary-against-rwa:
     description: |
@@ -1685,11 +1669,7 @@
       - run:
           name: Check current branch to persist artifacts
           command: |
-<<<<<<< HEAD
             if [[ "$CIRCLE_BRANCH" != "develop" && "$CIRCLE_BRANCH" != "fix-cache-state" && "$CIRCLE_BRANCH" != "10.0-release" ]]; then
-=======
-            if [[ "$CIRCLE_BRANCH" != "develop" && "$CIRCLE_BRANCH" != "fix-next-version-in-test-repos" ]]; then
->>>>>>> ffd3627e
               echo "Not uploading artifacts or posting install comment for this branch."
               circleci-agent step halt
             fi
