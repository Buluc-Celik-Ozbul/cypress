--- conflicted
+++ resolved
@@ -597,47 +597,6 @@
 
   "runner-integration-tests-chrome":
     <<: *defaults
-<<<<<<< HEAD
-    steps:
-      - attach_workspace:
-          at: ~/
-      - run:
-          command: yarn workspace @packages/driver start
-          background: true
-      - run:
-          command: yarn wait-on http://localhost:3500
-      - run:
-          command: |
-            CYPRESS_KONFIG_ENV=production \
-            CYPRESS_RECORD_KEY=$PACKAGES_RECORD_KEY \
-            yarn workspace @packages/runner cypress:run --record --group runner-integration-chrome --browser chrome
-      - store_test_results:
-          path: /tmp/cypress
-      - store_artifacts:
-          path: /tmp/artifacts
-      - store-npm-logs
-
-  "runner-integration-tests-firefox":
-    <<: *defaults
-    steps:
-      - attach_workspace:
-          at: ~/
-      - run:
-          command: yarn workspace @packages/driver start
-          background: true
-      - run:
-          command: yarn wait-on http://localhost:3500
-      - run:
-          command: |
-            CYPRESS_KONFIG_ENV=production \
-            CYPRESS_RECORD_KEY=$PACKAGES_RECORD_KEY \
-            yarn workspace @packages/runner cypress:run --record --parallel --group runner-integration-firefox --browser firefox
-      - store_test_results:
-          path: /tmp/cypress
-      - store_artifacts:
-          path: /tmp/artifacts
-      - store-npm-logs
-=======
     parallelism: 2
     steps:
       - run-runner-integration-tests:
@@ -649,7 +608,6 @@
     steps:
       - run-runner-integration-tests:
           browser: firefox
->>>>>>> e1bc067e
 
   "driver-integration-tests-chrome":
     <<: *defaults
