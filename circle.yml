--- conflicted
+++ resolved
@@ -1339,19 +1339,10 @@
   npm-mount-utils:
     <<: *defaults
     steps:
-<<<<<<< HEAD
-      - attach_workspace:
-          at: ~/
+      - restore_cached_workspace
       - run:
           name: Build
           command: yarn workspace @cypress/mount-utils build
-      - store-npm-logs
-=======
-      - restore_cached_workspace
-      - run:
-          name: Build
-          command: yarn workspace @cypress/mount-utils build
->>>>>>> 7d79d8fd
 
   npm-create-cypress-tests:
     <<: *defaults
