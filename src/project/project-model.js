--- conflicted
+++ resolved
@@ -59,20 +59,9 @@
   @observable error
   @observable parentTestsFolderDisplay
   @observable integrationExampleName
-<<<<<<< HEAD
+  @observable scaffoldedFiles = []
   // should never change after first set
   @observable path
-=======
-  @observable scaffoldedFiles = []
-  @observable name
-  @observable public
-  @observable orgName
-  @observable orgId
-  @observable defaultOrg
-  @observable lastBuildStatus
-  @observable lastBuildCreatedAt
-  @observable valid = true
->>>>>>> c895b535
 
   constructor (props) {
     this.path = props.path
