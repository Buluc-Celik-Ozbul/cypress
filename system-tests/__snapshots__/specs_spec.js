--- conflicted
+++ resolved
@@ -1,15 +1,6 @@
 exports['e2e specs failing when no specs found 1'] = `
 Can't run because no spec files were found.
 
-<<<<<<< HEAD
-We searched for any files matching this glob pattern:
-
-**/*.no-specs-found-with-this-pattern
-
-Relative to the project root folder:
-
-/foo/bar/.projects/no-specs-found
-=======
 We searched for specs inside of this folder:
 
   > /foo/bar/.projects/e2e/cypress/specs
@@ -22,6 +13,5 @@
 We searched for specs matching this glob pattern:
 
   > /foo/bar/.projects/e2e/cypress/integration/does/not/exist/**notfound**
->>>>>>> 4b50f9ee
 
 `