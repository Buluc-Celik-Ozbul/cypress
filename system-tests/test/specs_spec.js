const systemTests = require('../lib/system-tests').default

describe('e2e specs', () => {
  systemTests.setup()

  it('failing when no specs found', function () {
    return systemTests.exec(this, {
<<<<<<< HEAD
      project: 'no-specs-found',
      testingType: 'e2e',
=======
      config: { integrationFolder: 'cypress/specs' },
      snapshot: true,
      expectedExitCode: 1,
    })
  })

  it('failing when no spec pattern found', function () {
    return systemTests.exec(this, {
      spec: 'does/not/exist/**notfound**',
>>>>>>> 4b50f9ee
      snapshot: true,
      expectedExitCode: 1,
    })
  })

  // @see https://github.com/cypress-io/cypress/issues/14226
  it('handles the same integration and fixtures folders', function () {
    return systemTests.exec(this, {
      testingType: 'e2e',
      project: 'same-fixtures-integration-folders',
      snapshot: false,
      expectedExitCode: 0,
    })
  })

  it('handles the fixtures folder being the subfolder of integration', function () {
    return systemTests.exec(this, {
      testingType: 'e2e',
      project: 'fixture-subfolder-of-integration',
      snapshot: false,
      expectedExitCode: 0,
    })
  })

  it('handles specs with special characters in the file name', function () {
    return systemTests.exec(this, {
      project: 'spec-name-special-characters',
      snapshot: false,
      expectedExitCode: 0,
    })
  })
})<|MERGE_RESOLUTION|>--- conflicted
+++ resolved
@@ -5,10 +5,8 @@
 
   it('failing when no specs found', function () {
     return systemTests.exec(this, {
-<<<<<<< HEAD
       project: 'no-specs-found',
       testingType: 'e2e',
-=======
       config: { integrationFolder: 'cypress/specs' },
       snapshot: true,
       expectedExitCode: 1,
@@ -17,8 +15,9 @@
 
   it('failing when no spec pattern found', function () {
     return systemTests.exec(this, {
+      project: 'no-specs-found',
+      testingType: 'e2e',
       spec: 'does/not/exist/**notfound**',
->>>>>>> 4b50f9ee
       snapshot: true,
       expectedExitCode: 1,
     })
