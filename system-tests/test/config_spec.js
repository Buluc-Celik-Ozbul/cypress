const systemTests = require('../lib/system-tests').default
const { fs } = require('@packages/server/lib/util/fs')
const path = require('path')
const Fixtures = require('../lib/fixtures')

describe('e2e config', () => {
  systemTests.setup()

  it('provides various environment details', function () {
    return systemTests.exec(this, {
      spec: 'config_passing.cy.js',
      snapshot: true,
      config: {
        env: {
          scriptlet: '<script>alert(\'this should not break\')</script>',
        },
      },
    })
  })

  it('applies defaultCommandTimeout globally', function () {
    return systemTests.exec(this, {
      project: 'config-with-short-timeout',
      snapshot: true,
      expectedExitCode: 1,
    })
  })

  // TODO: test that environment variables and CYPRESS_config work as well

  it('throws error when invalid viewportWidth in the configuration file', function () {
    return systemTests.exec(this, {
      project: 'config-with-invalid-viewport',
      expectedExitCode: 1,
      snapshot: true,
    })
  })

  it('throws error when invalid browser in the configuration file', function () {
    return systemTests.exec(this, {
      project: 'config-with-invalid-browser',
      expectedExitCode: 1,
      snapshot: true,
    })
  })

  it('supports global shadow dom inclusion', function () {
    return systemTests.exec(this, {
      project: 'shadow-dom-global-inclusion',
    })
  })

  it('supports custom configFile in JavaScript', function () {
    return systemTests.exec(this, {
      project: 'config-with-custom-file-js',
      configFile: 'cypress.config.custom.js',
    })
  })

  it('supports custom configFile in TypeScript', function () {
    return systemTests.exec(this, {
      project: 'config-with-custom-file-ts',
      configFile: 'cypress.config.custom.ts',
    })
  })

  it('supports custom configFile in a default JavaScript file', function () {
    return systemTests.exec(this, {
      project: 'config-with-js',
    })
  })

  it('supports custom configFile in a default TypeScript file', function () {
    return systemTests.exec(this, {
      project: 'config-with-ts',
    })
  })

<<<<<<< HEAD
  it('throws error when multiple default config file are found in project', function () {
    Fixtures.scaffoldProject('pristine-with-e2e-testing')
=======
  it('throws error when multiple default config file are found in project', async function () {
    await Fixtures.scaffoldProject('pristine-with-e2e-testing')

>>>>>>> e0941990
    const projectRoot = Fixtures.projectPath('pristine-with-e2e-testing')

    return fs.writeFile(path.join(projectRoot, 'cypress.config.ts'), 'export default {}').then(() => {
      return systemTests.exec(this, {
        project: 'pristine-with-e2e-testing',
        expectedExitCode: 1,
        snapshot: true,
      })
    })
  })

<<<<<<< HEAD
  it('throws error when cypress.json is found in project and need migration', function () {
    Fixtures.scaffoldProject('pristine')
=======
  it('throws error when cypress.json is found in project and need migration', async function () {
    await Fixtures.scaffoldProject('pristine')

>>>>>>> e0941990
    const projectRoot = Fixtures.projectPath('pristine')

    return fs.writeFile(path.join(projectRoot, 'cypress.json'), '{}').then(() => {
      return systemTests.exec(this, {
        project: 'pristine',
        expectedExitCode: 1,
        snapshot: true,
      })
    })
  })

<<<<<<< HEAD
  it('throws error when cypress.json is found in project and cypress.config.{ts|js} exists as well', function () {
    Fixtures.scaffoldProject('multiple-config-files-with-json')
    Fixtures.projectPath('multiple-config-files-with-json')
=======
  it('throws error when cypress.json is found in project and cypress.config.{ts|js} exists as well', async function () {
    await Fixtures.scaffoldProject('multiple-config-files-with-json')
>>>>>>> e0941990

    return systemTests.exec(this, {
      project: 'multiple-config-files-with-json',
      expectedExitCode: 1,
      snapshot: true,
    })
  })
<<<<<<< HEAD
=======

  it('throws an error if supportFile is set on the root level', async function () {
    await Fixtures.scaffoldProject('invalid-root-level-config')

    return systemTests.exec(this, {
      project: 'invalid-root-level-config',
      configFile: 'invalid-supportFile.config.js',
      expectedExitCode: 1,
      snapshot: true,
    })
  })

  it('throws an error if specPattern is set on the root level', async function () {
    await Fixtures.scaffoldProject('invalid-root-level-config')

    return systemTests.exec(this, {
      project: 'invalid-root-level-config',
      configFile: 'invalid-specPattern.config.js',
      expectedExitCode: 1,
      snapshot: true,
    })
  })

  it('throws an error if excludeSpecPattern is set on the root level', async function () {
    await Fixtures.scaffoldProject('invalid-root-level-config')

    return systemTests.exec(this, {
      project: 'invalid-root-level-config',
      configFile: 'invalid-excludeSpecPattern.config.js',
      expectedExitCode: 1,
      snapshot: true,
    })
  })

  it('throws an error if baseUrl is set on the root level', async function () {
    await Fixtures.scaffoldProject('invalid-root-level-config')

    return systemTests.exec(this, {
      project: 'invalid-root-level-config',
      configFile: 'invalid-baseUrl-config.js',
      expectedExitCode: 1,
      snapshot: true,
    })
  })

  it('throws an error if baseUrl is set on the component level', async function () {
    await Fixtures.scaffoldProject('invalid-root-level-config')

    return systemTests.exec(this, {
      project: 'invalid-root-level-config',
      configFile: 'invalid-component-baseUrl-config.js',
      testingType: 'component',
      expectedExitCode: 1,
      snapshot: true,
    })
  })
>>>>>>> e0941990
})<|MERGE_RESOLUTION|>--- conflicted
+++ resolved
@@ -76,14 +76,9 @@
     })
   })
 
-<<<<<<< HEAD
-  it('throws error when multiple default config file are found in project', function () {
-    Fixtures.scaffoldProject('pristine-with-e2e-testing')
-=======
   it('throws error when multiple default config file are found in project', async function () {
     await Fixtures.scaffoldProject('pristine-with-e2e-testing')
 
->>>>>>> e0941990
     const projectRoot = Fixtures.projectPath('pristine-with-e2e-testing')
 
     return fs.writeFile(path.join(projectRoot, 'cypress.config.ts'), 'export default {}').then(() => {
@@ -95,14 +90,9 @@
     })
   })
 
-<<<<<<< HEAD
-  it('throws error when cypress.json is found in project and need migration', function () {
-    Fixtures.scaffoldProject('pristine')
-=======
   it('throws error when cypress.json is found in project and need migration', async function () {
     await Fixtures.scaffoldProject('pristine')
 
->>>>>>> e0941990
     const projectRoot = Fixtures.projectPath('pristine')
 
     return fs.writeFile(path.join(projectRoot, 'cypress.json'), '{}').then(() => {
@@ -114,14 +104,8 @@
     })
   })
 
-<<<<<<< HEAD
-  it('throws error when cypress.json is found in project and cypress.config.{ts|js} exists as well', function () {
-    Fixtures.scaffoldProject('multiple-config-files-with-json')
-    Fixtures.projectPath('multiple-config-files-with-json')
-=======
   it('throws error when cypress.json is found in project and cypress.config.{ts|js} exists as well', async function () {
     await Fixtures.scaffoldProject('multiple-config-files-with-json')
->>>>>>> e0941990
 
     return systemTests.exec(this, {
       project: 'multiple-config-files-with-json',
@@ -129,8 +113,6 @@
       snapshot: true,
     })
   })
-<<<<<<< HEAD
-=======
 
   it('throws an error if supportFile is set on the root level', async function () {
     await Fixtures.scaffoldProject('invalid-root-level-config')
@@ -187,5 +169,4 @@
       snapshot: true,
     })
   })
->>>>>>> e0941990
 })