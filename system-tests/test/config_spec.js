const systemTests = require('../lib/system-tests').default
const { fs } = require('@packages/server/lib/util/fs')
const path = require('path')
const Fixtures = require('../lib/fixtures')

describe('e2e config', () => {
  systemTests.setup()

  it('provides various environment details', function () {
    return systemTests.exec(this, {
      spec: 'config_passing.cy.js',
      snapshot: true,
      config: {
        env: {
          scriptlet: '<script>alert(\'this should not break\')</script>',
        },
      },
    })
  })

  it('applies defaultCommandTimeout globally', function () {
    return systemTests.exec(this, {
      project: 'config-with-short-timeout',
      snapshot: true,
      expectedExitCode: 1,
    })
  })

  // TODO: test that environment variables and CYPRESS_config work as well

  it('throws error when invalid viewportWidth in the configuration file', function () {
    return systemTests.exec(this, {
      project: 'config-with-invalid-viewport',
      expectedExitCode: 1,
      snapshot: true,
    })
  })

  it('throws error when invalid browser in the configuration file', function () {
    return systemTests.exec(this, {
      project: 'config-with-invalid-browser',
      expectedExitCode: 1,
      snapshot: true,
    })
  })

  it('supports global shadow dom inclusion', function () {
    return systemTests.exec(this, {
      project: 'shadow-dom-global-inclusion',
    })
  })

  it('supports custom configFile in JavaScript', function () {
    return systemTests.exec(this, {
      project: 'config-with-custom-file-js',
      configFile: 'cypress.config.custom.js',
    })
  })

  it('supports custom configFile in TypeScript', function () {
    return systemTests.exec(this, {
      project: 'config-with-custom-file-ts',
      configFile: 'cypress.config.custom.ts',
    })
  })

  it('supports custom configFile in a default JavaScript file', function () {
    return systemTests.exec(this, {
      project: 'config-with-js',
    })
  })

  it('supports custom configFile in a default TypeScript file', function () {
    return systemTests.exec(this, {
      project: 'config-with-ts',
    })
  })

  it('throws error when multiple default config file are found in project', async function () {
    await Fixtures.scaffoldProject('pristine-with-e2e-testing')

    const projectRoot = Fixtures.projectPath('pristine-with-e2e-testing')

    return fs.writeFile(path.join(projectRoot, 'cypress.config.ts'), 'export default {}').then(() => {
      return systemTests.exec(this, {
        project: 'pristine-with-e2e-testing',
        expectedExitCode: 1,
        snapshot: true,
      })
    })
  })

  it('throws error when cypress.json is found in project and need migration', async function () {
    await Fixtures.scaffoldProject('pristine')

    const projectRoot = Fixtures.projectPath('pristine')

    return fs.writeFile(path.join(projectRoot, 'cypress.json'), '{}').then(() => {
      return systemTests.exec(this, {
        project: 'pristine',
        expectedExitCode: 1,
        snapshot: true,
      })
    })
  })

  it('throws error when cypress.json is found in project and cypress.config.{ts|js} exists as well', async function () {
    await Fixtures.scaffoldProject('multiple-config-files-with-json')

    return systemTests.exec(this, {
      project: 'multiple-config-files-with-json',
      expectedExitCode: 1,
      snapshot: true,
    })
  })

  it('throws an error if supportFile is set on the root level', async function () {
    await Fixtures.scaffoldProject('invalid-root-level-config')

    return systemTests.exec(this, {
      project: 'invalid-root-level-config',
      configFile: 'invalid-supportFile.config.js',
      expectedExitCode: 1,
      snapshot: true,
    })
  })

  it('throws an error if specPattern is set on the root level', async function () {
    await Fixtures.scaffoldProject('invalid-root-level-config')

    return systemTests.exec(this, {
      project: 'invalid-root-level-config',
      configFile: 'invalid-specPattern.config.js',
      expectedExitCode: 1,
      snapshot: true,
    })
  })

  it('throws an error if excludeSpecPattern is set on the root level', async function () {
    await Fixtures.scaffoldProject('invalid-root-level-config')

    return systemTests.exec(this, {
      project: 'invalid-root-level-config',
      configFile: 'invalid-excludeSpecPattern.config.js',
      expectedExitCode: 1,
      snapshot: true,
    })
  })

  it('throws an error if baseUrl is set on the root level', async function () {
    await Fixtures.scaffoldProject('invalid-root-level-config')

    return systemTests.exec(this, {
      project: 'invalid-root-level-config',
      configFile: 'invalid-baseUrl-config.js',
      expectedExitCode: 1,
      snapshot: true,
    })
  })

  it('throws an error if baseUrl is set on the component level', async function () {
    await Fixtures.scaffoldProject('invalid-root-level-config')

    return systemTests.exec(this, {
      project: 'invalid-root-level-config',
      configFile: 'invalid-component-baseUrl-config.js',
      testingType: 'component',
      expectedExitCode: 1,
      snapshot: true,
    })
  })

<<<<<<< HEAD
=======
  it('throws an error if indexHtml is set on the root level', async function () {
    await Fixtures.scaffoldProject('invalid-root-level-config')

    return systemTests.exec(this, {
      project: 'invalid-root-level-config',
      configFile: 'invalid-indexHtmlFile-config.js',
      expectedExitCode: 1,
      snapshot: true,
    })
  })

  it('throws an error if indexHtml is set on the e2e level', async function () {
    await Fixtures.scaffoldProject('invalid-root-level-config')

    return systemTests.exec(this, {
      project: 'invalid-root-level-config',
      configFile: 'invalid-e2e-indexHtmlFile-config.js',
      testingType: 'e2e',
      expectedExitCode: 1,
      snapshot: true,
    })
  })

>>>>>>> 404447e3
  it('throws an error if testFiles is set on the config file', async function () {
    await Fixtures.scaffoldProject('invalid-root-level-config')

    return systemTests.exec(this, {
      project: 'invalid-root-level-config',
      configFile: 'invalid-testFiles-config.js',
      expectedExitCode: 1,
      snapshot: true,
    })
  })

  it('setupNodeEvents modify specPattern for current testing type', async function () {
    await Fixtures.scaffoldProject('e2e')

    return systemTests.exec(this, {
      project: 'e2e',
      configFile: 'cypress-setupNodeEvents-modify-config.config.js',
      snapshot: true,
    })
  })

  it('throws an error if componentFolder is set on the config file', async function () {
    await Fixtures.scaffoldProject('invalid-root-level-config')

    return systemTests.exec(this, {
      project: 'invalid-root-level-config',
      configFile: 'invalid-componentFolder-config.js',
      expectedExitCode: 1,
      snapshot: true,
    })
  })
})<|MERGE_RESOLUTION|>--- conflicted
+++ resolved
@@ -170,8 +170,6 @@
     })
   })
 
-<<<<<<< HEAD
-=======
   it('throws an error if indexHtml is set on the root level', async function () {
     await Fixtures.scaffoldProject('invalid-root-level-config')
 
@@ -195,7 +193,6 @@
     })
   })
 
->>>>>>> 404447e3
   it('throws an error if testFiles is set on the config file', async function () {
     await Fixtures.scaffoldProject('invalid-root-level-config')
 
