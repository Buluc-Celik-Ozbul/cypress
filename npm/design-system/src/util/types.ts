--- conflicted
+++ resolved
@@ -1,13 +1,4 @@
-<<<<<<< HEAD
-export type ExtractFirstArg<T extends (...args: any[]) => unknown> = T extends (
-  arg0: infer S,
-  ...otherArgs: any[]
-) => unknown
-  ? S
-  : never
-=======
 /**
  * Extracts the first argument of a function
  */
-export type ExtractFirstArg<T extends (...args: any[]) => unknown> = Parameters<T>[0]
->>>>>>> 3f31f094
+export type ExtractFirstArg<T extends (...args: any[]) => unknown> = Parameters<T>[0]