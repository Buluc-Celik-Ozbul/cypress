--- conflicted
+++ resolved
@@ -14,11 +14,7 @@
   "dependencies": {
     "core-js": "^3.6.5",
     "register-service-worker": "^1.7.1",
-<<<<<<< HEAD
-    "vue": "3.2.6"
-=======
     "vue": "3.2.31"
->>>>>>> e0941990
   },
   "devDependencies": {
     "@cypress/code-coverage": "^3.9.5",
