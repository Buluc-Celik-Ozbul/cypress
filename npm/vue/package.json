--- conflicted
+++ resolved
@@ -30,11 +30,7 @@
     "@rollup/plugin-node-resolve": "^11.1.1",
     "@vue/cli-plugin-babel": "~4.4.0",
     "@vue/cli-service": "~4.4.0",
-<<<<<<< HEAD
-    "@vue/compiler-sfc": "3.2.6",
-=======
     "@vue/compiler-sfc": "3.2.31",
->>>>>>> e0941990
     "axios": "0.21.2",
     "babel-loader": "8.1.0",
     "babel-plugin-istanbul": "^6.0.0",
@@ -42,11 +38,7 @@
     "css-loader": "3.4.2",
     "cypress": "0.0.0-development",
     "debug": "^4.3.2",
-<<<<<<< HEAD
-    "eslint-plugin-vue": "7.18.0",
-=======
     "eslint-plugin-vue": "8.5.0",
->>>>>>> e0941990
     "find-webpack": "2.1.0",
     "mocha": "7.1.1",
     "mocha-junit-reporter": "^2.0.0",
@@ -56,11 +48,7 @@
     "rollup-plugin-typescript2": "^0.29.0",
     "tailwindcss": "1.1.4",
     "typescript": "^4.2.3",
-<<<<<<< HEAD
-    "vue": "3.2.6",
-=======
     "vue": "3.2.31",
->>>>>>> e0941990
     "vue-eslint-parser": "7.11.0",
     "vue-i18n": "9.0.0-rc.6",
     "vue-loader": "16.1.2",
