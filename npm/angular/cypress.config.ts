--- conflicted
+++ resolved
@@ -7,14 +7,9 @@
   'fileServerFolder': 'src',
   'projectId': 'nf7zag',
   'component': {
-<<<<<<< HEAD
-    'setupNodeEvents': require('./cypress/plugins'),
-=======
-    'specPattern': 'src/app/**/*cy-spec.ts',
     setupNodeEvents (on, config) {
       return require('./cypress/plugins')(on, config)
     },
->>>>>>> 792980ac
     devServer (cypressConfig) {
       const { startDevServer } = require('@cypress/webpack-dev-server')
       const webpackConfig = require('./cypress/plugins/webpack.config')
