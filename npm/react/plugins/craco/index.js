--- conflicted
+++ resolved
@@ -2,13 +2,9 @@
 const { createWebpackDevConfig } = require('@craco/craco')
 const { getLegacyDevServer } = require('../utils/legacy-setup-dev-server')
 
-<<<<<<< HEAD
 function devServer (cypressDevServerConfig, cracoConfig, indexHtml) {
-=======
-function devServer (cypressDevServerConfig, cracoConfig) {
   process.env.FAST_REFRESH = 'false'
 
->>>>>>> ea107955
   return startDevServer({
     options: cypressDevServerConfig,
     webpackConfig: createWebpackDevConfig(cracoConfig),
