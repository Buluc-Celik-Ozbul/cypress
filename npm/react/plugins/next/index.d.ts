declare namespace CypressNextDevServer {
<<<<<<< HEAD
  interface CypressNextDevServerConfig {
    /**
     * Path to an index.html file that will serve as the template in
     * which your components will be rendered.
     */
    indexHtmlFile?: string
  }
=======
  interface CypressNextDevServerConfig {}
>>>>>>> 404447e3

  /**
   * Sets up a Cypress component testing environment for your NextJs application
   * @param cypressDevServerConfig comes from the `devServer()` function first argument
   * @returns the resolved dev server object that cypress can use to start testing
   */
  function devServer(cypressDevServerConfig: Cypress.DevServerConfig, devServerConfig?: CypressNextDevServerConfig): Cypress.ResolvedDevServerConfig
}

/**
 * Sets up a Cypress component testing environment for your NextJs application
 * @param on comes from the argument of the `pluginsFile` function
 * @param config comes from the argument of the `pluginsFile` function
 * @param devServerConfig additional config object (create an empty object to see how to use it)
 */
declare function CypressNextDevServer(on: Cypress.PluginEvents, config: Cypress.PluginConfigOptions, devServerConfig?: CypressNextDevServer.CypressNextDevServerConfig): void

export = CypressNextDevServer;<|MERGE_RESOLUTION|>--- conflicted
+++ resolved
@@ -1,15 +1,5 @@
 declare namespace CypressNextDevServer {
-<<<<<<< HEAD
-  interface CypressNextDevServerConfig {
-    /**
-     * Path to an index.html file that will serve as the template in
-     * which your components will be rendered.
-     */
-    indexHtmlFile?: string
-  }
-=======
   interface CypressNextDevServerConfig {}
->>>>>>> 404447e3
 
   /**
    * Sets up a Cypress component testing environment for your NextJs application
