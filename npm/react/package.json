{
  "name": "@cypress/react",
  "version": "0.0.0-development",
  "description": "Unit test React components using Cypress",
  "main": "dist",
  "scripts": {
    "build": "rimraf dist && yarn transpile",
    "build-prod": "yarn build",
    "cy:open": "node ../../scripts/cypress open",
    "pretest": "yarn transpile",
    "test": "node ../../scripts/cypress run",
    "transpile": "tsc",
    "watch": "tsc -w"
  },
  "dependencies": {
<<<<<<< HEAD
    "@babel/plugin-transform-modules-commonjs": "7.10.4",
    "@cypress/code-coverage": "3.8.1",
    "@cypress/webpack-preprocessor": "0.0.0-development",
=======
    "@babel/plugin-transform-modules-commonjs": "7.12.1",
    "@cypress/code-coverage": "3.8.6",
    "@cypress/webpack-preprocessor": "*",
>>>>>>> 8679f00f
    "babel-plugin-istanbul": "6.0.0",
    "debug": "4.1.1",
    "find-up": "5.0.0",
    "find-webpack": "2.2.0",
    "mime-types": "2.1.26",
    "semver": "7.3.2",
    "unfetch": "4.1.0"
  },
  "devDependencies": {
    "@babel/core": "7.4.5",
    "@babel/plugin-proposal-class-properties": "7.4.4",
    "@babel/plugin-syntax-dynamic-import": "7.8.3",
    "@babel/preset-env": "7.4.5",
    "@babel/preset-react": "7.0.0",
    "@babel/preset-typescript": "7.10.4",
    "@bahmutov/cy-api": "1.4.2",
    "@bahmutov/cy-rollup": "2.0.0",
    "@date-io/date-fns": "1",
    "@emotion/babel-preset-css-prop": "10.0.27",
    "@emotion/core": "10.0.22",
    "@material-ui/core": "4.9.5",
    "@material-ui/icons": "4.5.1",
    "@material-ui/lab": "4.0.0-alpha.39",
    "@material-ui/pickers": "3.2.10",
    "@percy/cypress": "2.3.2",
    "@testing-library/cypress": "7.0.1",
    "@types/chalk": "2.2.0",
    "@types/inquirer": "7.3.1",
    "@types/mock-fs": "4.10.0",
    "@types/node": "9.6.49",
    "@types/semver": "7.3.4",
    "arg": "4.1.3",
    "autoprefixer": "9.7.6",
    "axios": "0.18.1",
    "babel-loader": "8.0.6",
    "babel-plugin-module-resolver": "4.0.0",
    "bootstrap": "4.4.1",
    "check-code-coverage": "1.9.2",
    "common-tags": "1.8.0",
    "css-loader": "2.1.1",
    "cypress": "0.0.0-development",
    "cypress-expect": "2.0.0",
    "cypress-image-snapshot": "3.1.1",
    "cypress-plugin-snapshots": "1.4.4",
    "cypress-react-selector": "2.0.4",
    "date-fns": "2.13.0",
    "framer-motion": "2.6.13",
    "i18next": "19.7.0",
    "lodash": "4.17.15",
    "mobx": "6.0.0",
    "mobx-react-lite": "3.0.0",
    "mocha": "7.1.1",
    "mock-fs": "4.13.0",
    "next": "^9.5.3",
    "pretty": "2.0.0",
    "prop-types": "15.7.2",
    "radioactive-state": "1.3.4",
    "react": "16.8.6",
    "react-bootstrap": "1.0.1",
    "react-calendar-heatmap": "1.8.1",
    "react-dom": "16.8.6",
    "react-google-maps": "9.4.5",
    "react-i18next": "11.7.2",
    "react-loading-skeleton": "2.0.1",
    "react-router": "6.0.0-alpha.1",
    "react-router-dom": "6.0.0-alpha.1",
    "react-scripts": "3.4.1",
    "react-tooltip": "4.2.6",
    "rollup": "2.28.1",
    "rollup-plugin-istanbul": "2.0.1",
    "style-loader": "0.23.1",
    "styled-components": "5.0.0",
    "svg-url-loader": "3.0.3",
    "typescript": "4.0.3",
    "victory": "34.3.6",
    "webpack": "4.44.1",
    "webpack-cli": "3.3.9"
  },
  "peerDependencies": {
    "@babel/core": "^=7.x",
    "@babel/preset-env": "^=7.x",
    "@types/react": "^16.9.16",
    "babel-loader": "^=8.x",
    "cypress": "*",
    "next": "^=8.x",
    "react": "^=16.x",
    "react-dom": "^=16.x",
    "webpack": "^=3.x"
  },
  "files": [
    "dist",
    "support",
    "plugins"
  ],
  "types": "dist",
  "license": "MIT",
  "repository": {
    "type": "git",
    "url": "https://github.com/cypress-io/cypress.git"
  },
  "homepage": "https://on.cypress.io/component-testing",
  "author": "Gleb Bahmutov <gleb.bahmutov@gmail.com>",
  "bugs": "https://github.com/cypress-io/cypress/issues/new?assignees=&labels=npm%3A%20%40cypress%2Freact&template=1-bug-report.md&title=",
  "keywords": [
    "react",
    "cypress",
    "cypress-io",
    "test",
    "testing"
  ],
  "peerDependenciesMeta": {
    "@babel/core": {
      "optional": true
    },
    "@babel/preset-env": {
      "optional": true
    },
    "babel-loader": {
      "optional": true
    },
    "next": {
      "optional": true
    },
    "types/react": {
      "optional": true
    },
    "webpack": {
      "optional": true
    }
  },
  "ciJobs": [
    "npm-react",
    "npm-react-axe",
    "npm-react-next",
    "npm-react-cra",
    "npm-react-cra-folder",
    "npm-react-rollup",
    "npm-react-sass-ts",
    "npm-react-snapshots",
    "npm-react-tailwind",
    "npm-react-percy",
    "npm-react-webpack-file",
    "npm-react-webpack-options"
  ],
  "standard": {
    "globals": [
      "Cypress",
      "cy",
      "expect"
    ]
  }
}<|MERGE_RESOLUTION|>--- conflicted
+++ resolved
@@ -13,15 +13,9 @@
     "watch": "tsc -w"
   },
   "dependencies": {
-<<<<<<< HEAD
-    "@babel/plugin-transform-modules-commonjs": "7.10.4",
-    "@cypress/code-coverage": "3.8.1",
-    "@cypress/webpack-preprocessor": "0.0.0-development",
-=======
     "@babel/plugin-transform-modules-commonjs": "7.12.1",
     "@cypress/code-coverage": "3.8.6",
-    "@cypress/webpack-preprocessor": "*",
->>>>>>> 8679f00f
+    "@cypress/webpack-preprocessor": "0.0.0-development",
     "babel-plugin-istanbul": "6.0.0",
     "debug": "4.1.1",
     "find-up": "5.0.0",
@@ -145,7 +139,7 @@
     "next": {
       "optional": true
     },
-    "types/react": {
+    "@types/react": {
       "optional": true
     },
     "webpack": {
