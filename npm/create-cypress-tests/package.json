--- conflicted
+++ resolved
@@ -5,12 +5,8 @@
   "private": false,
   "main": "index.js",
   "scripts": {
-<<<<<<< HEAD
     "build": "yarn prepare-example && tsc -p ./tsconfig.json && node scripts/example copy-to ./dist/initial-template && yarn copy \"./src/**/*.template.js\" \"./dist/src\"",
     "build-prod": "yarn build",
-=======
-    "build": "yarn prepare-example && tsc -p ./tsconfig.json && shx chmod +x dist/src/index.js && node scripts/example copy-to ./dist/initial-template && shx cp src/**/*.template.js dist/src",
->>>>>>> 73317218
     "prepare-example": "node scripts/example copy-to ./initial-template",
     "test": "cross-env TS_NODE_PROJECT=./tsconfig.test.json mocha --config .mocharc.json './src/**/*.test.ts'",
     "test:watch": "yarn test -w"
