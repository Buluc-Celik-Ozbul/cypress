import * as babel from '@babel/core'
import { scanFSForAvailableDependency } from '../../../findPackageJson'
import { Template } from '../Template'

export const VueCliTemplate: Template = {
  message: 'It looks like you are using vue-cli-service to run and build an application.',
  getExampleUrl: () => 'https://github.com/cypress-io/cypress/tree/develop/npm/vue/examples/cli',
  recommendedComponentFolder: 'src',
  dependencies: ['@cypress/webpack-dev-server'],
  getPluginsCodeAst: () => {
    return {
<<<<<<< HEAD
      RequireAst: babel.template.ast(
        [
          'const { startDevServer } = require("@cypress/webpack-dev-server")',
          `const webpackConfig = require("@vue/cli-service/webpack.config.js")`,
        ].join('\n')
      ),
      IfComponentTestingPluginsAst: babel.template.ast(
        [`on('dev-server:start', (options) => startDevServer({ options, webpackConfig }))`].join('\n'),
        { preserveComments: true }
      ),
=======
      requiresReturnConfig: true,
      RequireAst: babel.template.ast([
        'const { startDevServer } = require("@cypress/webpack-dev-server")',
        `const webpackConfig = require("@vue/cli-service/webpack.config.js")`,
      ].join('\n')),
      IfComponentTestingPluginsAst: babel.template.ast([
        `on('dev-server:start', (options) => startDevServer({ options, webpackConfig }))`,
      ].join('\n'), { preserveComments: true }),
>>>>>>> 3f31f094
    }
  },
  test: (root) => {
    const hasVueCliService = scanFSForAvailableDependency(root, { '@vue/cli-service': '>=4' })

    return {
      success: hasVueCliService,
    }
  },
}<|MERGE_RESOLUTION|>--- conflicted
+++ resolved
@@ -9,18 +9,6 @@
   dependencies: ['@cypress/webpack-dev-server'],
   getPluginsCodeAst: () => {
     return {
-<<<<<<< HEAD
-      RequireAst: babel.template.ast(
-        [
-          'const { startDevServer } = require("@cypress/webpack-dev-server")',
-          `const webpackConfig = require("@vue/cli-service/webpack.config.js")`,
-        ].join('\n')
-      ),
-      IfComponentTestingPluginsAst: babel.template.ast(
-        [`on('dev-server:start', (options) => startDevServer({ options, webpackConfig }))`].join('\n'),
-        { preserveComments: true }
-      ),
-=======
       requiresReturnConfig: true,
       RequireAst: babel.template.ast([
         'const { startDevServer } = require("@cypress/webpack-dev-server")',
@@ -29,7 +17,6 @@
       IfComponentTestingPluginsAst: babel.template.ast([
         `on('dev-server:start', (options) => startDevServer({ options, webpackConfig }))`,
       ].join('\n'), { preserveComments: true }),
->>>>>>> 3f31f094
     }
   },
   test: (root) => {
