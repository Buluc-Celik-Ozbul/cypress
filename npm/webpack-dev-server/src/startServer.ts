--- conflicted
+++ resolved
@@ -8,16 +8,6 @@
 export interface StartDevServer extends UserWebpackDevServerOptions, CypressWebpackDevServerConfig {
   /* this is the Cypress dev server configuration object */
   options: Cypress.DevServerConfig
-<<<<<<< HEAD
-  /* Base webpack config object used for loading component testing */
-  webpackConfig?: WebpackConfigurationWithDevServer
-  /* base html template to render in AUT */
-  template?: string
-  /* base html template to render in AUT */
-  indexHtml?: string
-
-=======
->>>>>>> e0941990
 }
 
 export interface WebpackConfigurationWithDevServer extends webpack.Configuration {
@@ -26,11 +16,7 @@
 
 const debug = Debug('cypress:webpack-dev-server:start')
 
-<<<<<<< HEAD
-export async function start ({ webpackConfig: userWebpackConfig, indexHtml, options, ...userOptions }: StartDevServer, exitProcess = process.exit): Promise<WebpackDevServer> {
-=======
 export async function start ({ webpackConfig: userWebpackConfig, indexHtmlFile, options, ...userOptions }: StartDevServer, exitProcess = process.exit): Promise<WebpackDevServer> {
->>>>>>> e0941990
   if (!userWebpackConfig) {
     debug('User did not pass in any webpack configuration')
   }
@@ -39,11 +25,7 @@
 
   const webpackConfig = await makeWebpackConfig(userWebpackConfig || {}, {
     files: options.specs,
-<<<<<<< HEAD
-    indexHtml,
-=======
     indexHtmlFile,
->>>>>>> e0941990
     projectRoot,
     devServerPublicPathRoute,
     devServerEvents: options.devServerEvents,
