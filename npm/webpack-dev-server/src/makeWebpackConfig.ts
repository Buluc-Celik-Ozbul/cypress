import { debug as debugFn } from 'debug'
import * as path from 'path'
import * as webpack from 'webpack'
import { merge } from 'webpack-merge'
import makeDefaultWebpackConfig from './webpack.config'
import CypressCTOptionsPlugin, { CypressCTOptionsPluginOptionsWithEmitter } from './plugin'

const debug = debugFn('cypress:webpack-dev-server:makeWebpackConfig')

const removeList = [
  // We provide a webpack-html-plugin config pinned to a specific version (4.x)
  // that we have tested and are confident works with all common configurations.
  // https://github.com/cypress-io/cypress/issues/15865
  'HtmlWebpackPlugin',

  // This plugin is an opitimization for HtmlWebpackPlugin for use in
  // production environments, not relevent for testing.
  'PreloadPlugin',

  // Another optimization not relevent in a testing environment.
  'HtmlPwaPlugin',

  // We already reload when webpack recomplies (via listeners on
  // devServerEvents). Removing this plugin can prevent double-refreshes
  // in some setups.
  'HotModuleReplacementPlugin',
]

// CaseSensitivePathsPlugin checks the paths of every loaded module to enforce
// case sensitivity - this helps developers on mac catch issues that will bite
// them later, but on linux the OS already does this by default. The plugin
// is somewhat slow, accounting for ~15% of compile time on a couple of CRA
// based projects (where it's included by default) tested.
if (process.platform === 'linux') {
  removeList.push('CaseSensitivePathsPlugin')
}

export interface UserWebpackDevServerOptions {
  /**
   * if `true` will compile all the specs together when the first one is request and can slow up initial build time.
   * @default false
  */
  disableLazyCompilation?: boolean
}

interface MakeWebpackConfigOptions extends CypressCTOptionsPluginOptionsWithEmitter, UserWebpackDevServerOptions {
  devServerPublicPathRoute: string
  isOpenMode: boolean
<<<<<<< HEAD
  indexHtmlFile?: string
=======
  indexHtmlFile: string
>>>>>>> 404447e3
}

const OsSeparatorRE = RegExp(`\\${path.sep}`, 'g')
const posixSeparator = '/'

export async function makeWebpackConfig (userWebpackConfig: webpack.Configuration, options: MakeWebpackConfigOptions): Promise<webpack.Configuration> {
  const { projectRoot, devServerPublicPathRoute, files, supportFile, devServerEvents, indexHtmlFile } = options

  debug(`User passed in webpack config with values %o`, userWebpackConfig)

  debug(`New webpack entries %o`, files)
  debug(`Project root`, projectRoot)
  debug(`Support file`, supportFile)

  const entry = path.resolve(__dirname, './browser.js')
  const publicPath = (path.sep === posixSeparator)
    ? path.join(devServerPublicPathRoute, posixSeparator)
    // The second line here replaces backslashes on windows with posix compatible slash
    // See https://github.com/cypress-io/cypress/issues/16097
    : path.join(devServerPublicPathRoute, posixSeparator)
    .replace(OsSeparatorRE, posixSeparator)

  const dynamicWebpackConfig = {
    output: {
      publicPath,
    },
    plugins: [
      new CypressCTOptionsPlugin({
        files,
        projectRoot,
        devServerEvents,
        supportFile,
      }),
    ],
  }

  if (userWebpackConfig?.plugins) {
    userWebpackConfig.plugins = userWebpackConfig.plugins.filter((plugin) => {
      if (removeList.includes(plugin.constructor.name)) {
        /* eslint-disable no-console */
        console.warn(`[@cypress/webpack-dev-server]: removing ${plugin.constructor.name} from configuration.`)

        return false
      }

      return true
    })
  }

  if (typeof userWebpackConfig?.module?.unsafeCache === 'function') {
    const originalCachePredicate = userWebpackConfig.module.unsafeCache

    userWebpackConfig.module.unsafeCache = (module: any) => {
      return originalCachePredicate(module) && !/[\\/]webpack-dev-server[\\/]dist[\\/]browser\.js/.test(module.resource)
    }
  }

  const mergedConfig = merge<webpack.Configuration>(
    userWebpackConfig,
    makeDefaultWebpackConfig(indexHtmlFile),
    dynamicWebpackConfig,
  )

  mergedConfig.entry = entry

  debug('Merged webpack config %o', mergedConfig)

  if (process.env.WEBPACK_PERF_MEASURE) {
    // only for debugging
    const { measureWebpackPerformance } = require('./measureWebpackPerformance')

    return measureWebpackPerformance(mergedConfig)
  }

  return mergedConfig
}<|MERGE_RESOLUTION|>--- conflicted
+++ resolved
@@ -46,11 +46,7 @@
 interface MakeWebpackConfigOptions extends CypressCTOptionsPluginOptionsWithEmitter, UserWebpackDevServerOptions {
   devServerPublicPathRoute: string
   isOpenMode: boolean
-<<<<<<< HEAD
-  indexHtmlFile?: string
-=======
   indexHtmlFile: string
->>>>>>> 404447e3
 }
 
 const OsSeparatorRE = RegExp(`\\${path.sep}`, 'g')
