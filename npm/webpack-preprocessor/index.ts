--- conflicted
+++ resolved
@@ -348,13 +348,9 @@
 
       if (file.shouldWatch) {
         // in this case the bundler is webpack.Compiler.Watching
-<<<<<<< HEAD
-        ;(bundler as webpack.Compiler.Watching).close(cb)
-=======
         if (bundler && 'close' in bundler) {
           bundler.close(cb)
         }
->>>>>>> 25f59d13
       }
     })
 
@@ -382,15 +378,10 @@
   bundles = {}
 }
 
-<<<<<<< HEAD
-function cleanseError(err: string) {
-  return err.replace(/\n\s*at.*/g, '').replace(/From previous event:\n?/g, '')
-=======
 function cleanseError (err: string | Error) {
   let msg = typeof err === 'string' ? err : err.message
 
   return msg.replace(/\n\s*at.*/g, '').replace(/From previous event:\n?/g, '')
->>>>>>> 25f59d13
 }
 
 export = preprocessor