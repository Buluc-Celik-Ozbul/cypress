--- conflicted
+++ resolved
@@ -2625,22 +2625,14 @@
     /**
      * A String or Array of glob patterns used to ignore test files that would otherwise be shown in your list of tests. Cypress uses minimatch with the options: {dot: true, matchBase: true}. We suggest using http://globtester.com to test what files would match.
      * @default "*.hot-update.js"
-<<<<<<< HEAD
-     * @deprecated use `ignoreSpecPattern` instead
-=======
      * @deprecated use `excludeSpecPattern` instead
->>>>>>> e0941990
      */
     ignoreTestFiles: string | string[]
     /**
      * A String or Array of glob patterns used to ignore test files that would otherwise be shown in your list of tests. Cypress uses minimatch with the options: {dot: true, matchBase: true}. We suggest using http://globtester.com to test what files would match.
      * @default "*.hot-update.js"
      */
-<<<<<<< HEAD
-    ignoreSpecPattern: string | string[]
-=======
     excludeSpecPattern: string | string[]
->>>>>>> e0941990
     /**
      * The number of tests for which snapshots and command data are kept in memory. Reduce this number if you are experiencing high memory consumption in your browser during a test run.
      * @default 50
@@ -2906,11 +2898,7 @@
      */
     clientCertificates: ClientCertificate[]
 
-<<<<<<< HEAD
-     /**
-=======
-    /**
->>>>>>> e0941990
+    /**
      * Handle Cypress plugins
      */
     setupNodeEvents: (on: PluginEvents, config: PluginConfigOptions) => Promise<PluginConfigOptions> | PluginConfigOptions
@@ -3006,12 +2994,11 @@
    * All configuration items are optional.
    */
   type CoreConfigOptions = Partial<Omit<ResolvedConfigOptions, TestingType>>
-<<<<<<< HEAD
-
-  type DevServerFn<ComponentDevServerOpts = any> = (cypressConfig: DevServerConfig, devServerConfig: ComponentDevServerOpts) => ResolvedDevServerConfig | Promise<ResolvedDevServerConfig>
+
+  type DevServerFn<ComponentDevServerOpts = any> = (cypressDevServerConfig: DevServerConfig, devServerConfig: ComponentDevServerOpts) => ResolvedDevServerConfig | Promise<ResolvedDevServerConfig>
   interface ComponentConfigOptions<ComponentDevServerOpts = any> extends CoreConfigOptions {
-    devServer: Promise<{ devServer: DevServerFn<ComponentDevServerOpts>}> | { devServer: DevServerFn<ComponentDevServerOpts> } | DevServerFn<ComponentDevServerOpts>
-    devServerConfig?: ComponentDevServerOpts | Promise<ComponentDevServerOpts>
+    devServer: DevServerFn<ComponentDevServerOpts>
+    devServerConfig?: ComponentDevServerOpts
   }
 
   /**
@@ -3020,27 +3007,7 @@
    */
   type ConfigOptions<ComponentDevServerOpts = any> = Partial<ResolvedConfigOptions<ComponentDevServerOpts>>
 
-  interface PluginConfigOptions extends ResolvedConfigOptions {
-    /**
-    * Absolute path to the config file (default: <projectRoot>/cypress.config.{ts|js}) or false
-    */
-    configFile: string | false
-=======
-
-  type DevServerFn<ComponentDevServerOpts = any> = (cypressDevServerConfig: DevServerConfig, devServerConfig: ComponentDevServerOpts) => ResolvedDevServerConfig | Promise<ResolvedDevServerConfig>
-  interface ComponentConfigOptions<ComponentDevServerOpts = any> extends CoreConfigOptions {
-    devServer: DevServerFn<ComponentDevServerOpts>
-    devServerConfig?: ComponentDevServerOpts
-  }
-
-  /**
-   * Takes ComponentDevServerOpts to track the signature of the devServerConfig for the provided `devServer`,
-   * so we have proper completion for `devServerConfig`
-   */
-  type ConfigOptions<ComponentDevServerOpts = any> = Partial<ResolvedConfigOptions<ComponentDevServerOpts>>
-
   interface PluginConfigOptions extends ResolvedConfigOptions, RuntimeConfigOptions {
->>>>>>> e0941990
     /**
     * Absolute path to the root of the project
     */
