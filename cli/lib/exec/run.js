--- conflicted
+++ resolved
@@ -146,11 +146,7 @@
   processRunOptions,
   isValidProject,
   // resolves with the number of failed tests
-<<<<<<< HEAD
-  start(options = {}, { isComponentTesting } = { isComponentTesting: false }) {
-=======
   start (options = {}) {
->>>>>>> b8527a2a
     _.defaults(options, {
       key: null,
       spec: null,
