{
  "title": "JSON schema for the https://cypress.io Test Runner's configuration file. Details at https://on.cypress.io/configuration",
  "$schema": "http://json-schema.org/draft-04/schema#",
  "type": "object",
  "properties": {
    "baseUrl": {
      "type": "string",
      "description": "Url used as prefix for cy.visit() or cy.request() command’s url. Example http://localhost:3030 or https://test.my-domain.com"
    },
    "env": {
      "type": "object",
      "description": "Any values to be set as environment variables. See https://on.cypress.io/environment-variables",
      "body": {}
    },
    "ignoreTestFiles": {
      "type": [
        "string",
        "array"
      ],
      "items": {
        "type": "string"
      },
      "description": "A String or Array of glob patterns used to ignore test files that would otherwise be shown in your list of tests. Cypress uses minimatch with the options: {dot: true, matchBase: true}. We suggest using http://globtester.com to test what files would match."
    },
    "numTestsKeptInMemory": {
      "type": "number",
      "default": 50,
      "description": "The number of tests for which snapshots and command data are kept in memory. Reduce this number if you are experiencing high memory consumption in your browser during a test run."
    },
    "port": {
      "type": "number",
      "default": null,
      "description": "Port used to host Cypress. Normally this is a randomly generated port"
    },
    "reporter": {
      "type": "string",
      "default": "spec",
      "description": "The reporter used when running headlessly or in CI. See https://on.cypress.io/reporters"
    },
    "reporterOptions": {
      "type": "object",
      "default": null,
      "description": "The reporter options used. Supported options depend on the reporter. See https://on.cypress.io/reporters#Reporter-Options"
    },
    "testFiles": {
      "type": [
        "string",
        "array"
      ],
      "default": "**/*.*",
      "description": "A String or Array of string glob patterns of the test files to load. See https://on.cypress.io/configuration#Global"
    },
    "watchForFileChanges": {
      "type": "boolean",
      "default": true,
      "description": "Whether Cypress will watch and restart tests on test file changes"
    },
    "defaultCommandTimeout": {
      "type": "number",
      "default": 4000,
      "description": "Time, in milliseconds, to wait until most DOM based commands are considered timed out"
    },
    "execTimeout": {
      "type": "number",
      "default": 60000,
      "description": "Time, in milliseconds, to wait for a system command to finish executing during a cy.exec() command"
    },
    "taskTimeout": {
      "type": "number",
      "default": 60000,
      "description": "Time, in milliseconds, to wait for a task to finish executing during a cy.task() command"
    },
    "pageLoadTimeout": {
      "type": "number",
      "default": 60000,
      "description": "Time, in milliseconds, to wait for page transition events or cy.visit(), cy.go(), cy.reload() commands to fire their page load events. Network requests are limited by the underlying operating system, and may still time out if this value is increased."
    },
    "requestTimeout": {
      "type": "number",
      "default": 5000,
      "description": "Time, in milliseconds, to wait for an XHR request to go out in a cy.wait() command"
    },
    "responseTimeout": {
      "type": "number",
      "default": 30000,
      "description": "Time, in milliseconds, to wait until a response in a cy.request(), cy.wait(), cy.fixture(), cy.getCookie(), cy.getCookies(), cy.setCookie(), cy.clearCookie(), cy.clearCookies(), and cy.screenshot() commands"
    },
    "fileServerFolder": {
      "type": "string",
      "default": "root project folder",
      "description": "Path to folder where application files will attempt to be served from"
    },
    "fixturesFolder": {
      "type": [
        "string",
        "boolean"
      ],
      "default": "cypress/fixtures",
      "description": "Path to folder containing fixture files (Pass false to disable)"
    },
    "integrationFolder": {
      "type": "string",
      "default": "cypress/integration",
      "description": "Path to folder containing integration test files"
    },
    "experimentalComponentTesting": {
      "type": "boolean",
      "default": false,
      "description": "Enabled experimental component testing, see https://github.com/cypress-io/cypress/issues/5922"
    },
    "componentFolder": {
      "type": [
        "string",
        "boolean"
      ],
      "default": false,
      "description": "Path to folder containing component test files (Pass false to disable)"
    },
    "pluginsFile": {
      "type": [
        "string",
        "boolean"
      ],
      "default": "cypress/plugins/index.js",
      "description": "Path to plugins file. (Pass false to disable)"
    },
    "screenshotsFolder": {
      "type": "string",
      "default": "cypress/screenshots",
      "description": "Path to folder where screenshots will be saved from cy.screenshot() command or after a test fails during cypress run"
    },
    "supportFile": {
      "type": [
        "string",
        "boolean"
      ],
      "default": "cypress/support/index.js",
      "description": "Path to file to load before test files load. This file is compiled and bundled. (Pass false to disable)"
    },
    "videosFolder": {
      "type": "string",
      "default": "cypress/videos",
      "description": "Path to folder where videos will be saved during cypress run"
    },
    "trashAssetsBeforeRuns": {
      "type": "boolean",
      "default": true,
      "description": "Whether Cypress will trash assets within the screenshotsFolder and videosFolder before tests run with cypress run"
    },
    "videoCompression": {
      "type": [
        "number",
        "boolean"
      ],
      "default": 32,
      "description": "The quality setting for the video compression, in Constant Rate Factor (CRF). The value can be false to disable compression or a value between 0 and 51, where a lower value results in better quality (at the expense of a higher file size)."
    },
    "video": {
      "type": "boolean",
      "default": true,
      "description": "Whether Cypress will capture a video of the tests run with cypress run"
    },
    "videoUploadOnPasses": {
      "type": "boolean",
      "default": true,
      "description": "Whether Cypress will process, compress, and upload videos to the Dashboard even when all tests in a spec file are passing. This only applies when recording your runs to the Dashboard. Turn this off if you’d like to only upload the spec file’s video when there are failing tests."
    },
    "chromeWebSecurity": {
      "type": "boolean",
      "default": true,
      "description": "Whether Chrome Web Security for same-origin policy and insecure mixed content is enabled. Read more about this at https://on.cypress.io/web-security"
    },
    "userAgent": {
      "type": "string",
      "default": null,
      "description": "Enables you to override the default user agent the browser sends in all request headers. User agent values are typically used by servers to help identify the operating system, browser, and browser version. See User-Agent MDN Documentation for example user agent values here: https://developer.mozilla.org/en-US/docs/Web/HTTP/Headers/User-Agent"
    },
    "blacklistHosts": {
      "type": [
        "string",
        "array"
      ],
      "items": {
        "type": "string"
      },
      "default": null,
      "description": "A String or Array of hosts that you wish to block traffic for. Please read the notes for examples on using this https://on.cypress.io/configuration#blacklistHosts"
    },
    "modifyObstructiveCode": {
      "type": "boolean",
      "default": true,
      "description": "Whether Cypress will search for and replace obstructive JS code found in .js or .html files that prevent Cypress from working. Please read the notes for more information on this setting. https://on.cypress.io/configuration#modifyObstructiveCode"
    },
    "viewportHeight": {
      "type": "number",
      "default": 660,
      "description": "Default height in pixels for the application under tests’ viewport (Override with cy.viewport() command)"
    },
    "viewportWidth": {
      "type": "number",
      "default": 1000,
      "description": "Default width in pixels for the application under tests’ viewport. (Override with cy.viewport() command)"
    },
    "animationDistanceThreshold": {
      "type": "number",
      "default": 5,
      "description": "The distance in pixels an element must exceed over time to be considered animating"
    },
    "waitForAnimations": {
      "type": "boolean",
      "default": true,
      "description": "Whether to wait for elements to finish animating before executing commands"
    },
    "projectId": {
      "type": "string",
      "default": null,
      "description": "A 6 character string use to identify this project in the Cypress Dashboard. See https://on.cypress.io/dashboard-service#Identification"
    },
    "nodeVersion": {
      "enum": [
        "system",
        "bundled"
      ],
      "default": "bundled",
      "description": "If set to 'system', Cypress will try to find a Node.js executable on your path to use when executing your plugins. Otherwise, Cypress will use the Node version bundled with Cypress."
    },
    "experimentalGetCookiesSameSite": {
      "type": "boolean",
      "default": false,
      "description": "If `true`, Cypress will add `sameSite` values to the objects yielded from `cy.setCookie()`, `cy.getCookie()`, and `cy.getCookies()`. This will become the default behavior in Cypress 5.0."
    },
    "experimentalSourceRewriting": {
      "type": "boolean",
      "default": false,
      "description": "Enables AST-based JS/HTML rewriting. This may fix issues caused by the existing regex-based JS/HTML replacement algorithm."
    },
<<<<<<< HEAD
    "retries": {
      "type": [
        "object",
        "number",
        "null"
      ],
      "default": null,
      "description": "The number of times to retry a failing. Can be configured to apply only in runMode or openMode"
=======
    "experimentalShadowDomSupport": {
      "type": "boolean",
      "default": false,
      "description": "Enables shadow DOM support. Adds the `cy.shadow()` command and the `ignoreShadowBoundaries` option to some DOM commands."
>>>>>>> f5bc2ed5
    }
  }
}<|MERGE_RESOLUTION|>--- conflicted
+++ resolved
@@ -234,7 +234,11 @@
       "default": false,
       "description": "Enables AST-based JS/HTML rewriting. This may fix issues caused by the existing regex-based JS/HTML replacement algorithm."
     },
-<<<<<<< HEAD
+    "experimentalShadowDomSupport": {
+      "type": "boolean",
+      "default": false,
+      "description": "Enables shadow DOM support. Adds the `cy.shadow()` command and the `ignoreShadowBoundaries` option to some DOM commands."
+    },
     "retries": {
       "type": [
         "object",
@@ -243,12 +247,6 @@
       ],
       "default": null,
       "description": "The number of times to retry a failing. Can be configured to apply only in runMode or openMode"
-=======
-    "experimentalShadowDomSupport": {
-      "type": "boolean",
-      "default": false,
-      "description": "Enables shadow DOM support. Adds the `cy.shadow()` command and the `ignoreShadowBoundaries` option to some DOM commands."
->>>>>>> f5bc2ed5
     }
   }
 }