{
  "name": "cypress",
  "productName": "Cypress",
  "version": "3.3.1",
  "description": "Cypress.io end to end testing tool",
  "private": true,
  "engines": {
    "node": ">=8.9.3"
  },
  "scripts": {
    "prestart": "npm run check-deps-pre",
    "start": "node ./cli/bin/cypress open --dev --global",
    "cypress:open": "node ./cli/bin/cypress open --dev --global",
    "cypress:run": "node ./cli/bin/cypress run --dev",
    "cypress:verify": "node ./cli/bin/cypress verify --dev",
    "cypress:open:debug": "node ./scripts/debug.js cypress:open",
    "cypress:run:debug": "node ./scripts/debug.js cypress:run",
    "dev": "node ./scripts/start.js",
    "dev-debug": "node ./scripts/debug.js dev",
    "watch": "npm run all watch",
    "test-debug-package": "node ./scripts/test-debug-package.js",
    "jscodeshift": "jscodeshift -t ./node_modules/js-codemod/transforms/arrow-function-arguments.js",
    "decaffeinate": "decaffeinate --use-cs2 --loose",
    "decaffeinate-bulk": "bulk-decaffeinate",
    "check-deps": "node ./scripts/check-deps.js --verbose",
    "check-deps-pre": "node ./scripts/check-deps.js --verbose --prescript",
    "prebuild": "npm run check-deps-pre && npm run all prebuild",
    "build": "npm run all build",
    "all": "node ./scripts/run.js",
    "test": "echo '⚠️ This root monorepo is only for local development and new contributions. There are no tests.'",
    "link": "node ./scripts/link-packages.js",
    "install-filtered": "npm run all install -- --package $(node ./scripts/check-deps.js --list)",
    "postinstall": "echo 'root postinstall' && npm run link && npm run all install && npm run build",
    "clean-deps": "npm run all clean-deps && rm -rf node_modules",
    "docker": "./scripts/run-docker-local.sh",
    "lint-js": "eslint --fix .",
    "lint-ts": "eslint --fix . --ext .ts",
    "lint-changed": "git diff HEAD --name-only | grep '\\.\\(ts\\|js\\)$' | xargs npx eslint --fix ''",
    "lint-coffee": "coffeelint scripts/**/*.coffee && npm run all lint-coffee",
    "lint": "npm run lint-js && npm run lint-ts && npm run lint-coffee",
    "pretest": "npm run lint && npm run test-scripts",
    "precommit": "npm run warn-only && lint-staged",
    "precommit-lint": "eslint --fix",
    "prepush": "npm run stop-only",
    "stop-only": "stop-only --folder packages --skip .cy,.publish,.projects,node_modules,dist,dist-test,fixtures,lib,bower_components,spec_helper.coffee",
    "warn-only": "stop-only --warn --folder packages --skip .cy,.publish,.projects,node_modules,dist,dist-test,fixtures,lib,bower_components,spec_helper.coffee",
    "bump": "node ./scripts/binary.js bump",
    "set-next-ci-version": "node ./scripts/binary.js setNextVersion",
    "binary-build": "node ./scripts/binary.js build",
    "binary-zip": "node ./scripts/binary.js zip",
    "binary-upload": "node ./scripts/binary.js upload",
    "binary-deploy": "node ./scripts/binary.js deploy",
    "binary-purge": "node ./scripts/binary.js purge-version",
    "binary-deploy-linux": "./scripts/build-linux-binary.sh",
    "move-binaries": "node ./scripts/binary.js move-binaries",
    "binary-release": "node ./scripts/binary.js release",
    "test-scripts": "mocha -r packages/coffee/register -r packages/ts/register --reporter spec 'scripts/unit/**/*spec.js'",
    "test-scripts-watch": "npm run test-scripts -- --watch --watch-extensions 'ts,js,coffee'",
    "test-s3-api": "node -r ./packages/coffee/register -r ./packages/ts/register scripts/binary/s3-api-demo.ts",
    "test-mocha": "mocha --reporter spec scripts/spec.js",
    "test-mocha-snapshot": "mocha scripts/mocha-snapshot-spec.js",
    "check-node-version": "node scripts/check-node-version.js",
    "check-terminal": "node scripts/check-terminal.js",
    "effective:circle:config": "circleci config process circle.yml | sed /^#/d"
  },
  "lint-staged": {
    "*.js": [
      "npm run precommit-lint"
    ]
  },
  "devDependencies": {
    "@cypress/bumpercar": "2.0.7",
    "@cypress/commit-message-install": "2.6.2",
    "@cypress/env-or-json-file": "2.0.0",
    "@cypress/github-commit-status-check": "1.4.1",
    "@cypress/npm-run-all": "4.0.5",
    "@cypress/questions-remain": "1.0.1",
    "@types/bluebird": "3.5.21",
    "@types/chai": "3.5.2",
    "@types/debug": "4.1.4",
    "@types/execa": "0.7.2",
    "@types/fs-extra": "3.0.0",
    "@types/glob": "7.1.1",
    "@types/lodash": "4.14.122",
    "@types/mocha": "2.2.48",
    "@types/node": "11.12.0",
    "@types/ramda": "0.25.47",
    "@types/request-promise": "4.1.42",
    "@types/sinon-chai": "3.2.2",
<<<<<<< HEAD
    "@typescript-eslint/eslint-plugin": "^1.10.3-alpha.1",
    "@typescript-eslint/parser": "^1.10.3-alpha.1",
=======
    "@typescript-eslint/eslint-plugin": "^1.10.2",
    "@typescript-eslint/parser": "^1.10.2",
>>>>>>> 17ac7dc2
    "ansi-styles": "3.2.1",
    "arg": "4.1.0",
    "ascii-table": "0.0.9",
    "aws-sdk": "2.447.0",
    "babel-eslint": "10.0.1",
    "bluebird": "3.5.3",
    "bluebird-retry": "0.11.0",
    "bulk-decaffeinate": "3.3.1",
    "chai": "4.2.0",
    "chai-as-promised": "7.1.1",
    "chalk": "2.4.2",
    "check-dependencies": "1.1.0",
    "check-more-types": "2.24.0",
    "cloudflare-cli": "3.2.2",
    "coffeelint": "1.16.2",
    "common-tags": "1.8.0",
    "console.table": "0.10.0",
    "debug": "4.1.1",
    "decaffeinate": "5.1.12",
    "del": "3.0.0",
    "electron-builder": "20.39.0",
    "eslint": "5.16.0",
    "eslint-plugin-cypress": "2.2.1",
    "eslint-plugin-cypress-dev": "2.1.0",
    "eslint-plugin-mocha": "5.3.0",
    "eslint-plugin-react": "7.12.4",
    "execa": "1.0.0",
    "execa-wrap": "1.4.0",
    "filesize": "4.1.2",
    "find-package-json": "1.2.0",
    "fs-extra": "7.0.1",
    "gift": "0.10.2",
    "gulp": "3.9.1",
    "gulp-awspublish": "3.4.0",
    "gulp-coffee": "2.3.5",
    "gulp-debug": "3.2.0",
    "gulp-rename": "1.4.0",
    "gulp-typescript": "3.2.4",
    "hasha": "5.0.0",
    "human-interval": "0.1.6",
    "husky": "2.3.0",
    "inquirer": "3.3.0",
    "inquirer-confirm": "2.0.3",
    "js-codemod": "cpojer/js-codemod#29dafed",
    "jscodemods": "cypress-io/jscodemods#01b546e",
    "jscodeshift": "0.6.3",
    "konfig": "0.2.1",
    "lazy-ass": "1.6.0",
    "lint-staged": "7.3.0",
    "lodash": "4.17.11",
    "make-empty-github-commit": "1.2.0",
    "mocha": "3.5.3",
    "mocha-banner": "1.1.2",
    "mocha-junit-reporter": "1.23.0",
    "mocha-multi-reporters": "1.1.7",
    "mock-fs": "4.9.0",
    "obfuscator": "0.5.4",
    "parse-github-repo-url": "1.4.1",
    "plist": "2.1.0",
    "pluralize": "8.0.0",
    "prefixed-list": "1.0.1",
    "pretty-ms": "5.0.0",
    "print-arch": "1.0.0",
    "proxyquire": "2.1.0",
    "ramda": "0.24.1",
    "shelljs": "0.8.3",
    "sinon": "7.3.2",
    "snap-shot-it": "7.4.4",
    "stop-only": "3.0.1",
    "strip-ansi": "4.0.0",
    "terminal-banner": "1.1.0",
    "ts-node": "8.2.0",
    "typescript": "3.4.5",
    "vinyl-paths": "2.1.0"
  },
  "author": "Brian Mann",
  "license": "MIT",
  "homepage": "https://github.com/cypress-io/cypress",
  "repository": {
    "type": "git",
    "url": "https://github.com/cypress-io/cypress.git"
  },
  "bugs": {
    "url": "https://github.com/cypress-io/cypress/issues"
  },
  "keywords": [
    "browser",
    "cypress",
    "cypress.io",
    "automation",
    "end-to-end",
    "e2e",
    "integration",
    "mocks",
    "test",
    "testing",
    "runner",
    "spies",
    "stubs"
  ]
}<|MERGE_RESOLUTION|>--- conflicted
+++ resolved
@@ -87,13 +87,8 @@
     "@types/ramda": "0.25.47",
     "@types/request-promise": "4.1.42",
     "@types/sinon-chai": "3.2.2",
-<<<<<<< HEAD
-    "@typescript-eslint/eslint-plugin": "^1.10.3-alpha.1",
-    "@typescript-eslint/parser": "^1.10.3-alpha.1",
-=======
     "@typescript-eslint/eslint-plugin": "^1.10.2",
     "@typescript-eslint/parser": "^1.10.2",
->>>>>>> 17ac7dc2
     "ansi-styles": "3.2.1",
     "arg": "4.1.0",
     "ascii-table": "0.0.9",
