{
  "name": "cypress",
<<<<<<< HEAD
  "version": "0.9.5",
=======
  "version": "0.9.6",
>>>>>>> 43042fe2
  "description": "Javascript Test Engine",
  "main": "app://app/nw/public/index.html",
  "single-instance": false,
  "window": {
    "frame": false,
    "toolbar": false,
    "show": false,
    "show_in_taskbar": false,
    "height": 400,
    "width": 300
  },
  "scripts": {
    "snapshot": "gulp nw:snapshot",
    "build": "gulp client:build nw:build",
    "watch": "gulp client nw",
    "deploy": "gulp deploy",
    "dist": "gulp dist",
    "release": "gulp release",
    "test-nw": "node_modules/.bin/nw ./spec/nw_unit",
    "test-server": "NODE_ENV=test BLUEBIRD_DEBUG=1 DEBUG=nock.* mocha --opts spec/server/mocha.opts --watch",
    "test-server-debug": "NODE_ENV=test BLUEBIRD_DEBUG=1 DEBUG=nock.* node-debug --hidden='(node_modules|bower_components)' --no-preload _mocha --opts spec/server/mocha.opts --watch",
    "test-server-ci": "NODE_ENV=test BLUEBIRD_DEBUG=1 mocha --opts spec/server/mocha.opts"
  },
  "repository": {
    "type": "git",
    "url": "https://github.com/cypress-io/cypress.git"
  },
  "author": "",
  "license": "ISC",
  "bugs": {
    "url": "https://github.com/cypress-io/cypress/issues"
  },
  "bin": {
    "cy": "./bin/cy",
    "cy_key_clean": "./bin/remove_keys.js"
  },
  "homepage": "https://github.com/cypress-io/cypress",
  "devDependencies": {
    "chai": "2.1.0",
    "chai-as-promised": "^4.2.0",
    "chai-jquery": "^2.0.0",
    "commander": "2.3.0",
    "gulp": "3.8.8",
    "gulp-awspublish": "^1.0.1",
    "gulp-bower": "0.0.6",
    "gulp-clean": "^0.3.1",
    "gulp-coffee": "2.3.1",
    "gulp-concat": "2.3.3",
    "gulp-eco": "0.0.2",
    "gulp-load-plugins": "0.5.3",
    "gulp-plumber": "0.6.3",
    "gulp-print": "^1.1.0",
    "gulp-rename": "^1.2.0",
    "gulp-ruby-sass": "0.5.0",
    "gulp-tap": "0.1.1",
    "gulp-uglify": "^1.2.0",
    "inquirer": "^0.8.0",
    "js-yaml": "3.1.0",
    "mkdirp": "^0.5.1",
    "mocha": "2.2.5",
    "mock-fs": "^2.5.0",
    "nock": "1.9.0",
    "nodemon": "1.3.7",
    "nw": "0.12.2",
    "nw-builder": "2.0.2",
    "obfuscator": "^0.5.0",
    "plist": "^1.1.0",
    "rimraf": "2.2.8",
    "run-sequence": "^1.0.2",
    "setimmediate": "^1.0.2",
    "sinon": "1.12.2",
    "sinon-as-promised": "3.0.0",
    "sinon-chai": "^2.7.0",
    "supertest": "^0.15.0",
    "supertest-session": "0.0.7",
    "vagrant": "0.0.1"
  },
  "dependencies": {
    "bluebird": "2.9.27",
    "body-parser": "1.12.4",
    "browserify": "6.1.0",
    "chalk": "^1.1.0",
    "chmodr": "^0.1.0",
    "chokidar": "1.0.1",
    "coffee-script": "1.7.1",
    "coffeeify": "git://github.com/jnordberg/coffeeify#2f48b07fad1f3b4dbf58dd53bb84198d7066067a",
    "compression": "1.1.0",
    "cookie-parser": "^1.3.3",
    "errorhandler": "1.1.1",
    "express": "4.12.3",
    "fs-extra": "0.22.1",
    "glob": "5.0.10",
    "gulp-util": "^3.0.6",
    "hbs": "2.7.0",
    "js-beautify": "^1.5.10",
    "js-object-pretty-print": "^0.1.4",
    "jsonlint": "^1.6.2",
    "jsuri": "^1.3.0",
    "konfig": "^0.2.0",
    "lodash": "2.4.1",
    "method-override": "^2.3.1",
    "mime": "1.2.11",
    "minimist": "^1.1.2",
    "morgan": "1.3.0",
    "node-uuid": "1.4.1",
    "node-webkit-updater": "^0.2.4",
    "open": "0.0.5",
    "promise-semaphore": "0.2.3",
    "request": "^2.55.0",
    "request-promise": "0.3.3",
    "requirejs": "2.1.15",
    "sauce-connect-launcher": "0.9.3",
    "server-destroy": "^1.0.0",
    "snockets": "1.3.8",
    "socket.io": "1.2.1",
    "syntax-error": "^1.1.4",
    "through": "2.3.6",
    "through2": "0.6.3",
    "trash": "^1.4.1",
    "trumpet": "^1.7.1",
    "underscore": "1.6.0",
    "underscore.string": "2.3.3",
    "wd": "^0.3.12",
    "winston": "^0.9.0",
    "xvfb": "cypress-io/node-xvfb"
  }
}<|MERGE_RESOLUTION|>--- conflicted
+++ resolved
@@ -1,10 +1,6 @@
 {
   "name": "cypress",
-<<<<<<< HEAD
-  "version": "0.9.5",
-=======
   "version": "0.9.6",
->>>>>>> 43042fe2
   "description": "Javascript Test Engine",
   "main": "app://app/nw/public/index.html",
   "single-instance": false,
