{
  "compilerOptions": {
    /* Basic Options */
    "target": "ES2018",                          /* Specify ECMAScript target version: 'ES3' (default), 'ES5', 'ES2015', 'ES2016', 'ES2017', or 'ESNEXT'. */
    "module": "commonjs",                     /* Specify module code generation: 'commonjs', 'amd', 'system', 'umd' or 'es2015'. */
    "lib": ["es2018", "ES2020.Promise"],                             /* Specify library files to be included in the compilation:  */
    // "allowJs": true,                       /* Allow javascript files to be compiled. */
    // "checkJs": true,                       /* Report errors in .js files. */
    "jsx": "react",                     /* Specify JSX code generation: 'preserve', 'react-native', or 'react'. */
    "skipLibCheck": true,
    // "declaration": true,                   /* Generates corresponding '.d.ts' file. */
    // "sourceMap": true,                     /* Generates corresponding '.map' file. */
    // "outFile": "./",                       /* Concatenate and emit output to single file. */
    // "outDir": "./",                        /* Redirect output structure to the directory. */
    // "rootDir": "./",                       /* Specify the root directory of input files. Use to control the output directory structure with --outDir. */
    // "removeComments": true,                /* Do not emit comments to output. */
    // "noEmit": true,                        /* Do not emit outputs. */
    "importHelpers": true,                 /* Import emit helpers from 'tslib'. */
    // "downlevelIteration": true,            /* Provide full support for iterables in 'for-of', spread, and destructuring when targeting 'ES5' or 'ES3'. */
    // "isolatedModules": true,               /* Transpile each file as a separate module (similar to 'ts.transpileModule'). */
    "useUnknownInCatchVariables": false,

    /* Strict Type-Checking Options */
    "strict": true,                           /* Enable all strict type-checking options. */
    "noImplicitAny": false,                 /* Raise error on expressions and declarations with an implied 'any' type. */
    // "strictNullChecks": true,              /* Enable strict null checks. */
    // "noImplicitThis": true,                /* Raise error on 'this' expressions with an implied 'any' type. */
    // "alwaysStrict": true,                  /* Parse in strict mode and emit "use strict" for each source file. */

    /* Additional Checks */
<<<<<<< HEAD
=======
    
    // noUnusedLocals should be linted, not type-check'ed
>>>>>>> bd1c7cd0
    "noUnusedLocals": false,                /* Report errors on unused locals. */
    "noUnusedParameters": false,            /* Report errors on unused parameters. */
    "noImplicitReturns": true,             /* Report error when not all code paths in function return a value. */
    "noFallthroughCasesInSwitch": true,    /* Report errors for fallthrough cases in switch statement. */

    /* Module Resolution Options */
    "moduleResolution": "node",               /* Specify module resolution strategy: 'node' (Node.js) or 'classic' (TypeScript pre-1.6). */
    // "baseUrl": "./",                       /* Base directory to resolve non-absolute module names. */
    // "paths": {},                           /* A series of entries which re-map imports to lookup locations relative to the 'baseUrl'. */
    // "rootDirs": [],                        /* List of root folders whose combined content represents the structure of the project at runtime. */
    //"typeRoots": [],                        /* List of folders to include type definitions from. */
    "types": ["mocha", "node"],                /* Type declaration files to be included in compilation. */
    "allowSyntheticDefaultImports": true,  /* Allow default imports from modules with no default export. This does not affect code emit, just typechecking. */
    "esModuleInterop": true,

    /* Source Map Options */
    // "sourceRoot": "./",                    /* Specify the location where debugger should locate TypeScript files instead of source locations. */
    // "mapRoot": "./",                       /* Specify the location where debugger should locate map files instead of generated locations. */
    // "inlineSourceMap": true,               /* Emit a single file with source maps instead of having a separate file. */
    // "inlineSources": true,                 /* Emit the source alongside the sourcemaps within a single file; requires '--inlineSourceMap' or '--sourceMap' to be set. */

    /* Experimental Options */
    "experimentalDecorators": true,        /* Enables experimental support for ES7 decorators. */
    // "emitDecoratorMetadata": true,         /* Enables experimental support for emitting type metadata for decorators. */
    "importsNotUsedAsValues": "error"
  }
}<|MERGE_RESOLUTION|>--- conflicted
+++ resolved
@@ -28,11 +28,8 @@
     // "alwaysStrict": true,                  /* Parse in strict mode and emit "use strict" for each source file. */
 
     /* Additional Checks */
-<<<<<<< HEAD
-=======
     
     // noUnusedLocals should be linted, not type-check'ed
->>>>>>> bd1c7cd0
     "noUnusedLocals": false,                /* Report errors on unused locals. */
     "noUnusedParameters": false,            /* Report errors on unused parameters. */
     "noImplicitReturns": true,             /* Report error when not all code paths in function return a value. */
