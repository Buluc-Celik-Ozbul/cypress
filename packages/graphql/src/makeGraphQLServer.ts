--- conflicted
+++ resolved
@@ -48,9 +48,8 @@
     })
   })
 
-<<<<<<< HEAD
   app.use('/__cypress/launchpad/graphql/:operationName?', graphQLHTTP)
-=======
+
   app.get('/cloud-notification', (req, res) => {
     const ctx = getCtx()
 
@@ -73,9 +72,6 @@
 
     res.sendStatus(200)
   })
-
-  app.use('/__launchpad/graphql/:operationName?', graphQLHTTP)
->>>>>>> f898ea79
 
   function makeProxy (): express.Handler {
     if (process.env.CYPRESS_INTERNAL_VITE_DEV) {
