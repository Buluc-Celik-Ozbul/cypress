--- conflicted
+++ resolved
@@ -1,87 +1,27 @@
-<<<<<<< HEAD
-import { WizardFrontendFramework } from './gql-WizardFrontendFramework'
-import { WizardNpmPackage } from './gql-WizardNpmPackage'
-import { objectType } from 'nexus'
-import { CODE_LANGUAGES, FRONTEND_FRAMEWORKS } from '@packages/types'
-=======
-import { WizardBundler } from './gql-WizardBundler'
-import { WizardFrontendFramework } from './gql-WizardFrontendFramework'
-import { WizardNpmPackage } from './gql-WizardNpmPackage'
-import { objectType } from 'nexus'
-import { BUNDLERS, CODE_LANGUAGES, FRONTEND_FRAMEWORKS } from '@packages/types'
-import { TestingTypeEnum, WizardStepEnum } from '../enumTypes/gql-WizardEnums'
->>>>>>> 8bdbd1a2
-import { WizardCodeLanguage } from './gql-WizardCodeLanguage'
+import { nonNull, objectType } from 'nexus'
+import { WizardSetupInput } from '../inputTypes/gql-WizardSetupInput'
 import { WizardSampleConfigFile } from './gql-WizardSampleConfigFile'
 
 export const Wizard = objectType({
   name: 'Wizard',
   description: 'The Wizard is a container for any state associated with initial onboarding to Cypress',
   definition (t) {
-    t.nonNull.boolean('currentTestingTypePluginsInitialized', {
-      description: 'Whether the plugins for the selected testing type has been initialized',
-      resolve: (source, args, ctx) => {
-        return ctx.wizard.currentTestingTypePluginsInitialized
-      },
-    })
-
-    t.field('framework', {
-      type: WizardFrontendFramework,
-      resolve: (source, args, ctx) => ctx.wizard.chosenFramework ?? null,
-    })
-
-    t.nonNull.list.nonNull.field('frameworks', {
-      type: WizardFrontendFramework,
-      description: 'All of the component testing frameworks to choose from',
-      resolve: () => Array.from(FRONTEND_FRAMEWORKS), // TODO(tim): fix this in nexus to accept Readonly
-    })
-
-    t.field('language', {
-      type: WizardCodeLanguage,
-      resolve: (source, args, ctx) => ctx.wizard.chosenLanguage ?? null,
-    })
-
-    t.nonNull.list.nonNull.field('allLanguages', {
-      type: WizardCodeLanguage,
-      description: 'All of the languages to choose from',
-      resolve: () => Array.from(CODE_LANGUAGES), // TODO(tim): fix this in nexus to accept Readonly
-    })
-
-    t.list.nonNull.field('packagesToInstall', {
-      type: WizardNpmPackage,
-      description: 'A list of packages to install, null if we have not chosen both a framework and bundler',
-      resolve: (source, args, ctx) => ctx.wizard.packagesToInstall(),
-    })
-
     t.list.nonNull.field('sampleConfigFiles', {
       type: WizardSampleConfigFile,
+      args: {
+        input: nonNull(WizardSetupInput),
+      },
       description: 'Set of sample configuration files based bundler, framework and language of choice',
-      resolve: (source, args, ctx) => ctx.wizard.sampleConfigFiles(),
+      resolve: (source, args, ctx) => ctx.wizard.sampleConfigFiles(args.input),
     })
 
     t.string('sampleTemplate', {
+      args: {
+        input: nonNull(WizardSetupInput),
+      },
       description: 'IndexHtml file based on bundler and framework of choice',
-      resolve: (source, args, ctx) => ctx.wizard.sampleTemplate(),
+      resolve: (source, args, ctx) => ctx.wizard.sampleTemplate(args.input),
     })
-<<<<<<< HEAD
-=======
-
-    t.nonNull.field('step', {
-      type: WizardStepEnum,
-      resolve: (source) => source.currentStep,
-    })
-
-    t.field('testingType', {
-      type: TestingTypeEnum,
-      description: 'The testing type we are setting in the wizard, null if this has not been chosen',
-      resolve: (source) => source.chosenTestingType,
-    })
-
-    t.string('title', {
-      description: 'The title of the page, given the current step of the wizard',
-      resolve: (source, args, ctx) => ctx.wizard.title ?? null,
-    })
->>>>>>> 8bdbd1a2
   },
   sourceType: {
     module: '@packages/data-context/src/data/coreDataShape',
