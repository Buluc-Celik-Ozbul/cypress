--- conflicted
+++ resolved
@@ -117,7 +117,6 @@
       expect(result.result).to.eq('NEEDS_MERGE')
       expect(result.error.message).to.eq('Unable to automerge with the config file')
     })
-<<<<<<< HEAD
   })
 
   context('testingType: component', () => {
@@ -390,26 +389,24 @@
       })
     })
   })
-=======
-
-    // we generate this using Babel which intentionally does **NOT**
-    // handle formatting, so the output format is kind of weird.
-    // we rely on the user's eslint or prettier to format this properly.
-    expect(stub.getCall(0).lastArg.trim()).to.eq(dedent`
-    import webpackConfig from "./webpack.config.ts";
-    export default {
-      e2e: {},
-
-      component: {
-        devServer: {
-          framework: "react",
-          bundler: "webpack",
-          webpackConfig,
-        },
-      },
-    };`.trim())
-
-    expect(result.result).to.eq('MERGED')
-  })
->>>>>>> c2b270f1
-})+})
+
+//   // we generate this using Babel which intentionally does **NOT**
+//   // handle formatting, so the output format is kind of weird.
+//   // we rely on the user's eslint or prettier to format this properly.
+//   expect(stub.getCall(0).lastArg.trim()).to.eq(dedent`
+//   import webpackConfig from "./webpack.config.ts";
+//   export default {
+//     e2e: {},
+
+//     component: {
+//       devServer: {
+//         framework: "react",
+//         bundler: "webpack",
+//         webpackConfig,
+//       },
+//     },
+//   };`.trim())
+
+//   expect(result.result).to.eq('MERGED')
+// })