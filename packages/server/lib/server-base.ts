--- conflicted
+++ resolved
@@ -210,7 +210,6 @@
 
     this.createHosts(config.hosts)
 
-<<<<<<< HEAD
     createRoutes({
       app,
       config,
@@ -221,24 +220,7 @@
       onError,
       getSpec,
       getCurrentBrowser,
-=======
-      this.createHosts(config.hosts)
-
-      createRoutes({
-        app,
-        config,
-        specsStore,
-        getRemoteState,
-        nodeProxy: this.nodeProxy,
-        networkProxy: this._networkProxy!,
-        onError,
-        getSpec,
-        getCurrentBrowser,
-        testingType,
-      })
-
-      return this.createServer(app, config, onWarning)
->>>>>>> e216ae24
+      testingType,
     })
 
     return this.createServer(app, config, onWarning)
