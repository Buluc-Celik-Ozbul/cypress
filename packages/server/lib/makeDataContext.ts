import { DataContext } from '@packages/data-context'
import os from 'os'
import electron, { App } from 'electron'

import specsUtil from './util/specs'
import type {
  Editor,
  FindSpecs,
  FoundBrowser,
  LaunchArgs,
  LaunchOpts,
  OpenProjectLaunchOptions,
  PlatformName,
  Preferences,
  SettingsOptions,
  CypressError,
  CypressErrorLike,
  CypressErrorIdentifier,
} from '@packages/types'
import browserUtils from './browsers/utils'
import auth from './gui/auth'
import user from './user'
import * as config from './config'
import { EventEmitter } from 'events'
import { openProject } from './open_project'
import cache from './cache'
import errors from './errors'
import findSystemNode from './util/find_system_node'
import { graphqlSchema } from '@packages/graphql/src/schema'
import { openExternal } from '@packages/server/lib/gui/links'
import app_data from './util/app_data'
import { getDevicePreferences, setDevicePreference } from './util/device_preferences'
import { getUserEditor, setUserEditor } from './util/editors'

const { getBrowsers, ensureAndGetByNameOrPath } = browserUtils

interface MakeDataContextOptions {
  mode: 'run' | 'open'
  electronApp?: App
  os: PlatformName
  rootBus: EventEmitter
  launchArgs: LaunchArgs
}

let legacyDataContext: DataContext | undefined

// For testing
export async function clearLegacyDataContext () {
  await legacyDataContext?.destroy()
  legacyDataContext = undefined
}

export function makeLegacyDataContext (launchArgs: LaunchArgs = {} as LaunchArgs, mode: 'open' | 'run' = 'run'): DataContext {
  if (legacyDataContext && process.env.LAUNCHPAD) {
    throw new Error(`Expected ctx to be passed as an arg, but used legacy data context`)
  } else if (!legacyDataContext) {
    legacyDataContext = makeDataContext({
      mode,
      rootBus: new EventEmitter,
      launchArgs,
      os: os.platform() as PlatformName,
    })
  }

  return legacyDataContext
}

export function getLegacyDataContext () {
  if (!legacyDataContext) {
    throw new Error(`legacyDataContext`)
  }

  return legacyDataContext
}

export function makeDataContext (options: MakeDataContextOptions): DataContext {
  const ctx = new DataContext({
    schema: graphqlSchema,
    ...options,
    launchOptions: {},
    appApi: {
      getBrowsers,
      ensureAndGetByNameOrPath (nameOrPath: string, browsers: ReadonlyArray<FoundBrowser>) {
        return ensureAndGetByNameOrPath(nameOrPath, false, browsers as FoundBrowser[]) as Promise<FoundBrowser>
      },
      findNodePath () {
        return findSystemNode.findNodeInFullPath()
      },
    },
    appDataApi: app_data,
    authApi: {
      getUser () {
        return user.get()
      },
      logIn (onMessage) {
        return auth.start(onMessage, 'launchpad')
      },
      logOut () {
        return user.logOut()
      },
    },
    projectApi: {
      getConfig (projectRoot: string, options?: SettingsOptions) {
        return config.get(projectRoot, options, ctx)
      },
      launchProject (browser: FoundBrowser, spec: Cypress.Spec, options?: LaunchOpts) {
        return openProject.launch({ ...browser }, spec, options)
      },
      initializeProject (args: LaunchArgs, options: OpenProjectLaunchOptions<DataContext>, browsers: FoundBrowser[]) {
        return openProject.create(args.projectRoot, args, options, browsers).then((p) => {
          return (p.getConfig()?.browsers ?? []) as FoundBrowser[]
        })
      },
      insertProjectToCache (projectRoot: string) {
        cache.insertProject(projectRoot)
      },
      getProjectRootsFromCache () {
        return cache.getProjectRoots()
      },
      findSpecs (payload: FindSpecs) {
        return specsUtil.findSpecs(payload)
      },
      clearLatestProjectsCache () {
        return cache.removeLatestProjects()
      },
      getProjectPreferencesFromCache () {
        return cache.getProjectPreferences()
      },
      clearProjectPreferences (projectTitle: string) {
        return cache.removeProjectPreferences(projectTitle)
      },
      clearAllProjectPreferences () {
        return cache.removeAllProjectPreferences()
      },
      insertProjectPreferencesToCache (projectTitle: string, preferences: Preferences) {
        cache.insertProjectPreferences(projectTitle, preferences)
      },
      removeProjectFromCache (path: string) {
        return cache.removeProject(path)
      },
      closeActiveProject () {
        return openProject.closeActiveProject()
      },
      error (type: CypressErrorIdentifier, ...args: any[]) {
        return errors.get(type, ...args) as CypressError | CypressErrorLike
      },
    },
    electronApi: {
<<<<<<< HEAD
      openExternal,
=======
      openExternal (url: string) {
        openExternal(url)
      },
      showItemInFolder (folder: string) {
        electron.shell.showItemInFolder(folder)
      },
>>>>>>> d0cf250f
    },
    localSettingsApi: {
      setDevicePreference (key, value) {
        return setDevicePreference(key, value)
      },

      async getPreferences () {
        return getDevicePreferences()
      },
      async setPreferredOpener (editor: Editor) {
        await setUserEditor(editor)
      },
      async getAvailableEditors () {
        const { availableEditors } = await getUserEditor(true)

        return availableEditors
      },
    },
  })

  return ctx
}<|MERGE_RESOLUTION|>--- conflicted
+++ resolved
@@ -146,16 +146,12 @@
       },
     },
     electronApi: {
-<<<<<<< HEAD
-      openExternal,
-=======
       openExternal (url: string) {
-        openExternal(url)
+        return openExternal(url)
       },
       showItemInFolder (folder: string) {
         electron.shell.showItemInFolder(folder)
       },
->>>>>>> d0cf250f
     },
     localSettingsApi: {
       setDevicePreference (key, value) {
