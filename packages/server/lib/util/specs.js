--- conflicted
+++ resolved
@@ -39,11 +39,7 @@
 
   debug(
     'looking for test specs in the folder:',
-<<<<<<< HEAD
-    searchFolderPath
-=======
-    integrationFolderPath,
->>>>>>> f225f3e8
+    searchFolderPath,
   )
 
   if (specPattern) {
