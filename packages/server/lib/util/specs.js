--- conflicted
+++ resolved
@@ -28,20 +28,7 @@
 
   const integrationFolderPath = config.integrationFolder
 
-<<<<<<< HEAD
   debug('looking for test specs in %o', { specPattern, integrationFolderPath })
-=======
-  debug(
-    'looking for test specs in the folder:',
-    integrationFolderPath,
-  )
-
-  if (specPattern) {
-    debug('spec pattern "%s"', specPattern)
-  } else {
-    debug('there is no spec pattern')
-  }
->>>>>>> ec70611b
 
   // support files are not automatically
   // ignored because only _fixtures are hard
