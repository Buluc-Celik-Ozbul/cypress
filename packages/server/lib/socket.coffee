--- conflicted
+++ resolved
@@ -344,17 +344,14 @@
               files.writeFile(config.projectRoot, args[0], args[1], args[2])
             when "exec"
               exec.run(config.projectRoot, args[0])
-<<<<<<< HEAD
+            when "task"
+              task.run(config.pluginsFile, args[0])
             # network stubbing / route traffic rules
             when "set:traffic:routing:add:rule"
               options.onTrafficRoutingAddRule(args[0], @toRunnerThen.bind(@))
             when "set:traffic:routing:reset"
               oneTimeMessages = {}
               options.onTrafficReset()
-=======
-            when "task"
-              task.run(config.pluginsFile, args[0])
->>>>>>> 40c3a6b1
             else
               if eventName.startsWith("__respond")
                 fn = oneTimeMessages[eventName]
