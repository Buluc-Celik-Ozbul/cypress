const _ = require('lodash')
const R = require('ramda')
const path = require('path')
const Promise = require('bluebird')
const deepDiff = require('return-deep-diff')
const errors = require('./errors')
const scaffold = require('./scaffold')
const fs = require('./util/fs')
const keys = require('./util/keys')
const origin = require('./util/origin')
const coerce = require('./util/coerce')
const settings = require('./util/settings')
const v = require('./util/validation')
const debug = require('debug')('cypress:server:config')
const pathHelpers = require('./util/path_helpers')
const findSystemNode = require('./util/find_system_node')

const CYPRESS_ENV_PREFIX = 'CYPRESS_'
const CYPRESS_ENV_PREFIX_LENGTH = 'CYPRESS_'.length
const CYPRESS_RESERVED_ENV_VARS = [
  'CYPRESS_INTERNAL_ENV',
]
const CYPRESS_SPECIAL_ENV_VARS = [
  'CI_KEY',
  'RECORD_KEY',
]

const dashesOrUnderscoresRe = /^(_-)+/
const oneOrMoreSpacesRe = /\s+/

const toWords = (str) => {
  return str.trim().split(oneOrMoreSpacesRe)
}

const isCypressEnvLike = (key) => {
  return _.chain(key)
  .invoke('toUpperCase')
  .startsWith(CYPRESS_ENV_PREFIX)
  .value() &&
  !_.includes(CYPRESS_RESERVED_ENV_VARS, key)
}

const removeEnvPrefix = (key) => {
  return key.slice(CYPRESS_ENV_PREFIX_LENGTH)
}

const folders = toWords(`\
fileServerFolder   fixturesFolder   integrationFolder   pluginsFile
screenshotsFolder  supportFile      supportFolder       unitFolder
videosFolder\
`)

// for experimentalComponentTesting
folders.push('componentFolder')

// Public configuration properties, like "cypress.json" fields
const configKeys = toWords(`\
animationDistanceThreshold      fileServerFolder
baseUrl                         fixturesFolder
blacklistHosts
chromeWebSecurity
modifyObstructiveCode           integrationFolder
env                             pluginsFile
hosts                           screenshotsFolder
numTestsKeptInMemory            supportFile
port                            supportFolder
projectId                       videosFolder
reporter
reporterOptions
ignoreTestFiles
testFiles                       defaultCommandTimeout
trashAssetsBeforeRuns           execTimeout
userAgent                       pageLoadTimeout
viewportWidth                   requestTimeout
viewportHeight                  responseTimeout
video                           taskTimeout
videoCompression
videoUploadOnPasses
watchForFileChanges
waitForAnimations               resolvedNodeVersion
nodeVersion                     resolvedNodePath
firefoxGcInterval
retries
`)

// NOTE: If you add a config value, make sure to update the following
// - cli/types/index.d.ts (including whitelisted config options on TestOptions)
// - cypress.schema.json

// experimentalComponentTesting
configKeys.push('componentFolder')

// Deprecated and retired public configuration properties
const breakingConfigKeys = toWords(`\
videoRecording
screenshotOnHeadlessFailure
trashAssetsBeforeHeadlessRuns\
`)

// Internal configuration properties the user should be able to overwrite
const systemConfigKeys = toWords(`\
browsers\
`)

// Know experimental flags / values
// each should start with "experimental" and be camel cased
// example: experimentalComponentTesting
const experimentalConfigKeys = toWords(`\
experimentalGetCookiesSameSite
experimentalSourceRewriting
experimentalComponentTesting
experimentalShadowDomSupport
experimentalFetchPolyfill\
`)

const CONFIG_DEFAULTS = {
  port: null,
  hosts: null,
  morgan: true,
  baseUrl: null,
  // will be replaced by detected list of browsers
  browsers: [],
  socketId: null,
  projectId: null,
  userAgent: null,
  isTextTerminal: false,
  reporter: 'spec',
  reporterOptions: null,
  blacklistHosts: null,
  clientRoute: '/__/',
  xhrRoute: '/xhrs/',
  socketIoRoute: '/__socket.io',
  socketIoCookie: '__socket.io',
  reporterRoute: '/__cypress/reporter',
  ignoreTestFiles: '*.hot-update.js',
  testFiles: '**/*.*',
  defaultCommandTimeout: 4000,
  requestTimeout: 5000,
  responseTimeout: 30000,
  pageLoadTimeout: 60000,
  execTimeout: 60000,
  taskTimeout: 60000,
  video: true,
  videoCompression: 32,
  videoUploadOnPasses: true,
  modifyObstructiveCode: true,
  chromeWebSecurity: true,
  waitForAnimations: true,
  animationDistanceThreshold: 5,
  numTestsKeptInMemory: 50,
  watchForFileChanges: true,
  trashAssetsBeforeRuns: true,
  autoOpen: false,
  viewportWidth: 1000,
  viewportHeight: 660,
  fileServerFolder: '',
  videosFolder: 'cypress/videos',
  supportFile: 'cypress/support',
  fixturesFolder: 'cypress/fixtures',
  integrationFolder: 'cypress/integration',
  screenshotsFolder: 'cypress/screenshots',
  namespace: '__cypress',
  pluginsFile: 'cypress/plugins',
  nodeVersion: 'default',
  configFile: 'cypress.json',
  firefoxGcInterval: { runMode: 1, openMode: null },

  // deprecated
  javascripts: [],

  // experimental keys (should all start with "experimental" prefix)
  experimentalComponentTesting: false,

  // setting related to component testing experiments
  componentFolder: 'cypress/component',
  // TODO: example for component testing with subkeys
  // experimentalComponentTesting: { componentFolder: 'cypress/component' }
  experimentalGetCookiesSameSite: false,
  experimentalSourceRewriting: false,
  experimentalShadowDomSupport: false,
<<<<<<< HEAD
  retries: null,
=======
  experimentalFetchPolyfill: false,
>>>>>>> 121fafbc
}

const validationRules = {
  animationDistanceThreshold: v.isNumber,
  baseUrl: v.isFullyQualifiedUrl,
  blacklistHosts: v.isStringOrArrayOfStrings,
  browsers: v.isValidBrowserList,
  chromeWebSecurity: v.isBoolean,
  configFile: v.isStringOrFalse,
  defaultCommandTimeout: v.isNumber,
  env: v.isPlainObject,
  execTimeout: v.isNumber,
  fileServerFolder: v.isString,
  fixturesFolder: v.isStringOrFalse,
  ignoreTestFiles: v.isStringOrArrayOfStrings,
  integrationFolder: v.isString,
  modifyObstructiveCode: v.isBoolean,
  nodeVersion: v.isOneOf('default', 'bundled', 'system'),
  numTestsKeptInMemory: v.isNumber,
  pageLoadTimeout: v.isNumber,
  pluginsFile: v.isStringOrFalse,
  port: v.isNumber,
  reporter: v.isString,
  requestTimeout: v.isNumber,
  responseTimeout: v.isNumber,
  supportFile: v.isStringOrFalse,
  taskTimeout: v.isNumber,
  testFiles: v.isStringOrArrayOfStrings,
  trashAssetsBeforeRuns: v.isBoolean,
  userAgent: v.isString,
  video: v.isBoolean,
  videoCompression: v.isNumberOrFalse,
  videosFolder: v.isString,
  videoUploadOnPasses: v.isBoolean,
  viewportHeight: v.isNumber,
  viewportWidth: v.isNumber,
  waitForAnimations: v.isBoolean,
  watchForFileChanges: v.isBoolean,
  firefoxGcInterval: v.isValidFirefoxGcInterval,
  // experimental flag validation here
  experimentalComponentTesting: v.isBoolean,
  // validation for component testing experiment
  componentFolder: v.isStringOrFalse,
  // experimental flag validation below
  experimentalGetCookiesSameSite: v.isBoolean,
  experimentalSourceRewriting: v.isBoolean,
  experimentalShadowDomSupport: v.isBoolean,
<<<<<<< HEAD
  retries: v.isValidRetriesConfig,
=======
  experimentalFetchPolyfill: v.isBoolean,
>>>>>>> 121fafbc
}

const convertRelativeToAbsolutePaths = (projectRoot, obj, defaults = {}) => {
  return _.reduce(folders, (memo, folder) => {
    const val = obj[folder]

    if ((val != null) && (val !== false)) {
      memo[folder] = path.resolve(projectRoot, val)
    }

    return memo
  }
  , {})
}

const validateNoBreakingConfig = (cfg) => {
  return _.each(breakingConfigKeys, (key) => {
    if (_.has(cfg, key)) {
      switch (key) {
        case 'screenshotOnHeadlessFailure':
          return errors.throw('SCREENSHOT_ON_HEADLESS_FAILURE_REMOVED')
        case 'trashAssetsBeforeHeadlessRuns':
          return errors.throw('RENAMED_CONFIG_OPTION', key, 'trashAssetsBeforeRuns')
        case 'videoRecording':
          return errors.throw('RENAMED_CONFIG_OPTION', key, 'video')
        default:
      }
    }
  })
}

const validate = (cfg, onErr) => {
  return _.each(cfg, (value, key) => {
  // does this key have a validation rule?
    let validationFn

    validationFn = validationRules[key]

    if (validationFn) {
    // and is the value different from the default?
      if (value !== CONFIG_DEFAULTS[key]) {
        const result = validationFn(key, value)

        if (result !== true) {
          return onErr(result)
        }
      }
    }
  })
}

const validateFile = (file) => {
  return (settings) => {
    return validate(settings, (errMsg) => {
      return errors.throw('SETTINGS_VALIDATION_ERROR', file, errMsg)
    })
  }
}

const hideSpecialVals = function (val, key) {
  if (_.includes(CYPRESS_SPECIAL_ENV_VARS, key)) {
    return keys.hide(val)
  }

  return val
}

// an object with a few utility methods
// for easy stubbing from unit tests
const utils = {
  resolveModule (name) {
    return require.resolve(name)
  },

  // tries to find support or plugins file
  // returns:
  //   false - if the file should not be set
  //   string - found filename
  //   null - if there is an error finding the file
  discoverModuleFile (options) {
    debug('discover module file %o', options)
    const { filename, isDefault } = options

    if (!isDefault) {
      // they have it explicitly set, so it should be there
      return fs.pathExists(filename)
      .then((found) => {
        if (found) {
          debug('file exists, assuming it will load')

          return filename
        }

        debug('could not find %o', { filename })

        return null
      })
    }

    // support or plugins file doesn't exist on disk?
    debug(`support file is default, check if ${path.dirname(filename)} exists`)

    return fs.pathExists(filename)
    .then((found) => {
      if (found) {
        debug('is there index.ts in the support or plugins folder %s?', filename)
        const tsFilename = path.join(filename, 'index.ts')

        return fs.pathExists(tsFilename)
        .then((foundTsFile) => {
          if (foundTsFile) {
            debug('found index TS file %s', tsFilename)

            return tsFilename
          }

          // if the directory exists, set it to false so it's ignored
          debug('setting support or plugins file to false')

          return false
        })
      }

      debug('folder does not exist, set to default index.js')

      // otherwise, set it up to be scaffolded later
      return path.join(filename, 'index.js')
    })
  },
}

module.exports = {
  utils,

  getConfigKeys () {
    return configKeys.concat(experimentalConfigKeys)
  },

  isValidCypressInternalEnvValue (value) {
    // names of config environments, see "config/app.yml"
    const names = ['development', 'test', 'staging', 'production']

    return _.includes(names, value)
  },

  whitelist (obj = {}) {
    const propertyNames = configKeys
    .concat(breakingConfigKeys)
    .concat(systemConfigKeys)
    .concat(experimentalConfigKeys)

    return _.pick(obj, propertyNames)
  },

  get (projectRoot, options = {}) {
    return Promise.all([
      settings.read(projectRoot, options).then(validateFile('cypress.json')),
      settings.readEnv(projectRoot).then(validateFile('cypress.env.json')),
    ])
    .spread((settings, envFile) => {
      return this.set({
        projectName: this.getNameFromRoot(projectRoot),
        projectRoot,
        config: settings,
        envFile,
        options,
      })
    })
  },

  set (obj = {}) {
    debug('setting config object')
    let { projectRoot, projectName, config, envFile, options } = obj

    // just force config to be an object
    // so we dont have to do as much
    // work in our tests
    if (config == null) {
      config = {}
    }

    debug('config is %o', config)

    // flatten the object's properties
    // into the master config object
    config.envFile = envFile
    config.projectRoot = projectRoot
    config.projectName = projectName

    return this.mergeDefaults(config, options)
  },

  mergeDefaults (config = {}, options = {}) {
    let url
    const resolved = {}

    _.extend(config, _.pick(options, 'configFile', 'morgan', 'isTextTerminal', 'socketId', 'report', 'browsers'))
    debug('merged config with options, got %o', config)

    _
    .chain(this.whitelist(options))
    .omit('env')
    .omit('browsers')
    .each((val, key) => {
      resolved[key] = 'cli'
      config[key] = val
    }).value()

    url = config.baseUrl

    if (url) {
      // replace multiple slashes at the end of string to single slash
      // so http://localhost/// will be http://localhost/
      // https://regexr.com/48rvt
      config.baseUrl = url.replace(/\/\/+$/, '/')
    }

    _.defaults(config, CONFIG_DEFAULTS)

    // split out our own app wide env from user env variables
    // and delete envFile
    config.env = this.parseEnv(config, options.env, resolved)

    config.cypressEnv = process.env['CYPRESS_INTERNAL_ENV']
    debug('using CYPRESS_INTERNAL_ENV %s', config.cypressEnv)
    if (!this.isValidCypressInternalEnvValue(config.cypressEnv)) {
      errors.throw('INVALID_CYPRESS_INTERNAL_ENV', config.cypressEnv)
    }

    delete config.envFile

    // when headless
    if (config.isTextTerminal && !process.env.CYPRESS_INTERNAL_FORCE_FILEWATCH) {
      // dont ever watch for file changes
      config.watchForFileChanges = false

      // and forcibly reset numTestsKeptInMemory
      // to zero
      config.numTestsKeptInMemory = 0
    }

    config = this.setResolvedConfigValues(config, CONFIG_DEFAULTS, resolved)

    if (config.port) {
      config = this.setUrls(config)
    }

    config = this.setAbsolutePaths(config, CONFIG_DEFAULTS)

    config = this.setParentTestsPaths(config)

    // validate config again here so that we catch
    // configuration errors coming from the CLI overrides
    // or env var overrides
    validate(config, (errMsg) => {
      return errors.throw('CONFIG_VALIDATION_ERROR', errMsg)
    })

    validateNoBreakingConfig(config)

    return this.setSupportFileAndFolder(config)
    .then(this.setPluginsFile)
    .then(this.setScaffoldPaths)
    .then(_.partialRight(this.setNodeBinary, options.onWarning))
  },

  setResolvedConfigValues (config, defaults, resolved) {
    const obj = _.clone(config)

    obj.resolved = this.resolveConfigValues(config, defaults, resolved)
    debug('resolved config is %o', obj.resolved.browsers)

    return obj
  },

  // Given an object "resolvedObj" and a list of overrides in "obj"
  // marks all properties from "obj" inside "resolvedObj" using
  // {value: obj.val, from: "plugin"}
  setPluginResolvedOn (resolvedObj, obj) {
    return _.each(obj, (val, key) => {
      if (_.isObject(val) && !_.isArray(val)) {
        // recurse setting overrides
        // inside of this nested objected
        return this.setPluginResolvedOn(resolvedObj[key], val)
      }

      resolvedObj[key] = {
        value: val,
        from: 'plugin',
      }
    })
  },

  updateWithPluginValues (cfg, overrides) {
    if (!overrides) {
      overrides = {}
    }

    debug('updateWithPluginValues %o', { cfg, overrides })

    // make sure every option returned from the plugins file
    // passes our validation functions
    validate(overrides, (errMsg) => {
      if (cfg.pluginsFile && cfg.projectRoot) {
        const relativePluginsPath = path.relative(cfg.projectRoot, cfg.pluginsFile)

        return errors.throw('PLUGINS_CONFIG_VALIDATION_ERROR', relativePluginsPath, errMsg)
      }

      return errors.throw('CONFIG_VALIDATION_ERROR', errMsg)
    })

    let originalResolvedBrowsers = cfg && cfg.resolved && cfg.resolved.browsers && R.clone(cfg.resolved.browsers)

    if (!originalResolvedBrowsers) {
      // have something to resolve with if plugins return nothing
      originalResolvedBrowsers = {
        value: cfg.browsers,
        from: 'default',
      }
    }

    const diffs = deepDiff(cfg, overrides, true)

    debug('config diffs %o', diffs)

    const userBrowserList = diffs && diffs.browsers && R.clone(diffs.browsers)

    if (userBrowserList) {
      debug('user browser list %o', userBrowserList)
    }

    // for each override go through
    // and change the resolved values of cfg
    // to point to the plugin
    if (diffs) {
      debug('resolved config before diffs %o', cfg.resolved)
      this.setPluginResolvedOn(cfg.resolved, diffs)
      debug('resolved config object %o', cfg.resolved)
    }

    // merge cfg into overrides
    const merged = _.defaultsDeep(diffs, cfg)

    debug('merged config object %o', merged)

    // the above _.defaultsDeep combines arrays,
    // if diffs.browsers = [1] and cfg.browsers = [1, 2]
    // then the merged result merged.browsers = [1, 2]
    // which is NOT what we want
    if (Array.isArray(userBrowserList) && userBrowserList.length) {
      merged.browsers = userBrowserList
      merged.resolved.browsers.value = userBrowserList
    }

    if (overrides.browsers === null) {
      // null breaks everything when merging lists
      debug('replacing null browsers with original list %o', originalResolvedBrowsers)
      merged.browsers = cfg.browsers
      if (originalResolvedBrowsers) {
        merged.resolved.browsers = originalResolvedBrowsers
      }
    }

    debug('merged plugins config %o', merged)

    return merged
  },

  // combines the default configuration object with values specified in the
  // configuration file like "cypress.json". Values in configuration file
  // overwrite the defaults.
  resolveConfigValues (config, defaults, resolved = {}) {
    // pick out only known configuration keys
    return _
    .chain(config)
    .pick(configKeys.concat(systemConfigKeys).concat(experimentalConfigKeys))
    .mapValues((val, key) => {
      let r
      const source = (s) => {
        return {
          value: val,
          from: s,
        }
      }

      r = resolved[key]

      if (r) {
        if (_.isObject(r)) {
          return r
        }

        return source(r)
      }

      if (!(!_.isEqual(config[key], defaults[key]) && key !== 'browsers')) {
        // "browsers" list is special, since it is dynamic by default
        // and can only be ovewritten via plugins file
        return source('default')
      }

      return source('config')
    }).value()
  },

  // instead of the built-in Node process, specify a path to 3rd party Node
  setNodeBinary: Promise.method((obj, onWarning) => {
    if (obj.nodeVersion !== 'system') {
      obj.resolvedNodeVersion = process.versions.node

      return obj
    }

    return findSystemNode.findNodePathAndVersion()
    .then(({ path, version }) => {
      obj.resolvedNodePath = path
      obj.resolvedNodeVersion = version
    }).catch((err) => {
      onWarning(errors.get('COULD_NOT_FIND_SYSTEM_NODE', process.versions.node))
      obj.resolvedNodeVersion = process.versions.node
    }).return(obj)
  }),

  setScaffoldPaths (obj) {
    obj = _.clone(obj)

    obj.integrationExampleName = scaffold.integrationExampleName()
    obj.integrationExamplePath = path.join(obj.integrationFolder, obj.integrationExampleName)

    debug('set scaffold paths')

    return scaffold.fileTree(obj)
    .then((fileTree) => {
      debug('got file tree')
      obj.scaffoldedFiles = fileTree

      return obj
    })
  },

  // async function
  setSupportFileAndFolder (obj) {
    if (!obj.supportFile) {
      return Promise.resolve(obj)
    }

    obj = _.clone(obj)

    // TODO move this logic to find support file into util/path_helpers
    const sf = obj.supportFile

    debug(`setting support file ${sf}`)
    debug(`for project root ${obj.projectRoot}`)

    return Promise
    .try(() => {
      // resolve full path with extension
      obj.supportFile = utils.resolveModule(sf)

      return debug('resolved support file %s', obj.supportFile)
    }).then(() => {
      if (pathHelpers.checkIfResolveChangedRootFolder(obj.supportFile, sf)) {
        debug('require.resolve switched support folder from %s to %s', sf, obj.supportFile)
        // this means the path was probably symlinked, like
        // /tmp/foo -> /private/tmp/foo
        // which can confuse the rest of the code
        // switch it back to "normal" file
        obj.supportFile = path.join(sf, path.basename(obj.supportFile))

        return fs.pathExists(obj.supportFile)
        .then((found) => {
          if (!found) {
            errors.throw('SUPPORT_FILE_NOT_FOUND', obj.supportFile, obj.configFile || CONFIG_DEFAULTS.configFile)
          }

          return debug('switching to found file %s', obj.supportFile)
        })
      }
    }).catch({ code: 'MODULE_NOT_FOUND' }, () => {
      debug('support JS module %s does not load', sf)

      const loadingDefaultSupportFile = sf === path.resolve(obj.projectRoot, CONFIG_DEFAULTS.supportFile)

      return utils.discoverModuleFile({
        filename: sf,
        isDefault: loadingDefaultSupportFile,
        projectRoot: obj.projectRoot,
      })
      .then((result) => {
        if (result === null) {
          const configFile = obj.configFile || CONFIG_DEFAULTS.configFile

          return errors.throw('SUPPORT_FILE_NOT_FOUND', path.resolve(obj.projectRoot, sf), configFile)
        }

        debug('setting support file to %o', { result })
        obj.supportFile = result

        return obj
      })
    })
    .then(() => {
      if (obj.supportFile) {
        // set config.supportFolder to its directory
        obj.supportFolder = path.dirname(obj.supportFile)
        debug(`set support folder ${obj.supportFolder}`)
      }

      return obj
    })
  },

  // set pluginsFile to an absolute path with the following rules:
  // - do nothing if pluginsFile is falsey
  // - look up the absolute path via node, so 'cypress/plugins' can resolve
  //   to 'cypress/plugins/index.js' or 'cypress/plugins/index.coffee'
  // - if not found
  //   * and the pluginsFile is set to the default
  //     - and the path to the pluginsFile directory exists
  //       * assume the user doesn't need a pluginsFile, set it to false
  //         so it's ignored down the pipeline
  //     - and the path to the pluginsFile directory does not exist
  //       * set it to cypress/plugins/index.js, it will get scaffolded
  //   * and the pluginsFile is NOT set to the default
  //     - throw an error, because it should be there if the user
  //       explicitly set it
  setPluginsFile: Promise.method((obj) => {
    if (!obj.pluginsFile) {
      return obj
    }

    obj = _.clone(obj)

    const {
      pluginsFile,
    } = obj

    debug(`setting plugins file ${pluginsFile}`)
    debug(`for project root ${obj.projectRoot}`)

    return Promise
    .try(() => {
      // resolve full path with extension
      obj.pluginsFile = utils.resolveModule(pluginsFile)

      return debug(`set pluginsFile to ${obj.pluginsFile}`)
    }).catch({ code: 'MODULE_NOT_FOUND' }, () => {
      debug('plugins module does not exist %o', { pluginsFile })

      const isLoadingDefaultPluginsFile = pluginsFile === path.resolve(obj.projectRoot, CONFIG_DEFAULTS.pluginsFile)

      return utils.discoverModuleFile({
        filename: pluginsFile,
        isDefault: isLoadingDefaultPluginsFile,
        projectRoot: obj.projectRoot,
      })
      .then((result) => {
        if (result === null) {
          return errors.throw('PLUGINS_FILE_ERROR', path.resolve(obj.projectRoot, pluginsFile))
        }

        debug('setting plugins file to %o', { result })
        obj.pluginsFile = result

        return obj
      })
    }).return(obj)
  }),

  setParentTestsPaths (obj) {
    // projectRoot:              "/path/to/project"
    // integrationFolder:        "/path/to/project/cypress/integration"
    // componentFolder:          "/path/to/project/cypress/components"
    // parentTestsFolder:        "/path/to/project/cypress"
    // parentTestsFolderDisplay: "project/cypress"

    obj = _.clone(obj)

    const ptfd = (obj.parentTestsFolder = path.dirname(obj.integrationFolder))

    const prd = path.dirname(obj.projectRoot != null ? obj.projectRoot : '')

    obj.parentTestsFolderDisplay = path.relative(prd, ptfd)

    return obj
  },

  setAbsolutePaths (obj, defaults) {
    let pr

    obj = _.clone(obj)

    // if we have a projectRoot
    pr = obj.projectRoot

    if (pr) {
      // reset fileServerFolder to be absolute
      // obj.fileServerFolder = path.resolve(pr, obj.fileServerFolder)

      // and do the same for all the rest
      _.extend(obj, convertRelativeToAbsolutePaths(pr, obj, defaults))
    }

    return obj
  },

  setUrls (obj) {
    obj = _.clone(obj)

    const proxyUrl = `http://localhost:${obj.port}`

    const rootUrl = obj.baseUrl ?
      origin(obj.baseUrl)
      :
      proxyUrl

    _.extend(obj, {
      proxyUrl,
      browserUrl: rootUrl + obj.clientRoute,
      reporterUrl: rootUrl + obj.reporterRoute,
      xhrUrl: obj.namespace + obj.xhrRoute,
    })

    return obj
  },

  parseEnv (cfg, envCLI, resolved = {}) {
    const envVars = (resolved.env = {})

    const resolveFrom = (from, obj = {}) => {
      return _.each(obj, (val, key) => {
        return envVars[key] = {
          value: val,
          from,
        }
      })
    }

    const envCfg = cfg.env != null ? cfg.env : {}
    const envFile = cfg.envFile != null ? cfg.envFile : {}
    let envProc = this.getProcessEnvVars(process.env) || {}

    envCLI = envCLI != null ? envCLI : {}

    const matchesConfigKey = function (key) {
      if (_.has(CONFIG_DEFAULTS, key)) {
        return key
      }

      key = key.toLowerCase().replace(dashesOrUnderscoresRe, '')
      key = _.camelCase(key)

      if (_.has(CONFIG_DEFAULTS, key)) {
        return key
      }
    }

    const configFromEnv = _.reduce(envProc, (memo, val, key) => {
      let cfgKey

      cfgKey = matchesConfigKey(key)

      if (cfgKey) {
        // only change the value if it hasnt been
        // set by the CLI. override default + config
        if (resolved[cfgKey] !== 'cli') {
          cfg[cfgKey] = val
          resolved[cfgKey] = {
            value: val,
            from: 'env',
          }
        }

        memo.push(key)
      }

      return memo
    }
    , [])

    envProc = _.chain(envProc)
    .omit(configFromEnv)
    .mapValues(hideSpecialVals)
    .value()

    resolveFrom('config', envCfg)
    resolveFrom('envFile', envFile)
    resolveFrom('env', envProc)
    resolveFrom('cli', envCLI)

    // envCfg is from cypress.json
    // envFile is from cypress.env.json
    // envProc is from process env vars
    // envCLI is from CLI arguments
    return _.extend(envCfg, envFile, envProc, envCLI)
  },

  getProcessEnvVars (obj = {}) {
    return _.reduce(obj, (memo, value, key) => {
      if (isCypressEnvLike(key)) {
        memo[removeEnvPrefix(key)] = coerce(value)
      }

      return memo
    }
    , {})
  },

  getNameFromRoot (root = '') {
    return path.basename(root)
  },

}<|MERGE_RESOLUTION|>--- conflicted
+++ resolved
@@ -178,11 +178,8 @@
   experimentalGetCookiesSameSite: false,
   experimentalSourceRewriting: false,
   experimentalShadowDomSupport: false,
-<<<<<<< HEAD
+  experimentalFetchPolyfill: false,
   retries: null,
-=======
-  experimentalFetchPolyfill: false,
->>>>>>> 121fafbc
 }
 
 const validationRules = {
@@ -230,11 +227,8 @@
   experimentalGetCookiesSameSite: v.isBoolean,
   experimentalSourceRewriting: v.isBoolean,
   experimentalShadowDomSupport: v.isBoolean,
-<<<<<<< HEAD
+  experimentalFetchPolyfill: v.isBoolean,
   retries: v.isValidRetriesConfig,
-=======
-  experimentalFetchPolyfill: v.isBoolean,
->>>>>>> 121fafbc
 }
 
 const convertRelativeToAbsolutePaths = (projectRoot, obj, defaults = {}) => {
