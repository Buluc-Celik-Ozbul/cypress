_         = require("lodash")
os        = require("os")
fs        = require("fs-extra")
Promise   = require("bluebird")
extension = require("@packages/extension")
debug     = require("debug")("cypress:server:browsers")
plugins   = require("../plugins")
appData   = require("../util/app_data")
utils     = require("./utils")

fs = Promise.promisifyAll(fs)

LOAD_EXTENSION = "--load-extension="

pathToExtension = extension.getPathToExtension()
pathToTheme     = extension.getPathToTheme()

defaultArgs = [
  "--test-type" ## Type of the current test harness ("browser" or "ui") QUESTION: Are we using this right?
  "--ignore-certificate-errors"
  "--start-maximized"
  "--silent-debugger-extension-api" ## Does not show an infobar when an extension attaches to a page using chrome.debugger page
  "--no-default-browser-check"
  "--no-first-run"
  "--noerrdialogs" ## Suppresses all error dialogs
  "--enable-fixed-layout" ## QUESTION: Does this do anything? Can't find info on what it does
  "--disable-popup-blocking"
  "--disable-password-generation"
  "--disable-save-password-bubble"
  "--disable-single-click-autofill"
  "--disable-background-timer-throttling"
  "--disable-renderer-backgrounding"
  "--disable-renderer-throttling"
  "--disable-restore-session-state"
  "--disable-translate"
  "--disable-new-profile-management"
  "--disable-new-avatar-menu"
  "--allow-insecure-localhost"
  "--reduce-security-for-testing"
  "--enable-automation"
  "--disable-infobars"

<<<<<<< HEAD
  ## needed for https://github.com/cypress-io/cypress/issues/573
  ## list of flags here: https://cs.chromium.org/chromium/src/third_party/WebKit/Source/platform/runtime_enabled_features.json5
  "--disable-blink-features=BlockCredentialedSubresources"

  ## the following come from chromedriver
=======
  ## the following come frome chromedriver
>>>>>>> a648ee46
  ## https://code.google.com/p/chromium/codesearch#chromium/src/chrome/test/chromedriver/chrome_launcher.cc&sq=package:chromium&l=70
  "--metrics-recording-only" ## Enables the recording of metrics reports but disables reporting
  "--disable-prompt-on-repost" ## Disables prompt when user re-submits POST form
  "--disable-hang-monitor" ## Suppresses hang monitor dialogs in renderer processes
  "--disable-sync"
<<<<<<< HEAD
  "--disable-background-networking" ## Disable several subsystems which run network requests in the background. This is for use when doing network performance testing to avoid noise in the measurements
=======
  ## this flag is causing throttling of XHR callbacks for
  ## as much as 30 seconds. If you VNC in and open dev tools or
  ## click on a button, it'll "instantly" work. with this
  ## option enabled, it will time out some of our tests in circle
  # "--disable-background-networking"
>>>>>>> a648ee46
  "--disable-web-resources"
  "--safebrowsing-disable-auto-update"
  "--safebrowsing-disable-download-protection"
  "--disable-client-side-phishing-detection"
  "--disable-component-update"
  "--disable-default-apps"
]

_normalizeArgExtensions = (dest, args) ->
  loadExtension = _.find args, (arg) ->
    arg.includes(LOAD_EXTENSION)

  if loadExtension
    args = _.without(args, loadExtension)

    ## form into array, enabling users to pass multiple extensions
    userExtensions = loadExtension.replace(LOAD_EXTENSION, "").split(",")

  extensions = [].concat(userExtensions, dest, pathToTheme)

  args.push(LOAD_EXTENSION + _.compact(extensions).join(","))

  args

module.exports = {
  _normalizeArgExtensions

  _getArgs: (options = {}) ->
    args = [].concat(defaultArgs)

    if os.platform() is "linux"
      args.push("--disable-gpu")
      args.push("--no-sandbox")

    if ua = options.userAgent
      args.push("--user-agent=#{ua}")

    if ps = options.proxyServer
      args.push("--proxy-server=#{ps}")

    if options.chromeWebSecurity is false
      args.push("--disable-web-security")
      args.push("--allow-running-insecure-content")

    args

  open: (browserName, url, options = {}, automation) ->
    args = @_getArgs(options)

    Promise
    .try ->
      ## bail if we're not registered to this event
      return if not plugins.has("before:browser:launch")

      plugins.execute("before:browser:launch", options.browser, args)
      .then (newArgs) ->
        debug("got user args for 'before:browser:launch'", newArgs)

        ## reset args if we got 'em
        if newArgs
          args = newArgs
    .then =>
      Promise.all([
        ## ensure that we have a chrome profile dir
        utils.ensureProfile(browserName)

        utils.writeExtension(options.proxyUrl, options.socketIoRoute)
      ])
    .spread (dir, dest) ->
      ## normalize the --load-extensions argument by
      ## massaging what the user passed into our own
      args = _normalizeArgExtensions(dest, args)

      ## this overrides any previous user-data-dir args
      ## by being the last one
      args.push("--user-data-dir=#{dir}")

      debug("launch in chrome: %s, %s", url, args)

      utils.launch(browserName, url, args)
}<|MERGE_RESOLUTION|>--- conflicted
+++ resolved
@@ -40,29 +40,17 @@
   "--enable-automation"
   "--disable-infobars"
 
-<<<<<<< HEAD
-  ## needed for https://github.com/cypress-io/cypress/issues/573
-  ## list of flags here: https://cs.chromium.org/chromium/src/third_party/WebKit/Source/platform/runtime_enabled_features.json5
-  "--disable-blink-features=BlockCredentialedSubresources"
-
   ## the following come from chromedriver
-=======
-  ## the following come frome chromedriver
->>>>>>> a648ee46
   ## https://code.google.com/p/chromium/codesearch#chromium/src/chrome/test/chromedriver/chrome_launcher.cc&sq=package:chromium&l=70
   "--metrics-recording-only" ## Enables the recording of metrics reports but disables reporting
   "--disable-prompt-on-repost" ## Disables prompt when user re-submits POST form
   "--disable-hang-monitor" ## Suppresses hang monitor dialogs in renderer processes
   "--disable-sync"
-<<<<<<< HEAD
-  "--disable-background-networking" ## Disable several subsystems which run network requests in the background. This is for use when doing network performance testing to avoid noise in the measurements
-=======
   ## this flag is causing throttling of XHR callbacks for
   ## as much as 30 seconds. If you VNC in and open dev tools or
   ## click on a button, it'll "instantly" work. with this
   ## option enabled, it will time out some of our tests in circle
   # "--disable-background-networking"
->>>>>>> a648ee46
   "--disable-web-resources"
   "--safebrowsing-disable-auto-update"
   "--safebrowsing-disable-download-protection"
