--- conflicted
+++ resolved
@@ -116,20 +116,13 @@
     return utils.getBrowsers()
   },
 
-<<<<<<< HEAD
-  connectToExisting (browser, options = {}, automation) {
-=======
   async connectToExisting (browser, options = {}, automation) {
->>>>>>> e0941990
     const browserLauncher = getBrowserLauncher(browser)
 
     if (!browserLauncher) {
       utils.throwBrowserNotFound(browser.name, options.browsers)
     }
 
-<<<<<<< HEAD
-    return browserLauncher.connectToExisting(browser, options, automation)
-=======
     await browserLauncher.connectToExisting(browser, options, automation)
 
     return this.getBrowserInstance()
@@ -146,7 +139,6 @@
     await browserLauncher.connectToNewSpec(browser, options, automation)
 
     return this.getBrowserInstance()
->>>>>>> e0941990
   },
 
   open (browser, options = {}, automation, ctx) {
@@ -174,8 +166,6 @@
       return browserLauncher.open(browser, url, options, automation)
       .then((i) => {
         debug('browser opened')
-        ctx.project.setIsBrowserOpen(true)
-        ctx.emitter.toLaunchpad()
         // TODO: bind to process.exit here
         // or move this functionality into cypress-core-launder
 
@@ -187,12 +177,7 @@
         // so that there is a default for each browser but
         // enable the browser to configure the interface
         instance.once('exit', () => {
-<<<<<<< HEAD
-          ctx.project.setIsBrowserOpen(false)
-          ctx.emitter.toLaunchpad()
-=======
           ctx.browser.setBrowserStatus('closed')
->>>>>>> e0941990
           options.onBrowserClose()
           instance = null
         })
