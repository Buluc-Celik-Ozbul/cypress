--- conflicted
+++ resolved
@@ -366,17 +366,12 @@
   return detachedInstance
 }
 
-<<<<<<< HEAD
-export function connectToExisting () {
-  throw new Error('Attempting to connect to existing browser for Cypress in Cypress which is not yet implemented for browser')
-=======
 export async function connectToNewSpec (browser: Browser, options: any = {}, automation: Automation) {
   await firefoxUtil.connectToNewSpec(options, automation, browserCriClient)
 }
 
 export function connectToExisting () {
   throw new Error('Attempting to connect to existing browser for Cypress in Cypress which is not yet implemented for firefox')
->>>>>>> bd1c7cd0
 }
 
 export async function open (browser: Browser, url, options: any = {}, automation): Promise<BrowserInstance> {
