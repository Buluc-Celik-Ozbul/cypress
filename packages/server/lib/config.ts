--- conflicted
+++ resolved
@@ -2,24 +2,6 @@
 import Debug from 'debug'
 import _ from 'lodash'
 import path from 'path'
-<<<<<<< HEAD
-import Bluebird from 'bluebird'
-import deepDiff from 'return-deep-diff'
-import type { ResolvedFromConfig, ResolvedConfigurationOptionSource, AllModeOptions, FullConfig } from '@packages/types'
-import configUtils from '@packages/config'
-
-import errors from './errors'
-import { fs } from './util/fs'
-import keys from './util/keys'
-import origin from './util/origin'
-import Debug from 'debug'
-import pathHelpers from './util/path_helpers'
-
-const debug = Debug('cypress:server:config')
-
-import { getProcessEnvVars, CYPRESS_SPECIAL_ENV_VARS } from './util/config'
-import { getCtx } from './makeDataContext'
-=======
 import deepDiff from 'return-deep-diff'
 import type { ResolvedFromConfig, ResolvedConfigurationOptionSource, AllModeOptions, FullConfig } from '@packages/types'
 import configUtils from '@packages/config'
@@ -35,7 +17,6 @@
 import { getCtx } from './makeDataContext'
 
 const debug = Debug('cypress:server:config')
->>>>>>> e0941990
 
 const folders = _(configUtils.options).filter({ isFolder: true }).map('name').value()
 
@@ -182,11 +163,7 @@
   config.cypressEnv = process.env.CYPRESS_INTERNAL_ENV
   debug('using CYPRESS_INTERNAL_ENV %s', config.cypressEnv)
   if (!isValidCypressInternalEnvValue(config.cypressEnv)) {
-<<<<<<< HEAD
-    throw errors.throw('INVALID_CYPRESS_INTERNAL_ENV', config.cypressEnv)
-=======
     throw errors.throwErr('INVALID_CYPRESS_INTERNAL_ENV', config.cypressEnv)
->>>>>>> e0941990
   }
 
   delete config.envFile
@@ -209,10 +186,6 @@
 
   // validate config again here so that we catch configuration errors coming
   // from the CLI overrides or env var overrides
-<<<<<<< HEAD
-  configUtils.validate(_.omit(config, 'browsers'), (errMsg) => {
-    throw errors.throw('CONFIG_VALIDATION_ERROR', errMsg)
-=======
   configUtils.validate(_.omit(config, 'browsers'), (validationResult: ConfigValidationFailureInfo | string) => {
     // return errors.throwErr('CONFIG_VALIDATION_ERROR', errMsg)
     if (_.isString(validationResult)) {
@@ -220,7 +193,6 @@
     }
 
     return errors.throwErr('CONFIG_VALIDATION_ERROR', null, null, validationResult)
->>>>>>> e0941990
   })
 
   config = setAbsolutePaths(config)
@@ -272,19 +244,11 @@
 
   // make sure every option returned from the plugins file
   // passes our validation functions
-<<<<<<< HEAD
-  configUtils.validate(overrides, (errMsg) => {
-    const configFile = getCtx().lifecycleManager.configFile
-
-    if (configFile) {
-      return errors.throw('PLUGINS_CONFIG_VALIDATION_ERROR', configFile, errMsg)
-=======
   configUtils.validate(overrides, (validationResult: ConfigValidationFailureInfo | string) => {
     let configFile = getCtx().lifecycleManager.configFile
 
     if (configFile === false) {
       configFile = '--config file set to "false" via CLI--'
->>>>>>> e0941990
     }
 
     if (_.isString(validationResult)) {
@@ -417,21 +381,11 @@
   const supportFilesByGlob = await ctx.file.getFilesByGlob(obj.projectRoot, obj.supportFile, { absolute: false })
 
   if (supportFilesByGlob.length > 1) {
-<<<<<<< HEAD
-    return errors.throw('MULTIPLE_SUPPORT_FILES_FOUND', obj.supportFile, supportFilesByGlob.join(', '))
-  }
-
-  if (supportFilesByGlob.length === 0) {
-    const configFile = obj.configFile || defaults.configFile
-
-    return errors.throw('SUPPORT_FILE_NOT_FOUND', path.resolve(obj.projectRoot, obj.supportFile), configFile)
-=======
     return errors.throwErr('MULTIPLE_SUPPORT_FILES_FOUND', obj.supportFile, supportFilesByGlob)
   }
 
   if (supportFilesByGlob.length === 0) {
     return errors.throwErr('SUPPORT_FILE_NOT_FOUND', path.resolve(obj.projectRoot, obj.supportFile))
->>>>>>> e0941990
   }
 
   // TODO move this logic to find support file into util/path_helpers
