const _ = require('lodash')
const path = require('path')
const la = require('lazy-ass')
const chalk = require('chalk')
const check = require('check-more-types')
const debug = require('debug')('cypress:server:record')
const debugCiInfo = require('debug')('cypress:server:record:ci-info')
const Promise = require('bluebird')
const isForkPr = require('is-fork-pr')
const commitInfo = require('@cypress/commit-info')

const api = require('../api')
const exception = require('../exception')
const errors = require('../errors')
const capture = require('../capture')
const upload = require('../upload')
const Config = require('../config')
const env = require('../util/env')
const keys = require('../util/keys')
const terminal = require('../util/terminal')
const ciProvider = require('../util/ci_provider')
const testsUtils = require('../util/tests_utils')
const specWriter = require('../util/spec_writer')

// dont yell about any errors either

const runningInternalTests = () => {
  return env.get('CYPRESS_INTERNAL_SYSTEM_TESTS') === '1'
}

const haveProjectIdAndKeyButNoRecordOption = (projectId, options) => {
  // if we have a project id and we have a key
  // and record hasn't been set to true or false
  return (projectId && options.key) && (
    _.isUndefined(options.record)
  )
}

const warnIfProjectIdButNoRecordOption = (projectId, options) => {
  if (haveProjectIdAndKeyButNoRecordOption(projectId, options)) {
    // log a warning telling the user
    // that they either need to provide us
    // with a RECORD_KEY or turn off
    // record mode
    return errors.warning('PROJECT_ID_AND_KEY_BUT_MISSING_RECORD_OPTION', projectId)
  }
}

const throwDashboardCannotProceed = ({ parallel, ciBuildId, group, err }) => {
  const errMsg = parallel ? 'DASHBOARD_CANNOT_PROCEED_IN_PARALLEL' : 'DASHBOARD_CANNOT_PROCEED_IN_SERIAL'

  const errToThrow = errors.get(errMsg, {
    response: err,
    flags: {
      group,
      ciBuildId,
    },
  })

  // tells error handler to exit immediately without running anymore specs
  errToThrow.isFatalApiErr = true

  throw errToThrow
}

const throwIfIndeterminateCiBuildId = (ciBuildId, parallel, group) => {
  if ((!ciBuildId && !ciProvider.provider()) && (parallel || group)) {
    errors.throwErr(
      'INDETERMINATE_CI_BUILD_ID',
      {
        group,
        parallel,
      },
      ciProvider.detectableCiBuildIdProviders(),
    )
  }
}

const throwIfRecordParamsWithoutRecording = (record, ciBuildId, parallel, group, tag) => {
  if (!record && _.some([ciBuildId, parallel, group, tag])) {
    errors.throwErr('RECORD_PARAMS_WITHOUT_RECORDING', {
      ciBuildId,
      tag,
      group,
      parallel,
    })
  }
}

const throwIfIncorrectCiBuildIdUsage = (ciBuildId, parallel, group) => {
  // we've been given an explicit ciBuildId
  // but no parallel or group flag
  if (ciBuildId && (!parallel && !group)) {
    errors.throwErr('INCORRECT_CI_BUILD_ID_USAGE', { ciBuildId })
  }
}

const throwIfNoProjectId = (projectId, configFile) => {
  if (!projectId) {
    errors.throwErr('CANNOT_RECORD_NO_PROJECT_ID', configFile)
  }
}

const getSpecRelativePath = (spec) => {
  return _.get(spec, 'relative', null)
}

const uploadArtifacts = (options = {}) => {
  const { video, screenshots, videoUploadUrl, shouldUploadVideo, screenshotUploadUrls, quiet } = options

  const uploads = []
  let count = 0

  const nums = () => {
    count += 1

    return chalk.gray(`(${count}/${uploads.length})`)
  }

  const send = (pathToFile, url) => {
    const success = () => {
      if (!quiet) {
        // eslint-disable-next-line no-console
        return console.log(`  - Done Uploading ${nums()}`, chalk.blue(pathToFile))
      }
    }

    const fail = (err) => {
      debug('failed to upload artifact %o', {
        file: pathToFile,
        stack: err.stack,
      })

      if (!quiet) {
        // eslint-disable-next-line no-console
        return console.log(`  - Failed Uploading ${nums()}`, chalk.red(pathToFile))
      }
    }

    return uploads.push(
      upload.send(pathToFile, url)
      .then(success)
      .catch(fail),
    )
  }

  if (videoUploadUrl && shouldUploadVideo) {
    send(video, videoUploadUrl)
  }

  if (screenshotUploadUrls) {
    screenshotUploadUrls.forEach((obj) => {
      const screenshot = _.find(screenshots, { screenshotId: obj.screenshotId })

      return send(screenshot.path, obj.uploadUrl)
    })
  }

  if (!uploads.length && !quiet) {
    // eslint-disable-next-line no-console
    console.log('  - Nothing to Upload')
  }

  return Promise
  .all(uploads)
  .catch((err) => {
    errors.warning('DASHBOARD_CANNOT_UPLOAD_RESULTS', err)

    return exception.create(err)
  })
}

const updateInstanceStdout = (options = {}) => {
  const { runId, instanceId, captured } = options

  const stdout = captured.toString()

  return api.updateInstanceStdout({
    runId,
    stdout,
    instanceId,
  }).catch((err) => {
    debug('failed updating instance stdout %o', {
      stack: err.stack,
    })

    errors.warning('DASHBOARD_CANNOT_CREATE_RUN_OR_INSTANCE', err)

    // dont log exceptions if we have a 503 status code
    if (err.statusCode !== 503) {
      return exception.create(err)
    }
  }).finally(capture.restore)
}

const postInstanceResults = (options = {}) => {
  const { runId, instanceId, results, group, parallel, ciBuildId, metadata } = options
  let { stats, tests, video, screenshots, reporterStats, error } = results

  video = Boolean(video)

  // get rid of the path property
  screenshots = _.map(screenshots, (screenshot) => {
    return _.omit(screenshot, 'path')
  })

  tests = tests && _.map(tests, (test) => {
    return _.omit({
      clientId: test.testId,
      ...test,
    }, 'title', 'body', 'testId')
  })

  return api.postInstanceResults({
    runId,
    instanceId,
    stats,
    tests,
    exception: error,
    video,
    reporterStats,
    screenshots,
    metadata,
  })
  .catch((err) => {
    debug('failed updating instance %o', {
      stack: err.stack,
    })

    throwDashboardCannotProceed({ parallel, ciBuildId, group, err })
  })
}

const getCommitFromGitOrCi = (git) => {
  la(check.object(git), 'expected git information object', git)

  return ciProvider.commitDefaults({
    sha: git.sha,
    branch: git.branch,
    authorName: git.author,
    authorEmail: git.email,
    message: git.message,
    remoteOrigin: git.remote,
    defaultBranch: null,
  })
}

const billingLink = (orgId) => {
  if (orgId) {
    return `https://on.cypress.io/dashboard/organizations/${orgId}/billing`
  }

  return 'https://on.cypress.io/set-up-billing'
}

const gracePeriodMessage = (gracePeriodEnds) => {
  return gracePeriodEnds || 'the grace period ends'
}

const createRun = Promise.method((options = {}) => {
  _.defaults(options, {
    group: null,
    tags: null,
    parallel: null,
    ciBuildId: null,
  })

  let { projectId, recordKey, platform, git, specPattern, specs, parallel, ciBuildId, group, tags, testingType } = options

  if (recordKey == null) {
    recordKey = env.get('CYPRESS_RECORD_KEY')
  }

  if (!recordKey) {
    // are we a forked pull request (forked PR) and are we NOT running our own internal
    // e2e tests? currently some e2e tests fail when a user submits
    // a PR because this logic triggers unintended here
    if (isForkPr.isForkPr() && !runningInternalTests()) {
      // bail with a warning
      return errors.warning('RECORDING_FROM_FORK_PR')
    }

    // else throw
    errors.throwErr('RECORD_KEY_MISSING')
  }

  // go back to being a string
  if (Array.isArray(specPattern)) {
    specPattern = specPattern.join(',')
  }

  if (ciBuildId) {
    // stringify
    ciBuildId = String(ciBuildId)
  }

  specs = _.map(specs, getSpecRelativePath)

  const commit = getCommitFromGitOrCi(git)
  const ci = {
    params: ciProvider.ciParams(),
    provider: ciProvider.provider(),
  }

  // write git commit and CI provider information
  // in its own log source to expose separately
  debugCiInfo('commit information %o', commit)
  debugCiInfo('CI provider information %o', ci)

  return api.createRun({
    specs,
    group,
    tags,
    parallel,
    platform,
    ciBuildId,
    projectId,
    recordKey,
    specPattern,
    testingType,
    ci,
    commit,
  })
  .tap((response) => {
    if (!(response && response.warnings && response.warnings.length)) {
      return
    }

    return _.each(response.warnings, (warning) => {
      switch (warning.code) {
        case 'FREE_PLAN_IN_GRACE_PERIOD_EXCEEDS_MONTHLY_PRIVATE_TESTS':
          return errors.warning('FREE_PLAN_IN_GRACE_PERIOD_EXCEEDS_MONTHLY_PRIVATE_TESTS', {
            limit: warning.limit,
            usedTestsMessage: 'private test',
            gracePeriodMessage: gracePeriodMessage(warning.gracePeriodEnds),
            link: billingLink(warning.orgId),
          })
        case 'FREE_PLAN_IN_GRACE_PERIOD_EXCEEDS_MONTHLY_TESTS':
          return errors.warning('FREE_PLAN_IN_GRACE_PERIOD_EXCEEDS_MONTHLY_TESTS', {
            limit: warning.limit,
            usedTestsMessage: 'test',
            gracePeriodMessage: gracePeriodMessage(warning.gracePeriodEnds),
            link: billingLink(warning.orgId),
          })
        case 'FREE_PLAN_IN_GRACE_PERIOD_PARALLEL_FEATURE':
          return errors.warning('FREE_PLAN_IN_GRACE_PERIOD_PARALLEL_FEATURE', {
            gracePeriodMessage: gracePeriodMessage(warning.gracePeriodEnds),
            link: billingLink(warning.orgId),
          })
        case 'FREE_PLAN_EXCEEDS_MONTHLY_TESTS_V2':
          return errors.warning('PLAN_EXCEEDS_MONTHLY_TESTS', {
            planType: 'free',
            limit: warning.limit,
            usedTestsMessage: 'test',
            link: billingLink(warning.orgId),
          })
        case 'PAID_PLAN_EXCEEDS_MONTHLY_PRIVATE_TESTS':
          return errors.warning('PLAN_EXCEEDS_MONTHLY_TESTS', {
            planType: 'current',
            limit: warning.limit,
            usedTestsMessage: 'private test',
            link: billingLink(warning.orgId),
          })
        case 'PAID_PLAN_EXCEEDS_MONTHLY_TESTS':
          return errors.warning('PLAN_EXCEEDS_MONTHLY_TESTS', {
            planType: 'current',
            limit: warning.limit,
            usedTestsMessage: 'test',
            link: billingLink(warning.orgId),
          })
        case 'PLAN_IN_GRACE_PERIOD_RUN_GROUPING_FEATURE_USED':
          return errors.warning('PLAN_IN_GRACE_PERIOD_RUN_GROUPING_FEATURE_USED', {
            gracePeriodMessage: gracePeriodMessage(warning.gracePeriodEnds),
            link: billingLink(warning.orgId),
          })
        default:
          return errors.warning('DASHBOARD_UNKNOWN_CREATE_RUN_WARNING', {
            message: warning.message,
            props: _.omit(warning, 'message'),
          })
      }
    })
  }).catch((err) => {
    debug('failed creating run with status %d %o', err.statusCode, {
      stack: err.stack,
    })

    switch (err.statusCode) {
      case 401:
        recordKey = keys.hide(recordKey)
        if (!recordKey) {
          // make sure the key is defined, otherwise the error
          // printing logic substitutes the default value {}
          // leading to "[object Object]" :)
          recordKey = 'undefined'
        }

        return errors.throwErr('DASHBOARD_RECORD_KEY_NOT_VALID', recordKey, projectId)
      case 402: {
        const { code, payload } = err.error

        const limit = _.get(payload, 'limit')
        const orgId = _.get(payload, 'orgId')

        switch (code) {
          case 'FREE_PLAN_EXCEEDS_MONTHLY_PRIVATE_TESTS':
            return errors.throwErr('FREE_PLAN_EXCEEDS_MONTHLY_PRIVATE_TESTS', {
              limit,
              usedTestsMessage: 'private test',
              link: billingLink(orgId),
            })
          case 'FREE_PLAN_EXCEEDS_MONTHLY_TESTS':
            return errors.throwErr('FREE_PLAN_EXCEEDS_MONTHLY_TESTS', {
              limit,
              usedTestsMessage: 'test',
              link: billingLink(orgId),
            })
          case 'PARALLEL_FEATURE_NOT_AVAILABLE_IN_PLAN':
            return errors.throwErr('PARALLEL_FEATURE_NOT_AVAILABLE_IN_PLAN', {
              link: billingLink(orgId),
            })
          case 'RUN_GROUPING_FEATURE_NOT_AVAILABLE_IN_PLAN':
            return errors.throwErr('RUN_GROUPING_FEATURE_NOT_AVAILABLE_IN_PLAN', {
              link: billingLink(orgId),
            })
          default:
            return errors.throwErr('DASHBOARD_UNKNOWN_INVALID_REQUEST', {
              response: err,
              flags: {
                group,
                tags,
                parallel,
                ciBuildId,
              },
            })
        }
      }
      case 404:
<<<<<<< HEAD
        return errors.throw('DASHBOARD_PROJECT_NOT_FOUND', projectId, path.basename(options.configFile))
=======
        return errors.throwErr('DASHBOARD_PROJECT_NOT_FOUND', projectId, path.basename(options.configFile))
>>>>>>> e0941990
      case 412:
        return errors.throwErr('DASHBOARD_INVALID_RUN_REQUEST', err.error)
      case 422: {
        const { code, payload } = err.error

        const runUrl = _.get(payload, 'runUrl')

        switch (code) {
          case 'RUN_GROUP_NAME_NOT_UNIQUE':
            return errors.throwErr('DASHBOARD_RUN_GROUP_NAME_NOT_UNIQUE', {
              group,
              runUrl,
              ciBuildId,
            })
          case 'PARALLEL_GROUP_PARAMS_MISMATCH': {
            const { browserName, browserVersion, osName, osVersion } = platform

            return errors.throwErr('DASHBOARD_PARALLEL_GROUP_PARAMS_MISMATCH', {
              group,
              runUrl,
              ciBuildId,
              parameters: {
                osName,
                osVersion,
                browserName,
                browserVersion,
                specs,
              },
            })
          }
          case 'PARALLEL_DISALLOWED':
            return errors.throwErr('DASHBOARD_PARALLEL_DISALLOWED', {
              tags,
              group,
              runUrl,
              ciBuildId,
            })
          case 'PARALLEL_REQUIRED':
            return errors.throwErr('DASHBOARD_PARALLEL_REQUIRED', {
              tags,
              group,
              runUrl,
              ciBuildId,
            })
          case 'ALREADY_COMPLETE':
            return errors.throwErr('DASHBOARD_ALREADY_COMPLETE', {
              runUrl,
              tags,
              group,
              parallel,
              ciBuildId,
            })
          case 'STALE_RUN':
            return errors.throwErr('DASHBOARD_STALE_RUN', {
              runUrl,
              tags,
              group,
              parallel,
              ciBuildId,
            })
          default:
            return errors.throwErr('DASHBOARD_UNKNOWN_INVALID_REQUEST', {
              response: err,
              flags: {
                tags,
                group,
                parallel,
                ciBuildId,
              },
            })
        }
      }
      default:
        throwDashboardCannotProceed({ parallel, ciBuildId, group, err })
    }
  })
})

const createInstance = (options = {}) => {
  let { runId, group, groupId, parallel, machineId, ciBuildId, platform, spec } = options

  spec = getSpecRelativePath(spec)

  return api.createInstance({
    spec,
    runId,
    groupId,
    platform,
    machineId,
  })

  .catch((err) => {
    debug('failed creating instance %o', {
      stack: err.stack,
    })

    throwDashboardCannotProceed({
      err,
      group,
      ciBuildId,
      parallel,
    })
  })
}

const _postInstanceTests = ({
  runId,
  instanceId,
  config,
  tests,
  hooks,
  parallel,
  ciBuildId,
  group,
}) => {
  return api.postInstanceTests({
    runId,
    instanceId,
    config,
    tests,
    hooks,
  })
  .catch((err) => {
    throwDashboardCannotProceed({ parallel, ciBuildId, group, err })
  })
}

const createRunAndRecordSpecs = (options = {}) => {
  const { specPattern,
    specs,
    sys,
    browser,
    projectId,
    config,
    projectRoot,
    runAllSpecs,
    parallel,
    ciBuildId,
    group,
    project,
    onError,
    testingType,
    quiet,
  } = options
  const recordKey = options.key

  // we want to normalize this to an array to send to API
  const tags = _.split(options.tag, ',')

  return commitInfo.commitInfo(projectRoot)
  .then((git) => {
    debugCiInfo('found the following git information')
    debugCiInfo(git)

    const platform = {
      osCpus: sys.osCpus,
      osName: sys.osName,
      osMemory: sys.osMemory,
      osVersion: sys.osVersion,
      browserName: browser.displayName,
      browserVersion: browser.version,
    }

    return createRun({
      git,
      specs,
      group,
      tags,
      parallel,
      platform,
      recordKey,
      ciBuildId,
      projectId,
      specPattern,
      testingType,
      configFile: config ? config.configFile : null,
    })
    .then((resp) => {
      if (!resp) {
        // if a forked run, can't record and can't be parallel
        // because the necessary env variables aren't present
        return runAllSpecs({
          parallel: false,
        })
      }

      const { runUrl, runId, machineId, groupId } = resp

      let captured = null
      let instanceId = null

      const beforeSpecRun = (spec) => {
        project.setOnTestsReceived(onTestsReceived)
        capture.restore()

        captured = capture.stdout()

        return createInstance({
          spec,
          runId,
          group,
          groupId,
          platform,
          parallel,
          ciBuildId,
          machineId,
        })
        .then((resp = {}) => {
          instanceId = resp.instanceId

          // pull off only what we need
          return _
          .chain(resp)
          .pick('spec', 'claimedInstances', 'totalInstances')
          .extend({
            estimated: resp.estimatedWallClockDuration,
          })
          .value()
        })
      }

      const afterSpecRun = (spec, results, config) => {
        // dont do anything if we failed to
        // create the instance
        if (!instanceId || results.skippedSpec) {
          return
        }

        debug('after spec run %o', { spec })

        if (!quiet) {
          // eslint-disable-next-line no-console
          console.log('')

          terminal.header('Uploading Results', {
            color: ['blue'],
          })

          // eslint-disable-next-line no-console
          console.log('')
        }

        return specWriter.countStudioUsage(spec.absolute)
        .then((metadata) => {
          return postInstanceResults({
            group,
            config,
            results,
            parallel,
            ciBuildId,
            instanceId,
            metadata,
          })
        })
        .then((resp) => {
          if (!resp) {
            return
          }

          const { video, shouldUploadVideo, screenshots } = results
          const { videoUploadUrl, screenshotUploadUrls } = resp

          return uploadArtifacts({
            video,
            screenshots,
            videoUploadUrl,
            shouldUploadVideo,
            screenshotUploadUrls,
            quiet,
          })
          .finally(() => {
            // always attempt to upload stdout
            // even if uploading failed
            return updateInstanceStdout({
              captured,
              instanceId,
            })
          })
        })
      }

      const onTestsReceived = (async (runnables, cb) => {
        // we failed createInstance earlier, nothing to do
        if (!instanceId) {
          return cb()
        }

        // runnables will be null when there' no tests
        // this also means runtimeConfig will be missing
        runnables = runnables || {}

        const r = testsUtils.flattenSuiteIntoRunnables(runnables)
        const runtimeConfig = runnables.runtimeConfig
        const resolvedRuntimeConfig = Config.getResolvedRuntimeConfig(config, runtimeConfig)

        const tests = _.chain(r[0])
        .uniqBy('id')
        .map((v) => {
          if (v.originalTitle) {
            v._titlePath.splice(-1, 1, v.originalTitle)
          }

          return _.pick({
            ...v,
            clientId: v.id,
            config: v._testConfig?.unverifiedTestConfig || null,
            title: v._titlePath,
            hookIds: v.hooks.map((hook) => hook.hookId),
          },
          'clientId', 'body', 'title', 'config', 'hookIds')
        })
        .value()

        const hooks = _.chain(r[1])
        .uniqBy('hookId')
        .map((v) => {
          return _.pick({
            ...v,
            clientId: v.hookId,
            title: [v.title],
            type: v.hookName,
          },
          'clientId',
          'type',
          'title',
          'body')
        })
        .value()

        const responseDidFail = {}
        const response = await _postInstanceTests({
          runId,
          instanceId,
          config: resolvedRuntimeConfig,
          tests,
          hooks,
          parallel,
          ciBuildId,
          group,
        })
        .catch((err) => {
          onError(err)

          return responseDidFail
        })

        if (response === responseDidFail) {
          // dont call the cb, let the browser hang until it's killed
          return
        }

        if (_.some(response.actions, { type: 'SPEC', action: 'SKIP' })) {
          errors.warning('DASHBOARD_CANCEL_SKIPPED_SPEC')

          // set a property on the response so the browser runner
          // knows not to start executing tests
          project.emit('end', { skippedSpec: true, stats: {} })

          // dont call the cb, let the browser hang until it's killed
          return
        }

        return cb(response)
      })

      return runAllSpecs({
        runUrl,
        parallel,
        onTestsReceived,
        beforeSpecRun,
        afterSpecRun,
      })
    })
  })
}

module.exports = {
  createRun,

  createInstance,

  postInstanceResults,

  _postInstanceTests,

  updateInstanceStdout,

  uploadArtifacts,

  throwIfNoProjectId,

  throwIfIndeterminateCiBuildId,

  throwIfIncorrectCiBuildIdUsage,

  warnIfProjectIdButNoRecordOption,

  throwIfRecordParamsWithoutRecording,

  createRunAndRecordSpecs,

  getCommitFromGitOrCi,
}<|MERGE_RESOLUTION|>--- conflicted
+++ resolved
@@ -436,11 +436,7 @@
         }
       }
       case 404:
-<<<<<<< HEAD
-        return errors.throw('DASHBOARD_PROJECT_NOT_FOUND', projectId, path.basename(options.configFile))
-=======
         return errors.throwErr('DASHBOARD_PROJECT_NOT_FOUND', projectId, path.basename(options.configFile))
->>>>>>> e0941990
       case 412:
         return errors.throwErr('DASHBOARD_INVALID_RUN_REQUEST', err.error)
       case 422: {
