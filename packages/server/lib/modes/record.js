--- conflicted
+++ resolved
@@ -713,13 +713,9 @@
             videoUploadUrl,
             shouldUploadVideo,
             screenshotUploadUrls,
-<<<<<<< HEAD
-          }).finally(() => {
-=======
             quiet,
           })
           .finally(() => {
->>>>>>> 3f31f094
             // always attempt to upload stdout
             // even if uploading failed
             return updateInstanceStdout({
