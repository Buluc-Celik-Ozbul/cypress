_        = require("lodash")
R        = require("ramda")
la       = require("lazy-ass")
path     = require("path")
check    = require("check-more-types")
Promise  = require("bluebird")
deepDiff = require("return-deep-diff")
errors   = require("./errors")
scaffold = require("./scaffold")
fs       = require("./util/fs")
keys     = require("./util/keys")
origin   = require("./util/origin")
coerce   = require("./util/coerce")
settings = require("./util/settings")
v        = require("./util/validation")
debug    = require("debug")("cypress:server:config")
pathHelpers = require("./util/path_helpers")
findSystemNode = require("./util/find_system_node")

CYPRESS_ENV_PREFIX = "CYPRESS_"
CYPRESS_ENV_PREFIX_LENGTH = "CYPRESS_".length
CYPRESS_RESERVED_ENV_VARS = [
  "CYPRESS_INTERNAL_ENV"
]
CYPRESS_SPECIAL_ENV_VARS = [
  "CI_KEY"
  "RECORD_KEY"
]

dashesOrUnderscoresRe = /^(_-)+/
oneOrMoreSpacesRe = /\s+/
everythingAfterFirstEqualRe = /=(.+)/

toWords = (str) ->
  str.trim().split(oneOrMoreSpacesRe)

isCypressEnvLike = (key) ->
  _.chain(key)
  .invoke('toUpperCase')
  .startsWith(CYPRESS_ENV_PREFIX)
  .value() and
    not _.includes(CYPRESS_RESERVED_ENV_VARS, key)

removeEnvPrefix = (key) ->
  key.slice(CYPRESS_ENV_PREFIX_LENGTH)

folders = toWords """
  fileServerFolder   fixturesFolder   integrationFolder   pluginsFile
  screenshotsFolder  supportFile      supportFolder       unitFolder
  videosFolder
"""

# for experimentalComponentTesting
folders.push("componentFolder")

# Public configuration properties, like "cypress.json" fields
configKeys = toWords """
  animationDistanceThreshold      fileServerFolder
  baseUrl                         fixturesFolder
  blacklistHosts
  chromeWebSecurity
  modifyObstructiveCode           integrationFolder
  env                             pluginsFile
  hosts                           screenshotsFolder
  numTestsKeptInMemory            supportFile
  port                            supportFolder
  projectId                       videosFolder
  reporter
  reporterOptions
  ignoreTestFiles
  testFiles                       defaultCommandTimeout
  trashAssetsBeforeRuns           execTimeout
  userAgent                       pageLoadTimeout
  viewportWidth                   requestTimeout
  viewportHeight                  responseTimeout
  video                           taskTimeout
  videoCompression
  videoUploadOnPasses
  watchForFileChanges
  waitForAnimations               resolvedNodeVersion
  nodeVersion                     resolvedNodePath
  firefoxGcInterval
"""

# experimentalComponentTesting
configKeys.push("componentFolder")

# Deprecated and retired public configuration properties
breakingConfigKeys = toWords """
  videoRecording
  screenshotOnHeadlessFailure
  trashAssetsBeforeHeadlessRuns
"""

# Internal configuration properties the user should be able to overwrite
systemConfigKeys = toWords """
  browsers
"""

# Know experimental flags / values
# each should start with "experimental" and be camel cased
# example: experimentalComponentTesting
<<<<<<< HEAD
experimentalConfigKeys = ["experimentalComponentTesting"]
=======
experimentalConfigKeys = ['experimentalGetCookiesSameSite']
>>>>>>> cb6f0fd9

CONFIG_DEFAULTS = {
  port:                          null
  hosts:                         null
  morgan:                        true
  baseUrl:                       null
  # will be replaced by detected list of browsers
  browsers:                      []
  socketId:                      null
  projectId:                     null
  userAgent:                     null
  isTextTerminal:                false
  reporter:                      "spec"
  reporterOptions:               null
  blacklistHosts:                null
  clientRoute:                   "/__/"
  xhrRoute:                      "/xhrs/"
  socketIoRoute:                 "/__socket.io"
  socketIoCookie:                "__socket.io"
  reporterRoute:                 "/__cypress/reporter"
  ignoreTestFiles:               "*.hot-update.js"
  testFiles:                     "**/*.*"
  defaultCommandTimeout:         4000
  requestTimeout:                5000
  responseTimeout:               30000
  pageLoadTimeout:               60000
  execTimeout:                   60000
  taskTimeout:                   60000
  video:                         true
  videoCompression:              32
  videoUploadOnPasses:           true
  modifyObstructiveCode:         true
  chromeWebSecurity:             true
  waitForAnimations:             true
  animationDistanceThreshold:    5
  numTestsKeptInMemory:          50
  watchForFileChanges:           true
  trashAssetsBeforeRuns:         true
  autoOpen:                      false
  viewportWidth:                 1000
  viewportHeight:                660
  fileServerFolder:              ""
  videosFolder:                  "cypress/videos"
  supportFile:                   "cypress/support"
  fixturesFolder:                "cypress/fixtures"
  integrationFolder:             "cypress/integration"
  screenshotsFolder:             "cypress/screenshots"
  namespace:                     "__cypress"
  pluginsFile:                   "cypress/plugins"
  nodeVersion:                   "default"
  configFile:                    "cypress.json"
  firefoxGcInterval:             { runMode: 1, openMode: null }

  ## deprecated
  javascripts:                   []

  ## experimental keys (should all start with "experimental" prefix)
  experimentalComponentTesting:  false

  ## setting related to component testing experiments
  componentFolder:               "cypress/component"
  # TODO: example for component testing with subkeys
  # experimentalComponentTesting: { componentFolder: 'cypress/component' }
  experimentalGetCookiesSameSite: false
}

validationRules = {
  animationDistanceThreshold: v.isNumber
  baseUrl: v.isFullyQualifiedUrl
  blacklistHosts: v.isStringOrArrayOfStrings
  browsers: v.isValidBrowserList
  chromeWebSecurity: v.isBoolean
  configFile: v.isStringOrFalse
  defaultCommandTimeout: v.isNumber
  env: v.isPlainObject
  execTimeout: v.isNumber
  fileServerFolder: v.isString
  fixturesFolder: v.isStringOrFalse
  ignoreTestFiles: v.isStringOrArrayOfStrings
  integrationFolder: v.isString
  modifyObstructiveCode: v.isBoolean
  nodeVersion: v.isOneOf("default", "bundled", "system")
  numTestsKeptInMemory: v.isNumber
  pageLoadTimeout: v.isNumber
  pluginsFile: v.isStringOrFalse
  port: v.isNumber
  reporter: v.isString
  requestTimeout: v.isNumber
  responseTimeout: v.isNumber
  supportFile: v.isStringOrFalse
  taskTimeout: v.isNumber
  testFiles: v.isStringOrArrayOfStrings
  trashAssetsBeforeRuns: v.isBoolean
  userAgent: v.isString
  video: v.isBoolean
  videoCompression: v.isNumberOrFalse
  videosFolder: v.isString
  videoUploadOnPasses: v.isBoolean
  viewportHeight: v.isNumber
  viewportWidth: v.isNumber
  waitForAnimations: v.isBoolean
  watchForFileChanges: v.isBoolean
  firefoxGcInterval: v.isValidFirefoxGcInterval
<<<<<<< HEAD
  # experimental flag validation here
  experimentalComponentTesting: v.isBoolean
  # validation for component testing experiment
  componentFolder: v.isStringOrFalse
=======
  # experimental flag validation below
  experimentalGetCookiesSameSite: v.isBoolean
>>>>>>> cb6f0fd9
}

convertRelativeToAbsolutePaths = (projectRoot, obj, defaults = {}) ->
  _.reduce folders, (memo, folder) ->
    val = obj[folder]
    if val? and val isnt false
      memo[folder] = path.resolve(projectRoot, val)
    return memo
  , {}

validateNoBreakingConfig = (cfg) ->
  _.each breakingConfigKeys, (key) ->
    if _.has(cfg, key)
      switch key
        when "screenshotOnHeadlessFailure"
          errors.throw("SCREENSHOT_ON_HEADLESS_FAILURE_REMOVED")
        when "trashAssetsBeforeHeadlessRuns"
          errors.throw("RENAMED_CONFIG_OPTION", key, "trashAssetsBeforeRuns")
        when "videoRecording"
          errors.throw("RENAMED_CONFIG_OPTION", key, "video")

validate = (cfg, onErr) ->
  _.each cfg, (value, key) ->
    ## does this key have a validation rule?
    if validationFn = validationRules[key]
      ## and is the value different from the default?
      if value isnt CONFIG_DEFAULTS[key]
        result = validationFn(key, value)
        if result isnt true
          onErr(result)

validateFile = (file) ->
  return (settings) ->
    validate settings, (errMsg) ->
      errors.throw("SETTINGS_VALIDATION_ERROR", file, errMsg)

hideSpecialVals = (val, key) ->
  if _.includes(CYPRESS_SPECIAL_ENV_VARS, key)
    return keys.hide(val)

  return val

module.exports = {
  getConfigKeys: -> configKeys.concat(experimentalConfigKeys)

  isValidCypressInternalEnvValue: (value) ->
    # names of config environments, see "config/app.yml"
    names = ["development", "test", "staging", "production"]
    _.includes(names, value)

  whitelist: (obj = {}) ->
    propertyNames = configKeys
      .concat(breakingConfigKeys)
      .concat(systemConfigKeys)
      .concat(experimentalConfigKeys)

    _.pick(obj, propertyNames)

  get: (projectRoot, options = {}) ->
    Promise.all([
      settings.read(projectRoot, options).then(validateFile("cypress.json"))
      settings.readEnv(projectRoot).then(validateFile("cypress.env.json"))
    ])
    .spread (settings, envFile) =>
      @set({
        projectName: @getNameFromRoot(projectRoot)
        projectRoot: projectRoot
        config:      settings
        envFile:     envFile
        options:     options
      })

  set: (obj = {}) ->
    debug("setting config object")
    {projectRoot, projectName, config, envFile, options} = obj

    ## just force config to be an object
    ## so we dont have to do as much
    ## work in our tests
    config ?= {}
    debug("config is %o", config)

    ## flatten the object's properties
    ## into the master config object
    config.envFile     = envFile
    config.projectRoot = projectRoot
    config.projectName = projectName

    @mergeDefaults(config, options)

  mergeDefaults: (config = {}, options = {}) ->
    resolved = {}

    _.extend config, _.pick(options, "configFile", "morgan", "isTextTerminal", "socketId", "report", "browsers")
    debug("merged config with options, got %o", config)

    _
    .chain(@whitelist(options))
    .omit("env")
    .omit("browsers")
    .each (val, key) ->
      resolved[key] = "cli"
      config[key] = val
      return
    .value()

    if url = config.baseUrl
      ## replace multiple slashes at the end of string to single slash
      ## so http://localhost/// will be http://localhost/
      ## https://regexr.com/48rvt
      config.baseUrl = url.replace(/\/\/+$/, "/")

    _.defaults(config, CONFIG_DEFAULTS)

    ## split out our own app wide env from user env variables
    ## and delete envFile
    config.env = @parseEnv(config, options.env, resolved)

    config.cypressEnv = process.env["CYPRESS_INTERNAL_ENV"]
    debug("using CYPRESS_INTERNAL_ENV %s", config.cypressEnv)
    if not @isValidCypressInternalEnvValue(config.cypressEnv)
      errors.throw("INVALID_CYPRESS_INTERNAL_ENV", config.cypressEnv)

    delete config.envFile

    ## when headless
    if config.isTextTerminal
      ## dont ever watch for file changes
      config.watchForFileChanges = false

      ## and forcibly reset numTestsKeptInMemory
      ## to zero
      config.numTestsKeptInMemory = 0

    config = @setResolvedConfigValues(config, CONFIG_DEFAULTS, resolved)

    if config.port
      config = @setUrls(config)

    config = @setAbsolutePaths(config, CONFIG_DEFAULTS)

    config = @setParentTestsPaths(config)

    ## validate config again here so that we catch
    ## configuration errors coming from the CLI overrides
    ## or env var overrides
    validate config, (errMsg) ->
      errors.throw("CONFIG_VALIDATION_ERROR", errMsg)

    validateNoBreakingConfig(config)

    @setSupportFileAndFolder(config)
    .then(@setPluginsFile)
    .then(@setScaffoldPaths)
    .then(_.partialRight(@setNodeBinary, options.onWarning))

  setResolvedConfigValues: (config, defaults, resolved) ->
    obj = _.clone(config)

    obj.resolved = @resolveConfigValues(config, defaults, resolved)
    debug("resolved config is %o", obj.resolved.browsers)

    return obj

  # Given an object "resolvedObj" and a list of overrides in "obj"
  # marks all properties from "obj" inside "resolvedObj" using
  # {value: obj.val, from: "plugin"}
  setPluginResolvedOn: (resolvedObj, obj) ->
    _.each obj, (val, key) =>
      if _.isObject(val) && !_.isArray(val)
        ## recurse setting overrides
        ## inside of this nested objected
        @setPluginResolvedOn(resolvedObj[key], val)
      else
        ## override the resolved value
        resolvedObj[key] = {
          value: val
          from: "plugin"
        }

  updateWithPluginValues: (cfg, overrides = {}) ->
    ## diff the overrides with cfg
    ## including nested objects (env)
    debug("starting config %o", cfg)
    debug("overrides %o", overrides)

    # make sure every option returned from the plugins file
    # passes our validation functions
    validate overrides, (errMsg) ->
      if cfg.pluginsFile and cfg.projectRoot
        relativePluginsPath = path.relative(cfg.projectRoot, cfg.pluginsFile)
        errors.throw("PLUGINS_CONFIG_VALIDATION_ERROR", relativePluginsPath, errMsg)
      else
        errors.throw("CONFIG_VALIDATION_ERROR", errMsg)

    originalResolvedBrowsers = cfg && cfg.resolved && cfg.resolved.browsers && R.clone(cfg.resolved.browsers)
    if not originalResolvedBrowsers
      # have something to resolve with if plugins return nothing
      originalResolvedBrowsers = {
        value: cfg.browsers
        from: "default"
      }

    diffs = deepDiff(cfg, overrides, true)
    debug("config diffs %o", diffs)

    userBrowserList = diffs && diffs.browsers && R.clone(diffs.browsers)
    if userBrowserList
      debug("user browser list %o", userBrowserList)

    ## for each override go through
    ## and change the resolved values of cfg
    ## to point to the plugin
    if diffs
      debug("resolved config before diffs %o", cfg.resolved)
      @setPluginResolvedOn(cfg.resolved, diffs)
      debug("resolved config object %o", cfg.resolved)

    ## merge cfg into overrides
    merged = _.defaultsDeep(diffs, cfg)
    debug("merged config object %o", merged)

    # the above _.defaultsDeep combines arrays,
    # if diffs.browsers = [1] and cfg.browsers = [1, 2]
    # then the merged result merged.browsers = [1, 2]
    # which is NOT what we want
    if Array.isArray(userBrowserList) and userBrowserList.length
      merged.browsers = userBrowserList
      merged.resolved.browsers.value = userBrowserList

    if overrides.browsers == null
      # null breaks everything when merging lists
      debug("replacing null browsers with original list %o", originalResolvedBrowsers)
      merged.browsers = cfg.browsers
      if originalResolvedBrowsers
        merged.resolved.browsers = originalResolvedBrowsers

    debug("merged plugins config %o", merged)
    return merged

  # combines the default configuration object with values specified in the
  # configuration file like "cypress.json". Values in configuration file
  # overwrite the defaults.
  resolveConfigValues: (config, defaults, resolved = {}) ->
    ## pick out only known configuration keys
    _
    .chain(config)
    .pick(configKeys.concat(systemConfigKeys).concat(experimentalConfigKeys))
    .mapValues (val, key) ->
      source = (s) ->
        {
          value: val
          from:  s
        }

      switch
        when r = resolved[key]
          if _.isObject(r)
            r
          else
            source(r)
        # "browsers" list is special, since it is dynamic by default
        # and can only be ovewritten via plugins file
        when _.isEqual(config[key], defaults[key]) or key == "browsers"
          source("default")
        else
          source("config")
    .value()

  # instead of the built-in Node process, specify a path to 3rd party Node
  setNodeBinary: Promise.method (obj, onWarning) ->
    if obj.nodeVersion != 'system'
      obj.resolvedNodeVersion = process.versions.node
      return obj

    findSystemNode.findNodePathAndVersion()
    .then ({ path, version }) ->
      obj.resolvedNodePath = path
      obj.resolvedNodeVersion = version
    .catch (err) ->
      onWarning(errors.get('COULD_NOT_FIND_SYSTEM_NODE', process.versions.node))
      obj.resolvedNodeVersion = process.versions.node
    .return(obj)

  setScaffoldPaths: (obj) ->
    obj = _.clone(obj)

    obj.integrationExampleName = scaffold.integrationExampleName()
    obj.integrationExamplePath = path.join(obj.integrationFolder, obj.integrationExampleName)

    debug("set scaffold paths")
    scaffold.fileTree(obj)
    .then (fileTree) ->
      debug("got file tree")
      obj.scaffoldedFiles = fileTree

      return obj

  # async function
  setSupportFileAndFolder: (obj) ->
    return Promise.resolve(obj) if not obj.supportFile

    obj = _.clone(obj)

    ## TODO move this logic to find support file into util/path_helpers
    sf = obj.supportFile
    debug("setting support file #{sf}")
    debug("for project root #{obj.projectRoot}")

    Promise
    .try ->
      ## resolve full path with extension
      obj.supportFile = require.resolve(sf)
    .then ->
      if pathHelpers.checkIfResolveChangedRootFolder(obj.supportFile, sf)
        debug("require.resolve switched support folder from %s to %s", sf, obj.supportFile)
        # this means the path was probably symlinked, like
        # /tmp/foo -> /private/tmp/foo
        # which can confuse the rest of the code
        # switch it back to "normal" file
        obj.supportFile = path.join(sf, path.basename(obj.supportFile))
        return fs.pathExists(obj.supportFile)
        .then (found) ->
          if not found
            errors.throw("SUPPORT_FILE_NOT_FOUND", obj.supportFile, obj.configFile || CONFIG_DEFAULTS.configFile)
          debug("switching to found file %s", obj.supportFile)
    .catch({code: "MODULE_NOT_FOUND"}, ->
      debug("support file %s does not exist", sf)
      ## supportFile doesn't exist on disk
      if sf is path.resolve(obj.projectRoot, CONFIG_DEFAULTS.supportFile)
        debug("support file is default, check if #{path.dirname(sf)} exists")
        return fs.pathExists(sf)
        .then (found) ->
          if found
            debug("support folder exists, set supportFile to false")
            ## if the directory exists, set it to false so it's ignored
            obj.supportFile = false
          else
            debug("support folder does not exist, set to default index.js")
            ## otherwise, set it up to be scaffolded later
            obj.supportFile = path.join(sf, "index.js")
          return obj
      else
        debug("support file is not default")
        ## they have it explicitly set, so it should be there
        errors.throw("SUPPORT_FILE_NOT_FOUND", path.resolve(obj.projectRoot, sf), obj.configFile || CONFIG_DEFAULTS.configFile)
    )
    .then ->
      if obj.supportFile
        ## set config.supportFolder to its directory
        obj.supportFolder = path.dirname(obj.supportFile)
        debug("set support folder #{obj.supportFolder}")
      obj

  ## set pluginsFile to an absolute path with the following rules:
  ## - do nothing if pluginsFile is falsey
  ## - look up the absolute path via node, so 'cypress/plugins' can resolve
  ##   to 'cypress/plugins/index.js' or 'cypress/plugins/index.coffee'
  ## - if not found
  ##   * and the pluginsFile is set to the default
  ##     - and the path to the pluginsFile directory exists
  ##       * assume the user doesn't need a pluginsFile, set it to false
  ##         so it's ignored down the pipeline
  ##     - and the path to the pluginsFile directory does not exist
  ##       * set it to cypress/plugins/index.js, it will get scaffolded
  ##   * and the pluginsFile is NOT set to the default
  ##     - throw an error, because it should be there if the user
  ##       explicitly set it
  setPluginsFile: Promise.method (obj) ->
    if not obj.pluginsFile
      return obj

    obj = _.clone(obj)

    pluginsFile = obj.pluginsFile

    debug("setting plugins file #{pluginsFile}")
    debug("for project root #{obj.projectRoot}")

    Promise
    .try ->
      ## resolve full path with extension
      obj.pluginsFile = require.resolve(pluginsFile)
      debug("set pluginsFile to #{obj.pluginsFile}")
    .catch {code: "MODULE_NOT_FOUND"}, ->
      debug("plugins file does not exist")
      if pluginsFile is path.resolve(obj.projectRoot, CONFIG_DEFAULTS.pluginsFile)
        debug("plugins file is default, check if #{path.dirname(pluginsFile)} exists")
        fs.pathExists(pluginsFile)
        .then (found) ->
          if found
            debug("plugins folder exists, set pluginsFile to false")
            ## if the directory exists, set it to false so it's ignored
            obj.pluginsFile = false
          else
            debug("plugins folder does not exist, set to default index.js")
            ## otherwise, set it up to be scaffolded later
            obj.pluginsFile = path.join(pluginsFile, "index.js")
          return obj
      else
        debug("plugins file is not default")
        ## they have it explicitly set, so it should be there
        errors.throw("PLUGINS_FILE_ERROR", path.resolve(obj.projectRoot, pluginsFile))
    .return(obj)

  setParentTestsPaths: (obj) ->
    ## projectRoot:              "/path/to/project"
    ## integrationFolder:        "/path/to/project/cypress/integration"
    ## componentFolder:          "/path/to/project/cypress/components"
    ## parentTestsFolder:        "/path/to/project/cypress"
    ## parentTestsFolderDisplay: "project/cypress"

    obj = _.clone(obj)

    ptfd = obj.parentTestsFolder = path.dirname(obj.integrationFolder)

    prd = path.dirname(obj.projectRoot ? "")

    obj.parentTestsFolderDisplay = path.relative(prd, ptfd)

    return obj

  setAbsolutePaths: (obj, defaults) ->
    obj = _.clone(obj)

    ## if we have a projectRoot
    if pr = obj.projectRoot
      ## reset fileServerFolder to be absolute
      # obj.fileServerFolder = path.resolve(pr, obj.fileServerFolder)

      ## and do the same for all the rest
      _.extend obj, convertRelativeToAbsolutePaths(pr, obj, defaults)

    return obj

  setUrls: (obj) ->
    obj = _.clone(obj)

    proxyUrl = "http://localhost:" + obj.port

    rootUrl = if obj.baseUrl
      origin(obj.baseUrl)
    else
      proxyUrl

    _.extend(obj, {
      proxyUrl:    proxyUrl
      browserUrl:  rootUrl + obj.clientRoute
      reporterUrl: rootUrl + obj.reporterRoute
      xhrUrl:      obj.namespace + obj.xhrRoute
    })

    return obj

  parseEnv: (cfg, envCLI, resolved = {}) ->
    envVars = resolved.env = {}

    resolveFrom = (from, obj = {}) ->
      _.each obj, (val, key) ->
        envVars[key] = {
          value: val
          from: from
        }

    envCfg  = cfg.env ? {}
    envFile = cfg.envFile ? {}
    envProc = @getProcessEnvVars(process.env) ? {}
    envCLI  = envCLI ? {}

    matchesConfigKey = (key) ->
      if _.has(CONFIG_DEFAULTS, key)
        return key

      key = key.toLowerCase().replace(dashesOrUnderscoresRe, "")
      key = _.camelCase(key)

      if _.has(CONFIG_DEFAULTS, key)
        return key

    configFromEnv = _.reduce envProc, (memo, val, key) ->
      if cfgKey = matchesConfigKey(key)
        ## only change the value if it hasnt been
        ## set by the CLI. override default + config
        if resolved[cfgKey] isnt "cli"
          cfg[cfgKey] = val
          resolved[cfgKey] = {
            value: val
            from: "env"
          }

        memo.push(key)
      memo
    , []

    envProc = _.chain(envProc)
    .omit(configFromEnv)
    .mapValues(hideSpecialVals)
    .value()

    resolveFrom("config",  envCfg)
    resolveFrom("envFile", envFile)
    resolveFrom("env",     envProc)
    resolveFrom("cli",     envCLI)

    ## envCfg is from cypress.json
    ## envFile is from cypress.env.json
    ## envProc is from process env vars
    ## envCLI is from CLI arguments
    _.extend envCfg, envFile, envProc, envCLI

  getProcessEnvVars: (obj = {}) ->
    _.reduce obj, (memo, value, key) ->
      if isCypressEnvLike(key)
        memo[removeEnvPrefix(key)] = coerce(value)
      memo
    , {}

  getNameFromRoot: (root = "") ->
    path.basename(root)

}<|MERGE_RESOLUTION|>--- conflicted
+++ resolved
@@ -100,11 +100,7 @@
 # Know experimental flags / values
 # each should start with "experimental" and be camel cased
 # example: experimentalComponentTesting
-<<<<<<< HEAD
-experimentalConfigKeys = ["experimentalComponentTesting"]
-=======
-experimentalConfigKeys = ['experimentalGetCookiesSameSite']
->>>>>>> cb6f0fd9
+experimentalConfigKeys = ['experimentalGetCookiesSameSite', "experimentalComponentTesting"]
 
 CONFIG_DEFAULTS = {
   port:                          null
@@ -208,15 +204,12 @@
   waitForAnimations: v.isBoolean
   watchForFileChanges: v.isBoolean
   firefoxGcInterval: v.isValidFirefoxGcInterval
-<<<<<<< HEAD
   # experimental flag validation here
   experimentalComponentTesting: v.isBoolean
   # validation for component testing experiment
   componentFolder: v.isStringOrFalse
-=======
   # experimental flag validation below
   experimentalGetCookiesSameSite: v.isBoolean
->>>>>>> cb6f0fd9
 }
 
 convertRelativeToAbsolutePaths = (projectRoot, obj, defaults = {}) ->
