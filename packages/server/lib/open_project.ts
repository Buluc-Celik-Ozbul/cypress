--- conflicted
+++ resolved
@@ -413,7 +413,6 @@
     ]).then(() => null)
   }
 
-<<<<<<< HEAD
   // close existing open project if it exists, for example
   // if  you are switching from CT to E2E or vice versa.
   // used by launchpad
@@ -425,9 +424,8 @@
     // location with a well defined setup and teardown API.
     this.stopSpecsWatcher()
   }
-=======
+
   _ctx?: DataContextShell
->>>>>>> d52a1137
 
   async create (path: string, args: LaunchArgs, options: OpenProjectLaunchOptions, browsers: FoundBrowser[] = []) {
     this._ctx = options.ctx
