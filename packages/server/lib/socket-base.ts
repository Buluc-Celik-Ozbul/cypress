--- conflicted
+++ resolved
@@ -19,10 +19,7 @@
 import type { Socket } from '@packages/socket'
 import path from 'path'
 import { getCtx } from '@packages/data-context'
-<<<<<<< HEAD
-=======
 import { handleGraphQLSocketRequest } from '@packages/graphql/src/makeGraphQLServer'
->>>>>>> e0941990
 
 type StartListeningCallbacks = {
   onSocketConnection: (socket: any) => void
@@ -78,12 +75,9 @@
 }
 
 export class SocketBase {
-<<<<<<< HEAD
-=======
   private _sendCloseBrowserTabsMessage
   private _sendResetBrowserStateMessage
   private _isRunnerSocketConnected
->>>>>>> e0941990
   private _sendFocusBrowserMessage
 
   protected ended: boolean
@@ -286,8 +280,6 @@
         })
       })
 
-<<<<<<< HEAD
-=======
       this._sendCloseBrowserTabsMessage = async () => {
         await automationRequest('close:browser:tabs', {})
       }
@@ -296,18 +288,14 @@
         await automationRequest('reset:browser:state', {})
       }
 
->>>>>>> e0941990
       this._sendFocusBrowserMessage = async () => {
         await automationRequest('focus:browser:window', {})
       }
 
-<<<<<<< HEAD
-=======
       this._isRunnerSocketConnected = () => {
         return !!(runnerSocket && runnerSocket.connected)
       }
 
->>>>>>> e0941990
       socket.on('reporter:connected', () => {
         if (socket.inReporterRoom) {
           return
@@ -577,8 +565,6 @@
     return this.toRunner('change:to:url', url)
   }
 
-<<<<<<< HEAD
-=======
   async closeBrowserTabs () {
     if (this._sendCloseBrowserTabsMessage) {
       await this._sendCloseBrowserTabsMessage()
@@ -597,7 +583,6 @@
     }
   }
 
->>>>>>> e0941990
   async sendFocusBrowserMessage () {
     await this._sendFocusBrowserMessage()
   }
