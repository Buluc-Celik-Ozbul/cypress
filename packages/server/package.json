{
  "name": "@packages/server",
  "productName": "Cypress",
  "version": "0.0.0",
  "private": true,
  "main": "index.js",
  "scripts": {
    "start": "node ../../cli/bin/cypress open --dev --global",
    "dev": "node index.js",
    "repl": "node repl.js",
    "check-deps": "node ../../scripts/check-deps.js --verbose",
    "check-deps-pre": "npm run check-deps -- --prescript",
    "clean-deps": "rm -rf node_modules",
    "build-js": "tsc",
    "test": "node ./test/scripts/run.js",
    "test-watch": "./test/support/watch test",
    "test-unit": "node ./test/scripts/run.js test/unit",
    "test-unit-watch": "./test/support/watch test/unit",
    "test-integration": "node ./test/scripts/run.js test/integration",
    "test-integration-watch": "./test/support/watch test-integration",
    "test-performance": "node ./test/scripts/run.js test/performance",
    "test-e2e": "node ./test/scripts/e2e.js",
    "test-e2e-chrome": "node ./test/scripts/run.js test/e2e chrome",
    "test-cov": "NODE_COVERAGE=true NODE_ENV=test CYPRESS_ENV=test BLUEBIRD_DEBUG=1 xvfb-maybe istanbul cover node_modules/.bin/_mocha -- --opts ./test/support/mocha.opts",
    "test-cov-process": "NODE_COVERAGE=true NODE_ENV=test CYPRESS_ENV=test BLUEBIRD_DEBUG=1 istanbul cover --include-pid",
    "codecov": "codecov",
    "coveralls": "cat ./coverage/lcov.info | coveralls",
    "lint": "bin-up coffeelint test/*.coffee test/unit/*.coffee test/integration/*.coffee"
  },
  "files": [
    "config",
    "timers",
    "lib"
  ],
  "devDependencies": {
    "@babel/core": "7.4.4",
    "@babel/plugin-proposal-class-properties": "7.4.4",
    "@babel/plugin-proposal-object-rest-spread": "7.4.4",
    "@babel/plugin-transform-runtime": "7.4.4",
    "@babel/preset-env": "7.4.4",
    "@babel/preset-react": "7.0.0",
    "@babel/runtime": "7.4.4",
    "@cypress/debugging-proxy": "1.6.0",
    "@cypress/json-schemas": "5.31.3",
    "@cypress/sinon-chai": "1.1.0",
<<<<<<< HEAD
    "@types/lodash": "^4.14.123",
    "babel-plugin-add-module-exports": "1.0.0",
    "babelify": "10.0.0",
    "bin-up": "1.1.0",
    "body-parser": "1.12.4",
    "chai": "^4.2.0",
=======
    "babel-plugin-add-module-exports": "1.0.2",
    "babelify": "10.0.0",
    "bin-up": "1.2.0",
    "body-parser": "1.19.0",
>>>>>>> bf4ac817
    "chai-uuid": "1.0.6",
    "chokidar-cli": "1.2.2",
    "chrome-har-capturer": "0.13.4",
    "codecov": "1.0.1",
    "coffee-coverage": "1.0.1",
    "console-table-printer": "1.0.0-beta12",
    "cors": "2.8.5",
    "coveralls": "2.13.3",
    "debug": "^4.1.1",
    "electron-osx-sign": "0.4.11",
    "eol": "0.9.1",
    "eventsource": "1.0.7",
    "express-session": "1.16.1",
    "express-useragent": "1.0.12",
    "has-only": "^1.1.1",
    "https-proxy-agent": "1.0.0",
    "inquirer": "3.3.0",
    "istanbul": "0.4.5",
    "mocked-env": "1.2.4",
    "mockery": "1.7.0",
    "nock": "9.6.1",
    "npm-install-version": "6.0.2",
    "obfuscator": "0.5.4",
    "plist": "1.2.0",
    "proxyquire": "1.8.0",
    "react": "15.6.2",
    "repl.history": "0.1.4",
    "run-sequence": "1.2.2",
    "snap-shot-it": "6.3.5",
    "ssestream": "1.0.1",
    "stream-to-promise": "1.1.1",
    "supertest": "0.15.0",
    "supertest-as-promised": "3.2.0",
    "supertest-session": "0.0.7",
    "through2": "0.6.5",
    "ws": "5.2.2",
    "xvfb": "cypress-io/node-xvfb#22e3783c31d81ebe64d8c0df491ea00cdc74726a",
    "xvfb-maybe": "cypress-io/xvfb-maybe#c4a810c42d603949cd63b8cf245f6c239331d370"
  },
  "dependencies": {
    "@cypress/browserify-preprocessor": "1.1.2",
    "@cypress/commit-info": "2.1.3",
    "@cypress/get-windows-proxy": "1.5.4",
    "@cypress/icons": "0.7.0",
    "@cypress/mocha-teamcity-reporter": "1.0.0",
    "@ffmpeg-installer/ffmpeg": "1.0.17",
    "ansi_up": "1.3.0",
    "bluebird": "3.4.7",
    "browserify": "13.3.0",
    "chalk": "2.4.2",
    "check-more-types": "2.24.0",
    "chokidar": "1.7.0",
    "cjsxify": "0.3.0",
    "clear-module": "2.1.0",
    "cli-table2": "0.2.0",
    "color-string": "1.5.3",
    "common-tags": "1.8.0",
    "compression": "1.7.4",
    "concat-stream": "1.6.2",
    "content-type": "1.0.4",
    "cookie": "0.3.1",
    "cookie-parser": "1.4.4",
    "data-uri-to-buffer": "0.0.4",
<<<<<<< HEAD
=======
    "debug": "4.1.1",
>>>>>>> bf4ac817
    "dependency-tree": "6.5.0",
    "electron-context-menu": "0.11.0",
    "electron-positioner": "3.0.1",
    "errorhandler": "1.5.0",
    "evil-dns": "0.2.0",
    "execa": "1.0.0",
    "express": "4.16.4",
    "express-handlebars": "3.0.2",
    "find-process": "1.4.1",
    "fluent-ffmpeg": "2.1.2",
    "fs-extra": "4.0.3",
    "getos": "2.8.4",
    "glob": "7.1.3",
    "graceful-fs": "4.1.15",
    "gulp-util": "3.0.8",
    "http-accept": "0.1.6",
    "http-proxy": "1.17.0",
    "http-status-codes": "1.3.2",
    "human-interval": "0.1.6",
    "image-size": "0.7.2",
    "is-fork-pr": "2.2.0",
    "jimp": "0.6.0",
    "jsonlint": "1.6.3",
    "konfig": "0.2.1",
    "lazy-ass": "1.6.0",
    "lockfile": "1.0.4",
    "lodash": "4.17.11",
    "log-symbols": "2.2.0",
    "md5": "2.2.1",
    "method-override": "2.3.10",
    "mime": "1.6.0",
    "minimatch": "3.0.4",
    "minimist": "1.2.0",
    "mocha": "2.4.5",
    "mocha-junit-reporter": "1.18.0",
    "moment": "2.24.0",
    "morgan": "1.9.1",
    "node-machine-id": "1.1.10",
    "node-webkit-updater": "cypress-io/node-webkit-updater#e74623726f381487f543e373e71515177a32daeb",
    "opn": "cypress-io/opn#2f4e9a216ca7bdb95dfae9d46d99ddf004b3cbb5",
    "ospath": "1.2.2",
    "p-queue": "1.2.0",
    "parse-domain": "2.0.0",
    "pluralize": "3.1.0",
    "pumpify": "1.5.1",
    "ramda": "0.24.1",
    "randomstring": "1.1.5",
    "replacestream": "4.0.3",
    "request": "2.88.0",
    "request-promise": "4.2.4",
    "return-deep-diff": "0.3.0",
    "sanitize-filename": "1.6.1",
    "semver": "5.6.0",
    "send": "0.16.2",
    "server-destroy": "1.0.1",
    "shell-env": "0.3.0",
    "signal-exit": "3.0.2",
    "sinon": "5.1.1",
    "string-to-stream": "1.1.1",
    "strip-ansi": "3.0.1",
    "supports-color": "5.5.0",
    "syntax-error": "1.4.0",
    "tar-fs": "1.16.3",
    "term-size": "1.2.0",
    "through": "2.3.8",
    "tough-cookie": "3.0.1",
    "trash": "4.3.0",
    "underscore": "1.9.1",
    "underscore.string": "3.3.5",
    "url-parse": "1.4.4",
    "uuid": "3.3.2",
    "widest-line": "2.0.1",
    "winston": "0.9.0"
  }
}<|MERGE_RESOLUTION|>--- conflicted
+++ resolved
@@ -43,19 +43,12 @@
     "@cypress/debugging-proxy": "1.6.0",
     "@cypress/json-schemas": "5.31.3",
     "@cypress/sinon-chai": "1.1.0",
-<<<<<<< HEAD
     "@types/lodash": "^4.14.123",
-    "babel-plugin-add-module-exports": "1.0.0",
-    "babelify": "10.0.0",
-    "bin-up": "1.1.0",
-    "body-parser": "1.12.4",
-    "chai": "^4.2.0",
-=======
     "babel-plugin-add-module-exports": "1.0.2",
     "babelify": "10.0.0",
     "bin-up": "1.2.0",
     "body-parser": "1.19.0",
->>>>>>> bf4ac817
+    "chai": "^4.2.0",
     "chai-uuid": "1.0.6",
     "chokidar-cli": "1.2.2",
     "chrome-har-capturer": "0.13.4",
@@ -119,10 +112,7 @@
     "cookie": "0.3.1",
     "cookie-parser": "1.4.4",
     "data-uri-to-buffer": "0.0.4",
-<<<<<<< HEAD
-=======
     "debug": "4.1.1",
->>>>>>> bf4ac817
     "dependency-tree": "6.5.0",
     "electron-context-menu": "0.11.0",
     "electron-positioner": "3.0.1",
