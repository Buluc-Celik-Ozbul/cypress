--- conflicted
+++ resolved
@@ -197,15 +197,11 @@
   "productName": "Cypress",
   "workspaces": {
     "nohoist": [
-<<<<<<< HEAD
-      "foxdriver"
-=======
       "foxdriver",
       "**/@cypress/browserify-preprocessor",
       "@cypress/browserify-preprocessor/**",
       "**/browserify",
       "browserify/**"
->>>>>>> c5012c0c
     ]
   },
   "optionalDependencies": {
