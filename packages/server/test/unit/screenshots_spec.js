require('../spec_helper')

const _ = require('lodash')
const path = require('path')
const Jimp = require('jimp')
const { Buffer } = require('buffer')
const dataUriToBuffer = require('data-uri-to-buffer')
const sizeOf = require('image-size')
const Fixtures = require('@tooling/system-tests/lib/fixtures')
<<<<<<< HEAD
const config = require(`../../lib/config`)
=======
>>>>>>> 404447e3
const screenshots = require(`../../lib/screenshots`)
const { fs } = require(`../../lib/util/fs`)
const plugins = require(`../../lib/plugins`)
const { Screenshot } = require(`../../lib/automation/screenshot`)
const { getCtx } = require(`../../lib/makeDataContext`)

const image = 'data:image/png;base64,iVBORw0KGgoAAAANSUhEUgAAAAoAAAAKCAYAAACNMs+9AAAAGXRFWHRTb2Z0d2FyZQBBZG9iZSBJbWFnZVJlYWR5ccllPAAAALlJREFUeNpi1F3xYAIDA4MBA35wgQWqyB5dRoaVmeHJ779wPhOM0aQtyBAoyglmOwmwM6z1lWY44CMDFgcBFmRTGp3EGGJe/WIQ5mZm4GRlBGJmhlm3PqGaeODpNzCtKsbGIARUCALvvv6FWw9XeOvrH4bbQNOQwfabnzHdGK3AwyAjyAqX2HPzC0Pn7Y9wPtyNIMGlD74wmAqwMZz+8AvFxzATVZAFQIqwABWQiWtgAY5uCnKAAwQYAPr8OZysiz4PAAAAAElFTkSuQmCC'
const iso8601Regex = /^\d{4}\-\d{2}\-\d{2}T\d{2}\:\d{2}\:\d{2}\.?\d*Z?$/

let ctx

describe('lib/screenshots', () => {
  beforeEach(function () {
    ctx = getCtx()
    // make each test timeout after only 1 sec
    // so that durations are handled correctly
    this.currentTest.timeout(1000)

    Fixtures.scaffold()
    this.todosPath = Fixtures.projectPath('todos')

    this.appData = {
      capture: 'viewport',
      clip: { x: 0, y: 0, width: 10, height: 10 },
      viewport: { width: 40, height: 40 },
    }

    this.buffer = Buffer.from('image 1 data buffer')

    this.jimpImage = {
      id: 1,
      bitmap: {
        width: 40,
        height: 40,
        data: this.buffer,
      },
      crop: sinon.stub().callsFake(() => {
        return this.jimpImage
      }),
      getBuffer: sinon.stub().resolves(this.buffer),
      getMIME () {
        return 'image/png'
      },
      hash: sinon.stub().returns('image hash'),
      clone: () => {
        return this.jimpImage
      },
    }

    Jimp.prototype.composite = sinon.stub()
    // Jimp.prototype.getBuffer = sinon.stub().resolves(@buffer)

    ctx.actions.project.setCurrentProjectAndTestingTypeForTestSetup(this.todosPath)

<<<<<<< HEAD
    return config.get(this.todosPath)
=======
    return ctx.lifecycleManager.getFullInitialConfig()
>>>>>>> 404447e3
    .then((config1) => {
      this.config = config1
    })
  })

  afterEach(() => {
    return Fixtures.remove()
  })

  context('.capture', () => {
    beforeEach(function () {
      this.getPixelColor = sinon.stub()
      this.getPixelColor.withArgs(0, 0).returns('grey')
      this.getPixelColor.withArgs(1, 0).returns('white')
      this.getPixelColor.withArgs(0, 1).returns('white')
      this.getPixelColor.withArgs(40, 0).returns('white')
      this.getPixelColor.withArgs(0, 40).returns('white')
      this.getPixelColor.withArgs(40, 40).returns('black')
      this.jimpImage.getPixelColor = this.getPixelColor

      sinon.stub(Jimp, 'read').resolves(this.jimpImage)
      const intToRGBA = sinon.stub(Jimp, 'intToRGBA')

      intToRGBA.withArgs('black').returns({ r: 0, g: 0, b: 0 })
      intToRGBA.withArgs('grey').returns({ r: 127, g: 127, b: 127 })
      intToRGBA.withArgs('white').returns({ r: 255, g: 255, b: 255 })

      this.automate = sinon.stub().resolves(image)

      this.passPixelTest = () => {
        return this.getPixelColor.withArgs(0, 0).returns('white')
      }
    })

    it('captures screenshot with automation', function () {
      const data = { viewport: this.jimpImage.bitmap }

      return screenshots.capture(data, this.automate).then(() => {
        expect(this.automate).to.be.calledOnce

        expect(this.automate).to.be.calledWith(data)
      })
    })

    it('retries until helper pixels are no longer present for viewport capture', function () {
      this.getPixelColor.withArgs(0, 0).onCall(1).returns('white')

      return screenshots.capture(this.appData, this.automate).then(() => {
        expect(this.automate).to.be.calledTwice
      })
    })

    it('retries until helper pixels are present for runner capture', function () {
      this.passPixelTest()
      this.getPixelColor.withArgs(0, 0).onCall(1).returns('black')

      return screenshots.capture({ viewport: this.jimpImage.bitmap }, this.automate)
      .then(() => {
        expect(this.automate).to.be.calledTwice
      })
    })

    it('adjusts cropping based on pixel ratio', function () {
      this.appData.viewport = { width: 20, height: 20 }
      this.appData.clip = { x: 5, y: 5, width: 10, height: 10 }
      this.passPixelTest()
      this.getPixelColor.withArgs(2, 0).returns('white')
      this.getPixelColor.withArgs(0, 2).returns('white')

      return screenshots.capture(this.appData, this.automate)
      .then(() => {
        expect(this.jimpImage.crop).to.be.calledWith(10, 10, 20, 20)
      })
    })

    it('resolves details w/ image', function () {
      this.passPixelTest()

      return screenshots.capture(this.appData, this.automate).then((details) => {
        expect(details.image).to.equal(this.jimpImage)
        expect(details.multipart).to.be.false
        expect(details.pixelRatio).to.equal(1)

        expect(details.takenAt).to.match(iso8601Regex)
      })
    })

    describe('simple capture', () => {
      beforeEach(function () {
        this.appData.simple = true
      })

      it('skips pixel checking / reading into Jimp image', function () {
        return screenshots.capture(this.appData, this.automate).then(() => {
          expect(Jimp.read).not.to.be.called
        })
      })

      it('resolves details w/ buffer', function () {
        return screenshots.capture(this.appData, this.automate).then((details) => {
          expect(details.takenAt).to.match(iso8601Regex)
          expect(details.multipart).to.be.false

          expect(details.buffer).to.be.instanceOf(Buffer)
        })
      })
    })

    describe('userClip', () => {
      it('crops final image if userClip specified', function () {
        this.appData.userClip = { width: 5, height: 5, x: 2, y: 2 }
        this.passPixelTest()

        return screenshots.capture(this.appData, this.automate).then(() => {
          expect(this.jimpImage.crop).to.be.calledWith(2, 2, 5, 5)
        })
      })

      it('does not crop intermediary multi-part images', function () {
        this.appData.userClip = { width: 5, height: 5, x: 2, y: 2 }
        this.appData.current = 1
        this.appData.total = 3
        this.passPixelTest()

        return screenshots.capture(this.appData, this.automate).then(() => {
          expect(this.jimpImage.crop).not.to.be.called
        })
      })

      it('adjusts cropping based on pixel ratio', function () {
        this.appData.viewport = { width: 20, height: 20 }
        this.appData.userClip = { x: 5, y: 5, width: 10, height: 10 }
        this.passPixelTest()
        this.getPixelColor.withArgs(2, 0).returns('white')
        this.getPixelColor.withArgs(0, 2).returns('white')

        return screenshots.capture(this.appData, this.automate).then(() => {
          expect(this.jimpImage.crop).to.be.calledWith(10, 10, 20, 20)
        })
      })
    })

    describe('multi-part capture (fullPage or element)', () => {
      beforeEach(function () {
        screenshots.clearMultipartState()

        this.appData.current = 1
        this.appData.total = 3

        this.getPixelColor.withArgs(0, 0).onSecondCall().returns('white')

        const clone = (img, props) => {
          return _.defaultsDeep(props, img)
        }

        this.jimpImage2 = clone(this.jimpImage, {
          id: 2,
          bitmap: {
            data: Buffer.from('image 2 data buffer'),
          },
        })

        this.jimpImage3 = clone(this.jimpImage, {
          id: 3,
          bitmap: {
            data: Buffer.from('image 3 data buffer'),
          },
        })

        this.jimpImage4 = clone(this.jimpImage, {
          id: 4,
          bitmap: {
            data: Buffer.from('image 4 data buffer'),
          },
        })
      })

      it('retries until helper pixels are no longer present on first capture', function () {
        return screenshots.capture(this.appData, this.automate)
        .then(() => {
          expect(this.automate).to.be.calledTwice
        })
      })

      it('retries until images aren\'t the same on subsequent captures', function () {
        return screenshots.capture(this.appData, this.automate)
        .then(() => {
          Jimp.read.onCall(3).resolves(this.jimpImage2)

          this.appData.current = 2

          return screenshots.capture(this.appData, this.automate)
        }).then(() => {
          expect(this.automate.callCount).to.equal(4)
        })
      })

      it('resolves no image on non-last captures', function () {
        return screenshots.capture(this.appData, this.automate)
        .then((image) => {
          expect(image).to.be.null
        })
      })

      it('resolves details w/ image on last capture', function () {
        return screenshots.capture(this.appData, this.automate)
        .then(() => {
          Jimp.read.onCall(3).resolves(this.jimpImage2)

          this.appData.current = 3

          return screenshots.capture(this.appData, this.automate)
        }).then(({ image }) => {
          expect(image).to.be.an.instanceOf(Jimp)
        })
      })

      it('composites images into one image', function () {
        Jimp.read.onThirdCall().resolves(this.jimpImage2)
        Jimp.read.onCall(3).resolves(this.jimpImage3)

        return screenshots.capture(this.appData, this.automate)
        .then(() => {
          this.appData.current = 2

          return screenshots.capture(this.appData, this.automate)
        }).then(() => {
          this.appData.current = 3

          return screenshots.capture(this.appData, this.automate)
        }).then(() => {
          const { composite } = Jimp.prototype

          expect(composite).to.be.calledThrice
          expect(composite.getCall(0).args[0]).to.equal(this.jimpImage)
          expect(composite.getCall(0).args[1]).to.equal(0)
          expect(composite.getCall(0).args[2]).to.equal(0)
          expect(composite.getCall(1).args[0]).to.equal(this.jimpImage)
          expect(composite.getCall(1).args[2]).to.equal(40)
          expect(composite.getCall(2).args[0]).to.equal(this.jimpImage)

          expect(composite.getCall(2).args[2]).to.equal(80)
        })
      })

      it('clears previous full page state once complete', function () {
        this.getPixelColor.withArgs(0, 0).returns('white')

        Jimp.read.onSecondCall().resolves(this.jimpImage2)
        Jimp.read.onThirdCall().resolves(this.jimpImage3)
        Jimp.read.onCall(3).resolves(this.jimpImage4)

        this.appData.total = 2

        return screenshots.capture(this.appData, this.automate)
        .then(() => {
          this.appData.current = 2

          return screenshots.capture(this.appData, this.automate)
        }).then(() => {
          this.appData.current = 1

          return screenshots.capture(this.appData, this.automate)
        }).then(() => {
          this.appData.current = 2

          return screenshots.capture(this.appData, this.automate)
        }).then(() => {
          expect(Jimp.prototype.composite.callCount).to.equal(4)
        })
      })

      it('skips full page process if only one capture needed', function () {
        this.appData.total = 1

        return screenshots.capture(this.appData, this.automate)
        .then(() => {
          expect(Jimp.prototype.composite).not.to.be.called
        })
      })
    })

    describe('integration', () => {
      beforeEach(function () {
        screenshots.clearMultipartState()

        this.currentTest.timeout(10000)

        sinon.restore()

        this.data1 = {
          titles: ['cy.screenshot() - take a screenshot'],
          testId: 'r2',
          name: 'app-screenshot',
          capture: 'fullPage',
          clip: { x: 0, y: 0, width: 1000, height: 646 },
          viewport: { width: 1280, height: 646 },
          current: 1,
          total: 3,
        }

        this.data2 = {
          titles: ['cy.screenshot() - take a screenshot'],
          testId: 'r2',
          name: 'app-screenshot',
          capture: 'fullPage',
          clip: { x: 0, y: 0, width: 1000, height: 646 },
          viewport: { width: 1280, height: 646 },
          current: 2,
          total: 3,
        }

        this.data3 = {
          titles: ['cy.screenshot() - take a screenshot'],
          testId: 'r2',
          name: 'app-screenshot',
          capture: 'fullPage',
          clip: { x: 0, y: 138, width: 1000, height: 508 },
          viewport: { width: 1280, height: 646 },
          current: 3,
          total: 3,
        }

        this.dataUri = (img) => {
          return () => {
            return fs.readFileAsync(Fixtures.path(`img/${img}`))
            .then((buf) => {
              return `data:image/png;base64,${buf.toString('base64')}`
            })
          }
        }
      })

      it('stiches together 1x DPI images', function () {
        return screenshots
        .capture(this.data1, this.dataUri('DPI-1x/1.png'))
        .then((img1) => {
          expect(img1).to.be.null

          return screenshots
          .capture(this.data2, this.dataUri('DPI-1x/2.png'))
        }).then((img2) => {
          expect(img2).to.be.null

          return screenshots
          .capture(this.data3, this.dataUri('DPI-1x/3.png'))
        }).then((img3) => {
          return Jimp.read(Fixtures.path('img/DPI-1x/stitched.png'))
          .then((img) => {
            expect(screenshots.imagesMatch(img, img3.image))
          })
        })
      })

      it('stiches together 2x DPI images', function () {
        return screenshots
        .capture(this.data1, this.dataUri('DPI-2x/1.png'))
        .then((img1) => {
          expect(img1).to.be.null

          return screenshots
          .capture(this.data2, this.dataUri('DPI-2x/2.png'))
        }).then((img2) => {
          expect(img2).to.be.null

          return screenshots
          .capture(this.data3, this.dataUri('DPI-2x/3.png'))
        }).then((img3) => {
          return Jimp.read(Fixtures.path('img/DPI-2x/stitched.png'))
          .then((img) => {
            expect(screenshots.imagesMatch(img, img3.image))
          })
        })
      })
    })
  })

  context('.crop', () => {
    beforeEach(function () {
      this.dimensions = (overrides) => {
        return _.extend({ x: 0, y: 0, width: 10, height: 10 }, overrides)
      }
    })

    it('crops to dimension size if less than the image size', function () {
      screenshots.crop(this.jimpImage, this.dimensions())

      expect(this.jimpImage.crop).to.be.calledWith(0, 0, 10, 10)
    })

    it('crops to dimension size if less than the image size', function () {
      screenshots.crop(this.jimpImage, this.dimensions())

      expect(this.jimpImage.crop).to.be.calledWith(0, 0, 10, 10)
    })

    it('crops to one less than width if dimensions x is more than the image width', function () {
      screenshots.crop(this.jimpImage, this.dimensions({ x: 50 }))

      expect(this.jimpImage.crop).to.be.calledWith(39, 0, 1, 10)
    })

    it('crops to one less than height if dimensions y is more than the image height', function () {
      screenshots.crop(this.jimpImage, this.dimensions({ y: 50 }))

      expect(this.jimpImage.crop).to.be.calledWith(0, 39, 10, 1)
    })

    it('crops only width if dimensions height is more than the image height', function () {
      screenshots.crop(this.jimpImage, this.dimensions({ height: 50 }))

      expect(this.jimpImage.crop).to.be.calledWith(0, 0, 10, 40)
    })

    it('crops only height if dimensions width is more than the image width', function () {
      screenshots.crop(this.jimpImage, this.dimensions({ width: 50 }))

      expect(this.jimpImage.crop).to.be.calledWith(0, 0, 40, 10)
    })
  })

  context('.save', () => {
    it('outputs file and returns details', function () {
      const buf = dataUriToBuffer(image)

      return Jimp.read(buf)
      .then((i) => {
        const details = {
          image: i,
          multipart: false,
          pixelRatio: 2,
          takenAt: '1234-date',
        }

        const dimensions = sizeOf(buf)

        return screenshots.save(
          { name: 'foo bar\\baz/my-screenshot', specName: 'foo.spec.js', testFailure: false },
          details,
          this.config.screenshotsFolder,
        )
        .then((result) => {
          const expectedPath = path.join(
            this.config.screenshotsFolder, 'foo.spec.js', 'foo bar', 'baz', 'my-screenshot.png',
          )

          const actualPath = path.normalize(result.path)

          expect(result).to.deep.eq({
            multipart: false,
            pixelRatio: 2,
            path: path.normalize(result.path),
            size: 272,
            name: 'foo bar\\baz/my-screenshot',
            specName: 'foo.spec.js',
            testFailure: false,
            takenAt: '1234-date',
            dimensions: _.pick(dimensions, 'width', 'height'),
          })

          expect(expectedPath).to.eq(actualPath)

          return fs.statAsync(expectedPath)
        })
      })
    })

    it('can handle saving buffer', function () {
      const details = {
        multipart: false,
        pixelRatio: 1,
        buffer: dataUriToBuffer(image),
        takenAt: '1234-date',
      }

      const dimensions = sizeOf(details.buffer)

      return screenshots.save(
        { name: 'with-buffer', specName: 'foo.spec.js', testFailure: false },
        details,
        this.config.screenshotsFolder,
      )
      .then((result) => {
        const expectedPath = path.join(
          this.config.screenshotsFolder, 'foo.spec.js', 'with-buffer.png',
        )

        const actualPath = path.normalize(result.path)

        expect(result).to.deep.eq({
          name: 'with-buffer',
          multipart: false,
          pixelRatio: 1,
          path: path.normalize(result.path),
          size: 279,
          specName: 'foo.spec.js',
          testFailure: false,
          takenAt: '1234-date',
          dimensions: _.pick(dimensions, 'width', 'height'),
        })

        expect(expectedPath).to.eq(actualPath)

        return fs.statAsync(expectedPath)
      })
    })
  })

  context('.copy', () => {
    it('doesnt yell over ENOENT errors', () => {
      return screenshots.copy('/does/not/exist', '/foo/bar/baz')
    })

    it('copies src to des with {overwrite: true}', () => {
      sinon.stub(fs, 'copyAsync').withArgs('foo', 'bar', { overwrite: true }).resolves()

      return screenshots.copy('foo', 'bar')
    })
  })

  context('.getPath', () => {
    beforeEach(() => {
      sinon.stub(fs, 'outputFileAsync').resolves()
    })

    it('concats spec name, screenshotsFolder, and name', () => {
      return screenshots.getPath({
        specName: 'examples/user/list.js',
        titles: ['bar', 'baz'],
        name: 'quux/lorem',
      }, 'png', 'path/to/screenshots')
      .then((p) => {
        expect(p).to.eq(
          'path/to/screenshots/examples/user/list.js/quux/lorem.png',
        )
      })
    })

    it('concats spec name, screenshotsFolder, and titles', () => {
      return screenshots.getPath({
        specName: 'examples/user/list.js',
        titles: ['bar', 'baz'],
        takenPaths: ['a'],
        testFailure: true,
      }, 'png', 'path/to/screenshots')
      .then((p) => {
        expect(p).to.eq(
          'path/to/screenshots/examples/user/list.js/bar -- baz (failed).png',
        )
      })
    })

    it('sanitizes file paths', () => {
      return screenshots.getPath({
        specName: 'examples$/user/list.js',
        titles: ['bar*', 'baz..', '語言'],
        takenPaths: ['a'],
        testFailure: true,
      }, 'png', 'path/to/screenshots')
      .then((p) => {
        expect(p).to.eq(
          'path/to/screenshots/examples$/user/list.js/bar -- baz -- 語言 (failed).png',
        )
      })
    })

    // @see https://github.com/cypress-io/cypress/issues/2403
    it('truncates long paths with unicode in them', async () => {
      const fullPath = await screenshots.getPath({
        titles: [
          'WMED: [STORY] Тестовые сценарии для CI',
          'Сценарии:',
          'Сценарий 2: Создание обращения, создание медзаписи, привязкапривязка обращения к медзаписи',
          '- Сценарий 2',
        ],
        testFailure: true,
        specName: 'WMED_UAT_Scenarios_For_CI_spec.js',
      }, 'png', '/jenkins-slave/workspace/test-wmed/qa/cypress/wmed_ci/cypress/screenshots/')

      const basename = path.basename(fullPath)

      expect(Buffer.from(basename).byteLength).to.be.lessThan(255)
    })

    it('reacts to ENAMETOOLONG errors and tries to shorten the filename', async () => {
      const err = new Error('enametoolong')

      err.code = 'ENAMETOOLONG'

      _.times(50, (i) => fs.outputFileAsync.onCall(i).rejects(err))

      const fullPath = await screenshots.getPath({
        specName: 'foo.js',
        name: 'a'.repeat(256),
      }, 'png', '/tmp')

      expect(path.basename(fullPath)).to.have.length(204)
    })

    it('rejects with ENAMETOOLONG errors if name goes below MIN_PREFIX_LENGTH', async () => {
      const err = new Error('enametoolong')

      err.code = 'ENAMETOOLONG'

      _.times(150, (i) => fs.outputFileAsync.onCall(i).rejects(err))

      await expect(screenshots.getPath({
        specName: 'foo.js',
        name: 'a'.repeat(256),
      }, 'png', '/tmp')).to.be.rejectedWith(err)
    })

    _.each([Infinity, 0 / 0, [], {}, 1, false], (value) => {
      it(`doesn't err and stringifies non-string test title: ${value}`, () => {
        return screenshots.getPath({
          specName: 'examples$/user/list.js',
          titles: ['bar*', '語言', value],
          takenPaths: ['a'],
          testFailure: true,
        }, 'png', 'path/to/screenshots')
        .then((p) => {
          expect(p).to.eq(`path/to/screenshots/examples$/user/list.js/bar -- 語言 -- ${value} (failed).png`)
        })
      })
    })

    _.each([null, undefined], (value) => {
      it(`doesn't err and removes null/undefined test title: ${value}`, () => {
        return screenshots.getPath({
          specName: 'examples$/user/list.js',
          titles: ['bar*', '語言', value],
          takenPaths: ['a'],
          testFailure: true,
        }, 'png', 'path/to/screenshots')
        .then((p) => {
          expect(p).to.eq('path/to/screenshots/examples$/user/list.js/bar -- 語言 --  (failed).png')
        })
      })
    })
  })

  context('.afterScreenshot', () => {
    beforeEach(function () {
      this.data = {
        titles: ['the', 'title'],
        testId: 'r1',
        name: 'my-screenshot',
        capture: 'runner',
        clip: { x: 0, y: 0, width: 1000, height: 660 },
        viewport: { width: 1400, height: 700 },
        scaled: true,
        blackout: [],
        startTime: '2018-06-27T20:17:19.537Z',
        specName: 'integration/spec.coffee',
      }

      this.details = {
        size: 100,
        takenAt: new Date().toISOString(),
        dimensions: { width: 1000, height: 660 },
        multipart: false,
        pixelRatio: 1,
        name: 'my-screenshot',
        specName: 'integration/spec.coffee',
        testFailure: true,
        path: '/path/to/my-screenshot.png',
      }

      sinon.stub(plugins, 'has')

      return sinon.stub(plugins, 'execute')
    })

    it('resolves allowed details if no after:screenshot plugin registered', function () {
      plugins.has.returns(false)

      return screenshots.afterScreenshot(this.data, this.details).then((result) => {
        expect(_.omit(result, 'duration')).to.eql({
          size: 100,
          takenAt: this.details.takenAt,
          dimensions: this.details.dimensions,
          multipart: false,
          pixelRatio: 1,
          name: 'my-screenshot',
          specName: 'integration/spec.coffee',
          testFailure: true,
          path: '/path/to/my-screenshot.png',
          scaled: true,
          blackout: [],
        })

        expect(result.duration).to.be.a('number')
      })
    })

    it('executes after:screenshot plugin and merges in size, dimensions, and/or path', function () {
      plugins.has.returns(true)
      plugins.execute.resolves({
        size: 200,
        dimensions: { width: 2000, height: 1320 },
        path: '/new/path/to/screenshot.png',
        pixelRatio: 2,
        takenAt: '1234',
      })

      return screenshots.afterScreenshot(this.data, this.details).then((result) => {
        expect(_.omit(result, 'duration')).to.eql({
          size: 200,
          takenAt: this.details.takenAt,
          dimensions: { width: 2000, height: 1320 },
          multipart: false,
          pixelRatio: 1,
          name: 'my-screenshot',
          specName: 'integration/spec.coffee',
          testFailure: true,
          path: '/new/path/to/screenshot.png',
          scaled: true,
          blackout: [],
        })

        expect(result.duration).to.be.a('number')
      })
    })

    it('ignores updates that are not an object', function () {
      plugins.execute.resolves('foo')

      return screenshots.afterScreenshot(this.data, this.details).then((result) => {
        expect(_.omit(result, 'duration')).to.eql({
          size: 100,
          takenAt: this.details.takenAt,
          dimensions: this.details.dimensions,
          multipart: false,
          pixelRatio: 1,
          name: 'my-screenshot',
          specName: 'integration/spec.coffee',
          testFailure: true,
          path: '/path/to/my-screenshot.png',
          scaled: true,
          blackout: [],
        })

        expect(result.duration).to.be.a('number')
      })
    })
  })
})

describe('lib/automation/screenshot', () => {
  beforeEach(function () {
    this.details = {}
    sinon.stub(screenshots, 'capture').resolves(this.details)
    this.savedDetails = {}
    sinon.stub(screenshots, 'save').resolves(this.savedDetails)
    this.updatedDetails = {}
    sinon.stub(screenshots, 'afterScreenshot').resolves(this.updatedDetails)

    this.screenshot = Screenshot('cypress/screenshots')
  })

  it('captures screenshot', function () {
    const data = {}
    const automation = function () {}

    return this.screenshot.capture(data, automation).then(() => {
      expect(screenshots.capture).to.be.calledWith(data, automation)
    })
  })

  it('saves screenshot if there\'s a buffer', function () {
    const data = {}

    return this.screenshot.capture(data, this.automate).then(() => {
      expect(screenshots.save).to.be.calledWith(data, this.details, 'cypress/screenshots')
    })
  })

  it('does not save screenshot if there\'s no buffer', function () {
    screenshots.capture.resolves(null)

    return this.screenshot.capture({}, this.automate).then(() => {
      expect(screenshots.save).not.to.be.called
    })
  })

  it('calls afterScreenshot', function () {
    const data = {}

    return this.screenshot.capture(data, this.automate).then(() => {
      expect(screenshots.afterScreenshot).to.be.calledWith(data, this.savedDetails)
    })
  })

  it('resolves with updated details', function () {
    return this.screenshot.capture({}, this.automate).then((details) => {
      expect(details).to.equal(this.updatedDetails)
    })
  })
})<|MERGE_RESOLUTION|>--- conflicted
+++ resolved
@@ -7,10 +7,6 @@
 const dataUriToBuffer = require('data-uri-to-buffer')
 const sizeOf = require('image-size')
 const Fixtures = require('@tooling/system-tests/lib/fixtures')
-<<<<<<< HEAD
-const config = require(`../../lib/config`)
-=======
->>>>>>> 404447e3
 const screenshots = require(`../../lib/screenshots`)
 const { fs } = require(`../../lib/util/fs`)
 const plugins = require(`../../lib/plugins`)
@@ -65,11 +61,7 @@
 
     ctx.actions.project.setCurrentProjectAndTestingTypeForTestSetup(this.todosPath)
 
-<<<<<<< HEAD
-    return config.get(this.todosPath)
-=======
     return ctx.lifecycleManager.getFullInitialConfig()
->>>>>>> 404447e3
     .then((config1) => {
       this.config = config1
     })
