--- conflicted
+++ resolved
@@ -2148,140 +2148,6 @@
     })
   })
 
-<<<<<<< HEAD
-=======
-  context('.setPluginsFile', () => {
-    const mockPluginDefaults = {
-      pluginsFile: 'cypress/plugins',
-      configFile: 'cypress.json',
-    }
-
-    it('does nothing if pluginsFile is falsey', () => {
-      const obj = {
-        projectRoot: '/_test-output/path/to/project',
-      }
-
-      return config.setPluginsFile(obj)
-      .then((result) => {
-        expect(result).to.eql(obj)
-      })
-    })
-
-    it('sets the pluginsFile to default index.js if does not exist', () => {
-      const projectRoot = Fixtures.projectPath('no-scaffolding')
-
-      const obj = {
-        projectRoot,
-        pluginsFile: `${projectRoot}/cypress/plugins`,
-      }
-
-      return config.setPluginsFile(obj, mockPluginDefaults)
-      .then((result) => {
-        expect(result).to.eql({
-          projectRoot,
-          pluginsFile: `${projectRoot}/cypress/plugins/index.js`,
-        })
-      })
-    })
-
-    it('sets the pluginsFile to index.ts if it exists', () => {
-      const projectRoot = Fixtures.projectPath('ts-proj-with-module-esnext')
-
-      const obj = {
-        projectRoot,
-        pluginsFile: `${projectRoot}/cypress/plugins`,
-      }
-
-      return config.setPluginsFile(obj, mockPluginDefaults)
-      .then((result) => {
-        expect(result).to.eql({
-          projectRoot,
-          pluginsFile: `${projectRoot}/cypress/plugins/index.ts`,
-        })
-      })
-    })
-
-    it('sets the pluginsFile to index.ts if it exists (without ts require hook)', () => {
-      const projectRoot = Fixtures.projectPath('ts-proj-with-module-esnext')
-      const pluginsFolder = `${projectRoot}/cypress/plugins`
-      const pluginsFilename = `${pluginsFolder}/index.ts`
-
-      const e = new Error('Cannot resolve TS file by default')
-
-      e.code = 'MODULE_NOT_FOUND'
-      sinon.stub(config.utils, 'resolveModule').withArgs(pluginsFolder).throws(e)
-
-      const obj = {
-        projectRoot,
-        pluginsFile: pluginsFolder,
-      }
-
-      return config.setPluginsFile(obj, mockPluginDefaults)
-      .then((result) => {
-        expect(result).to.eql({
-          projectRoot,
-          pluginsFile: pluginsFilename,
-        })
-      })
-    })
-
-    it('set the pluginsFile to false if it does not exist, plugins folder exists, and pluginsFile is the default', () => {
-      const projectRoot = Fixtures.projectPath('empty-folders')
-
-      const obj = config.setAbsolutePaths({
-        projectRoot,
-        pluginsFile: `${projectRoot}/cypress/plugins`,
-      })
-
-      return config.setPluginsFile(obj, mockPluginDefaults)
-      .then((result) => {
-        expect(result).to.eql({
-          projectRoot,
-          pluginsFile: false,
-        })
-      })
-    })
-
-    it('throws error if pluginsFile is not default and does not exist', () => {
-      const projectRoot = process.cwd()
-
-      const obj = {
-        projectRoot,
-        pluginsFile: 'does/not/exist',
-      }
-
-      return config.setPluginsFile(obj, mockPluginDefaults)
-      .catch((err) => {
-        expect(err.message).to.include('The plugins file is missing or invalid.')
-      })
-    })
-
-    it('uses custom TS pluginsFile if it exists (without ts require hook)', () => {
-      const projectRoot = Fixtures.projectPath('ts-proj-custom-names')
-      const pluginsFolder = `${projectRoot}/cypress`
-      const pluginsFile = `${pluginsFolder}/plugins.ts`
-
-      const e = new Error('Cannot resolve TS file by default')
-
-      e.code = 'MODULE_NOT_FOUND'
-      sinon.stub(config.utils, 'resolveModule').withArgs(pluginsFile).throws(e)
-
-      const obj = {
-        projectRoot,
-        pluginsFile,
-      }
-
-      return config.setPluginsFile(obj, mockPluginDefaults)
-      .then((result) => {
-        expect(result).to.eql({
-          projectRoot,
-          pluginsFile,
-        })
-      })
-    })
-  })
-
->>>>>>> e4f5b106
   context('.setParentTestsPaths', () => {
     it('sets parentTestsFolder and parentTestsFolderDisplay', () => {
       const obj = {
