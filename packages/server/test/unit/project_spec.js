require('../spec_helper')

const path = require('path')
const chokidar = require('chokidar')
const pkg = require('@packages/root')
const Fixtures = require('@tooling/system-tests/lib/fixtures')
const { sinon } = require('../spec_helper')
const user = require(`../../lib/user`)
const config = require(`../../lib/config`)
const scaffold = require(`../../lib/scaffold`)
const { ServerE2E } = require(`../../lib/server-e2e`)
const { ProjectBase } = require(`../../lib/project-base`)
const ProjectUtils = require(`../../lib/project_utils`)
const { Automation } = require(`../../lib/automation`)
const savedState = require(`../../lib/saved_state`)
const plugins = require(`../../lib/plugins`)
const runEvents = require(`../../lib/plugins/run_events`)
const system = require(`../../lib/util/system`)
const settings = require(`../../lib/util/settings`)
const { getCtx } = require(`../../lib/makeDataContext`)

let ctx

// NOTE: todo: come back to this
describe.skip('lib/project-base', () => {
  beforeEach(function () {
    ctx = getCtx()
    Fixtures.scaffold()

    this.todosPath = Fixtures.projectPath('todos')
    this.idsPath = Fixtures.projectPath('ids')
    this.pristinePath = Fixtures.projectPath('pristine-with-e2e-testing')

    sinon.stub(scaffold, 'isNewProject').resolves(false)
    sinon.stub(chokidar, 'watch').returns({
      on: () => {},
      close: () => {},
    })

    sinon.stub(runEvents, 'execute').resolves()

    ctx.actions.project.setCurrentProjectAndTestingTypeForTestSetup(this.todosPath)

    return settings.read(this.todosPath)
    .then((obj = {}) => {
      ({ projectId: this.projectId } = obj)

      return config.setupFullConfigWithDefaults({ projectName: 'project', projectRoot: '/foo/bar' })
      .then((config1) => {
        this.config = config1
        this.project = new ProjectBase({ projectRoot: this.todosPath, testingType: 'e2e' })
        this.project._server = { close () {} }
        this.project._cfg = config1
      })
    })
  })

  afterEach(function () {
    Fixtures.remove()

    if (this.project) {
      this.project.close()
    }
  })

  it('requires a projectRoot', function () {
    const fn = () => new ProjectBase({})

    expect(fn).to.throw('Instantiating lib/project requires a projectRoot!')
  })

  it('always resolves the projectRoot to be absolute', function () {
    const p = new ProjectBase({ projectRoot: '../foo/bar', testingType: 'e2e' })

    expect(p.projectRoot).not.to.eq('../foo/bar')
    expect(p.projectRoot).to.eq(path.resolve('../foo/bar'))
  })

  it('sets CT specific defaults and calls CT function', async function () {
    sinon.stub(ServerE2E.prototype, 'open').resolves([])
    sinon.stub(ProjectBase.prototype, 'startCtDevServer').resolves({ port: 9999 })

    const projectCt = new ProjectBase({ projectRoot: this.pristinePath, testingType: 'component' })

    await projectCt.initializeConfig()

    return projectCt.open({}).then(() => {
      expect(projectCt._cfg.viewportHeight).to.eq(500)
      expect(projectCt._cfg.viewportWidth).to.eq(500)
      expect(projectCt._cfg.baseUrl).to.eq('http://localhost:9999')
      expect(projectCt.startCtDevServer).to.have.beenCalled
    })
  })

  context('#saveState', function () {
    beforeEach(function () {
      const supportFile = 'the/save/state/test'

      sinon.stub(config, 'get').withArgs(this.todosPath).resolves({ supportFile })
      this.project.cfg = { supportFile }

      return savedState.create(this.project.projectRoot)
      .then((state) => state.remove())
    })

    afterEach(function () {
      return savedState.create(this.project.projectRoot)
      .then((state) => state.remove())
    })

    it('saves state without modification', function () {
      return this.project.saveState()
      .then((state) => expect(state).to.deep.eq({}))
    })

    it('adds property', function () {
      return this.project.saveState()
      .then(() => this.project.saveState({ appWidth: 42 }))
      .then((state) => expect(state).to.deep.eq({ appWidth: 42 }))
    })

    it('adds second property', function () {
      return this.project.saveState()
      .then(() => this.project.saveState({ appWidth: 42 }))
      .then(() => this.project.saveState({ appHeight: true }))
      .then((state) => expect(state).to.deep.eq({ appWidth: 42, appHeight: true }))
    })

    it('modifes property', function () {
      return this.project.saveState()
      .then(() => this.project.saveState({ appWidth: 42 }))
      .then(() => this.project.saveState({ appWidth: 'modified' }))
      .then((state) => expect(state).to.deep.eq({ appWidth: 'modified' }))
    })
  })

  context('#initializeConfig', () => {
    const supportFile = 'foo/bar/baz'

    beforeEach(function () {
<<<<<<< HEAD
      sinon.stub(config, 'get').withArgs(this.todosPath, { foo: 'bar', configFile: 'cypress.config.js' })
=======
      sinon.stub(ctx.lifecycleManager, 'getFullInitialConfig').withArgs({ foo: 'bar', configFile: 'cypress.config.js' })
>>>>>>> 404447e3
      .resolves({ baz: 'quux', supportFile, browsers: [] })
    })

    it('calls config.get with projectRoot + options + saved state', function () {
      this.project.__setOptions({ foo: 'bar' })

      return savedState.create(this.todosPath)
      .then(async (state) => {
        sinon.stub(state, 'get').resolves({ reporterWidth: 225 })

        await this.project.initializeConfig()
        expect(this.project.getConfig()).to.deep.eq({
          supportFile,
          browsers: [],
          baz: 'quux',
          state: {
            reporterWidth: 225,
          },
        })
      })
    })

    it('resolves if cfg is already set', async function () {
      this.project._cfg = {
        supportFile,
        foo: 'bar',
      }

      expect(this.project.getConfig()).to.deep.eq({
        supportFile,
        foo: 'bar',
      })
    })

    it('does not set cfg.isNewProject when cfg.isTextTerminal', function () {
      const cfg = { isTextTerminal: true, browsers: [] }

      ctx.lifecycleManager.getFullInitialConfig.resolves(cfg)

      sinon.stub(this.project, '_setSavedState').resolves(cfg)

      return this.project.initializeConfig()
      .then((cfg) => {
        expect(cfg).not.to.have.property('isNewProject')
      })
    })

    it('attaches warning to non-chrome browsers when chromeWebSecurity:false', async function () {
      const cfg = Object.assign({}, {
        supportFile,
        browsers: [{ family: 'chromium', name: 'Canary' }, { family: 'some-other-family', name: 'some-other-name' }],
        chromeWebSecurity: false,
      })

      ctx.lifecycleManager.getFullInitialConfig.restore()
      sinon.stub(config, 'get').returns(cfg)

      await this.project.initializeConfig()
      .then(() => {
        const cfg = this.project.getConfig()

        expect(cfg.chromeWebSecurity).eq(false)
        expect(cfg.browsers).deep.eq([
          {
            family: 'chromium',
            name: 'Canary',
          },
          {
            family: 'some-other-family',
            name: 'some-other-name',
            warning: `\
Your project has set the configuration option: chromeWebSecurity to false

This option will not have an effect in Some-other-name. Tests that rely on web security being disabled will not run as expected.\
`,
          },
        ])

        expect(cfg).ok
      })
    })

    // https://github.com/cypress-io/cypress/issues/17614
    it('only attaches warning to non-chrome browsers when chromeWebSecurity:true', async function () {
      ctx.lifecycleManager.restore?.()
      sinon.stub(ctx.lifecycleManager, 'getFullInitialConfig').returns({
        supportFile,
        browsers: [{ family: 'chromium', name: 'Canary' }, { family: 'some-other-family', name: 'some-other-name' }],
        chromeWebSecurity: true,
      })

      await this.project.initializeConfig()
      .then(() => {
        const cfg = this.project.getConfig()

        expect(cfg.chromeWebSecurity).eq(true)
        expect(cfg.browsers).deep.eq([
          {
            family: 'chromium',
            name: 'Canary',
          },
          {
            family: 'some-other-family',
            name: 'some-other-name',
          },
        ])
      })
    })
  })

  context('#initializeConfig', function () {
  })

  context('#open', () => {
    beforeEach(function () {
      sinon.stub(this.project, 'startWebsockets')
      this.checkSupportFileStub = sinon.stub(ProjectUtils, 'checkSupportFile').resolves()
      sinon.stub(this.project, 'scaffold').resolves()
      sinon.stub(this.project, 'getConfig').returns(this.config)
      sinon.stub(ServerE2E.prototype, 'open').resolves([])
      sinon.stub(ServerE2E.prototype, 'reset')
      sinon.stub(config, 'updateWithPluginValues').returns(this.config)
      sinon.stub(scaffold, 'plugins').resolves()
      sinon.stub(plugins, 'init').resolves()
    })

    it('calls #startWebsockets with options + config', function () {
      const onFocusTests = sinon.stub()

      this.project.__setOptions({
        onFocusTests,
      })

      return this.project.open().then(() => {
        expect(this.project.startWebsockets).to.be.calledWith({
          onReloadBrowser: undefined,
          onFocusTests,
          onSpecChanged: undefined,
        }, {
          socketIoCookie: '__socket',
          namespace: '__cypress',
          screenshotsFolder: '/foo/bar/cypress/screenshots',
          report: undefined,
          reporter: 'spec',
          reporterOptions: null,
          projectRoot: this.todosPath,
        })
      })
    })

    it('calls #scaffold with server config promise', function () {
      return this.project.open().then(() => {
        expect(this.project.scaffold).to.be.calledWith(this.config)
      })
    })

    it('calls checkSupportFile with server config when scaffolding is finished', function () {
      return this.project.open().then(() => {
        expect(this.checkSupportFileStub).to.be.calledWith({
          configFile: 'cypress.config.js',
          supportFile: false,
        })
      })
    })

    it('initializes the plugins', function () {
      return this.project.open().then(() => {
        expect(plugins.init).to.be.called
      })
    })

    it('calls support.plugins with pluginsFile directory', function () {
      return this.project.open().then(() => {
        expect(scaffold.plugins).to.be.calledWith(path.dirname(this.config.pluginsFile))
      })
    })

    it('calls options.onError with plugins error when there is a plugins error', function () {
      const onError = sinon.spy()
      const err = {
        name: 'plugin error name',
        message: 'plugin error message',
      }

      this.project.__setOptions({ onError })

      return this.project.open().then(() => {
        const pluginsOnError = plugins.init.lastCall.args[1].onError

        expect(pluginsOnError).to.be.a('function')
        pluginsOnError(err)

        expect(onError).to.be.calledWith(err)
      })
    })

    it('executes before:run if in interactive mode', function () {
      const sysInfo = {
        osName: 'darwin',
        osVersion: '1.2.3',
      }

      sinon.stub(system, 'info').resolves(sysInfo)
      this.config.experimentalInteractiveRunEvents = true
      this.config.isTextTerminal = false

      return this.project.open()
      .then(() => {
        expect(runEvents.execute).to.be.calledWith('before:run', this.config, {
          config: this.config,
          cypressVersion: pkg.version,
          system: sysInfo,
        })
      })
    })

    it('does not get system info or execute before:run if not in interactive mode', function () {
      sinon.stub(system, 'info')
      this.config.experimentalInteractiveRunEvents = true
      this.config.isTextTerminal = true

      return this.project.open()
      .then(() => {
        expect(system.info).not.to.be.called
        expect(runEvents.execute).not.to.be.calledWith('before:run')
      })
    })

    it('does not call startSpecWatcher if not in interactive mode', function () {
      const startSpecWatcherStub = sinon.stub()

      sinon.stub(ProjectBase.prototype, 'initializeSpecStore').resolves({
        startSpecWatcher: startSpecWatcherStub,
      })

      this.config.isTextTerminal = true

      return this.project.open()
      .then(() => {
        expect(startSpecWatcherStub).not.to.be.called
      })
    })

    it('calls startSpecWatcher if in interactive mode', function () {
      const startSpecWatcherStub = sinon.stub()

      sinon.stub(ProjectBase.prototype, 'initializeSpecStore').resolves({
        startSpecWatcher: startSpecWatcherStub,
      })

      this.config.isTextTerminal = false

      return this.project.open()
      .then(() => {
        expect(startSpecWatcherStub).to.be.called
      })
    })

    it('does not get system info or execute before:run if experimental flag is not enabled', function () {
      sinon.stub(system, 'info')
      this.config.experimentalInteractiveRunEvents = false
      this.config.isTextTerminal = false

      return this.project.open()
      .then(() => {
        expect(system.info).not.to.be.called
        expect(runEvents.execute).not.to.be.calledWith('before:run')
      })
    })

    describe('saved state', function () {
      beforeEach(function () {
        this._time = 1609459200000
        this._dateStub = sinon.stub(Date, 'now').returns(this._time)
      })

      it('sets firstOpened and lastOpened on first open', function () {
        return this.project.open()
        .then(() => {
          const cfg = this.project.getConfig()

          expect(cfg.state).to.eql({ firstOpened: this._time, lastOpened: this._time })
        })
      })

      it('only sets lastOpened on subsequent opens', function () {
        return this.project.open()
        .then(() => {
          this._dateStub.returns(this._time + 100000)
        })
        .then(() => this.project.open())
        .then(() => {
          const cfg = this.project.getConfig()

          expect(cfg.state).to.eql({ firstOpened: this._time, lastOpened: this._time + 100000 })
        })
      })

      it('updates config.state when saved state changes', function () {
        sinon.spy(this.project, 'saveState')

        const options = { onSavedStateChanged: (...args) => this.project.saveState(...args) }

        this.project.__setOptions(options)

        return this.project.open()
        .then(() => options.onSavedStateChanged({ autoScrollingEnabled: false }))
        .then(() => {
          const cfg = this.project.getConfig()

          expect(this.project.saveState).to.be.calledWith({ autoScrollingEnabled: false })

          expect(cfg.state).to.eql({
            autoScrollingEnabled: false,
            firstOpened: this._time,
            lastOpened: this._time,
          })
        })
      })
    })
  })

  context('#close', () => {
    beforeEach(function () {
      this.project = new ProjectBase({ projectRoot: '/_test-output/path/to/project-e2e', testingType: 'e2e' })

      this.project._server = { close () {} }
      this.project._isServerOpen = true

      sinon.stub(this.project, 'getConfig').returns(this.config)

      sinon.stub(user, 'ensureAuthToken').resolves('auth-token-123')
    })

    it('closes server', function () {
      this.project._server = sinon.stub({ close () {} })

      return this.project.close().then(() => {
        expect(this.project._server.close).to.be.calledOnce
      })
    })

    it('can close when server + watchers arent open', function () {
      return this.project.close()
    })

    it('executes after:run if in interactive mode', function () {
      this.config.experimentalInteractiveRunEvents = true
      this.config.isTextTerminal = false

      return this.project.close()
      .then(() => {
        expect(runEvents.execute).to.be.calledWith('after:run', this.config)
      })
    })

    it('does not execute after:run if not in interactive mode', function () {
      this.config.experimentalInteractiveRunEvents = true
      this.config.isTextTerminal = true

      return this.project.close()
      .then(() => {
        expect(runEvents.execute).not.to.be.calledWith('after:run')
      })
    })

    it('does not execute after:run if experimental flag is not enabled', function () {
      this.config.experimentalInteractiveRunEvents = false
      this.config.isTextTerminal = false

      return this.project.close()
      .then(() => {
        expect(runEvents.execute).not.to.be.calledWith('after:run')
      })
    })
  })

  context('#reset', () => {
    beforeEach(function () {
      this.project = new ProjectBase({ projectRoot: this.pristinePath, testingType: 'e2e' })
      this.project._automation = { reset: sinon.stub() }
      this.project._server = { close () {}, reset: sinon.stub() }
    })

    it('resets server + automation', function () {
      this.project.reset()
      expect(this.project._automation.reset).to.be.calledOnce

      expect(this.project.server.reset).to.be.calledOnce
    })
  })

  context('#startWebsockets', () => {
    beforeEach(function () {
      this.project = new ProjectBase({ projectRoot: '/_test-output/path/to/project-e2e', testingType: 'e2e' })
      this.project.watchers = {}
      this.project._server = { close () {}, startWebsockets: sinon.stub() }
      sinon.stub(ProjectBase.prototype, 'open').resolves()
    })

    it('calls server.startWebsockets with automation + config', async function () {
      const c = {}

      this.project.__setConfig(c)
      this.project.startWebsockets({}, c)

      const args = this.project.server.startWebsockets.lastCall.args

      expect(args[0]).to.be.an.instanceof(Automation)
      expect(args[1]).to.equal(c)
    })

    it('passes onReloadBrowser callback', function () {
      const fn = sinon.stub()

      this.project.server.startWebsockets.yieldsTo('onReloadBrowser')

      this.project.startWebsockets({ onReloadBrowser: fn }, {})

      expect(fn).to.be.calledOnce
    })
  })

  context('#getProjectId', () => {
    beforeEach(function () {
      this.project = new ProjectBase({ projectRoot: '/_test-output/path/to/project-e2e', testingType: 'e2e' })
      this.verifyExistence = sinon.stub(ProjectBase.prototype, 'verifyExistence').resolves()
    })

    it('calls verifyExistence', function () {
      sinon.stub(settings, 'read').resolves({ projectId: 'id-123' })

      return this.project.getProjectId()
      .then(() => expect(this.verifyExistence).to.be.calledOnce)
    })

    it('returns the project id from settings', function () {
      sinon.stub(settings, 'read').resolves({ projectId: 'id-123' })

      return this.project.getProjectId()
      .then((id) => expect(id).to.eq('id-123'))
    })

    it('throws NO_PROJECT_ID with the projectRoot when no projectId was found', function () {
      sinon.stub(settings, 'read').resolves({})

      return this.project.getProjectId()
      .then((id) => {
        throw new Error('expected to fail, but did not')
      }).catch((err) => {
        expect(err.type).to.eq('NO_PROJECT_ID')

        expect(err.message).to.include('/_test-output/path/to/project-e2e')
      })
    })

    it('bubbles up Settings.read EACCES error', function () {
      const err = new Error()

      err.code = 'EACCES'

      sinon.stub(settings, 'read').rejects(err)

      return this.project.getProjectId()
      .then((id) => {
        throw new Error('expected to fail, but did not')
      }).catch((err) => {
        expect(err.code).to.eq('EACCES')
      })
    })

    it('bubbles up Settings.read EPERM error', function () {
      const err = new Error()

      err.code = 'EPERM'

      sinon.stub(settings, 'read').rejects(err)

      return this.project.getProjectId()
      .then((id) => {
        throw new Error('expected to fail, but did not')
      }).catch((err) => {
        expect(err.code).to.eq('EPERM')
      })
    })
  })
})

describe('lib/project-base #isRunnerSocketConnected', () => {
  it('calls through to socket method', () => {
    const isRunnerSocketConnected = sinon.stub().returns(true)

    this.project = new ProjectBase({ projectRoot: Fixtures.projectPath('todos'), testingType: 'e2e' })
    this.project._server = {
      socket: {
        isRunnerSocketConnected,
      },
    }

    const result = this.project.isRunnerSocketConnected()

    expect(result).to.eq(true)
    expect(isRunnerSocketConnected).to.have.been.calledOnce
  })
})<|MERGE_RESOLUTION|>--- conflicted
+++ resolved
@@ -138,11 +138,7 @@
     const supportFile = 'foo/bar/baz'
 
     beforeEach(function () {
-<<<<<<< HEAD
-      sinon.stub(config, 'get').withArgs(this.todosPath, { foo: 'bar', configFile: 'cypress.config.js' })
-=======
       sinon.stub(ctx.lifecycleManager, 'getFullInitialConfig').withArgs({ foo: 'bar', configFile: 'cypress.config.js' })
->>>>>>> 404447e3
       .resolves({ baz: 'quux', supportFile, browsers: [] })
     })
 
