import AU from 'ansi_up'
/* eslint-disable no-console */
import chalk from 'chalk'
import _ from 'lodash'
import path from 'path'
import stripAnsi from 'strip-ansi'
import type { TestingType } from '@packages/types'
import type { BreakingErrResult } from '@packages/config'

import { humanTime, logError, parseResolvedPattern, pluralize } from './errorUtils'
import { errPartial, errTemplate, fmt, theme, PartialErr } from './errTemplate'
import { stackWithoutMessage } from './stackUtils'

import type { ClonedError, ConfigValidationFailureInfo, CypressError, ErrTemplateResult, ErrorLike } from './errorTypes'

const ansi_up = new AU()

ansi_up.use_classes = true

const displayRetriesRemaining = function (tries: number) {
  const times = tries === 1 ? 'time' : 'times'

  const lastTryNewLine = tries === 1 ? '\n' : ''

  return fmt.meta(
    `We will try connecting to it ${tries} more ${times}...${lastTryNewLine}`,
  )
}

const getUsedTestsMessage = (limit: number, usedTestsMessage: string) => {
  return _.isFinite(limit)
    ? fmt.off(`The limit is ${chalk.yellow(`${limit}`)} ${usedTestsMessage} results.`)
    : fmt.off('')
}

export const warnIfExplicitCiBuildId = function (ciBuildId?: string | null) {
  if (!ciBuildId) {
    return null
  }

  return errPartial`\
It also looks like you also passed in an explicit ${fmt.flag('--ci-build-id')} flag.

This is only necessary if you are NOT running in one of our supported CI providers.

This flag must be unique for each new run, but must also be identical for each machine you are trying to --group or run in --parallel.\
`
}

/**
 * All Cypress Errors should be defined here:
 *
 * The errors must return an "errTemplate", this is processed by the
 */
export const AllCypressErrors = {
  CANNOT_TRASH_ASSETS: (arg1: Error) => {
    return errTemplate`\
        Warning: We failed to trash the existing run results.

        This error will not alter the exit code.

        ${fmt.stackTrace(arg1)}`
  },
  CANNOT_REMOVE_OLD_BROWSER_PROFILES: (arg1: Error) => {
    return errTemplate`\
        Warning: We failed to remove old browser profiles from previous runs.

        This error will not alter the exit code.

        ${fmt.stackTrace(arg1)}`
  },
  VIDEO_RECORDING_FAILED: (arg1: Error) => {
    return errTemplate`\
        Warning: We failed to record the video.

        This error will not alter the exit code.

        ${fmt.stackTrace(arg1)}`
  },
  VIDEO_POST_PROCESSING_FAILED: (arg1: Error) => {
    return errTemplate`\
        Warning: We failed processing this video.

        This error will not alter the exit code.

        ${fmt.stackTrace(arg1)}`
  },
  CHROME_WEB_SECURITY_NOT_SUPPORTED: (browser: string) => {
    return errTemplate`\
        Your project has set the configuration option: ${fmt.highlight(`chromeWebSecurity`)} to ${fmt.highlightTertiary(`false`)}

        This option will not have an effect in ${fmt.off(_.capitalize(browser))}. Tests that rely on web security being disabled will not run as expected.`
  },
  BROWSER_NOT_FOUND_BY_NAME: (browser: string, foundBrowsersStr: string[]) => {
    let canarySuffix: PartialErr | null = null

    if (browser === 'canary') {
      canarySuffix = errPartial`\
          ${fmt.off('\n\n')}
          Note: In ${fmt.cypressVersion(`4.0.0`)}, Canary must be launched as ${fmt.highlightSecondary(`chrome:canary`)}, not ${fmt.highlightSecondary(`canary`)}.

          See https://on.cypress.io/migration-guide for more information on breaking changes in 4.0.0.`
    }

    return errTemplate`\
        Can't run because you've entered an invalid browser name.

        Browser: ${fmt.highlight(browser)} was not found on your system or is not supported by Cypress.

        Cypress supports the following browsers:
        ${fmt.listItems(['electron', 'chrome', 'chromium', 'chrome:canary', 'edge', 'firefox'])}

        You can also use a custom browser: https://on.cypress.io/customize-browsers

        Available browsers found on your system are:
        ${fmt.listItems(foundBrowsersStr)}${canarySuffix}`
  },
  BROWSER_NOT_FOUND_BY_PATH: (arg1: string, arg2: string) => {
    return errTemplate`\
        We could not identify a known browser at the path you provided: ${fmt.path(arg1)}

        Read more about how to troubleshoot launching browsers: https://on.cypress.io/troubleshooting-launching-browsers

        The output from the command we ran was:

        ${fmt.highlightSecondary(arg2)}`
  },
  NOT_LOGGED_IN: () => {
    return errTemplate`\
        You're not logged in.

        Run ${fmt.highlight(`cypress open`)} to open the Desktop App and log in.`
  },
  TESTS_DID_NOT_START_RETRYING: (arg1: string) => {
    return errTemplate`Timed out waiting for the browser to connect. ${fmt.off(arg1)}`
  },
  TESTS_DID_NOT_START_FAILED: () => {
    return errTemplate`The browser never connected. Something is wrong. The tests cannot run. Aborting...`
  },
  DASHBOARD_CANCEL_SKIPPED_SPEC: () => {
    return errTemplate`${fmt.off(`\n  `)}This spec and its tests were skipped because the run has been canceled.`
  },
  DASHBOARD_API_RESPONSE_FAILED_RETRYING: (arg1: {tries: number, delay: number, response: Error}) => {
    const time = pluralize('time', arg1.tries)
    const delay = humanTime.long(arg1.delay, false)

    return errTemplate`\
        We encountered an unexpected error talking to our servers.

        We will retry ${fmt.off(arg1.tries)} more ${fmt.off(time)} in ${fmt.off(delay)}...

        The server's response was:

        ${fmt.highlightSecondary(arg1.response)}`
    /* Because of fmt.listFlags() and fmt.listItems() */
    /* eslint-disable indent */
  },
  DASHBOARD_CANNOT_PROCEED_IN_PARALLEL: (arg1: {flags: any, response: Error}) => {
    return errTemplate`\
        We encountered an unexpected error talking to our servers.

        Because you passed the ${fmt.flag(`--parallel`)} flag, this run cannot proceed because it requires a valid response from our servers.

        ${fmt.listFlags(arg1.flags, {
      group: '--group',
      ciBuildId: '--ciBuildId',
    })}

        The server's response was:

        ${fmt.highlightSecondary(arg1.response)}`
  },
  DASHBOARD_CANNOT_PROCEED_IN_SERIAL: (arg1: {flags: any, response: Error}) => {
    return errTemplate`\
        We encountered an unexpected error talking to our servers.

        ${fmt.listFlags(arg1.flags, {
      group: '--group',
      ciBuildId: '--ciBuildId',
    })}

        The server's response was:

        ${fmt.highlightSecondary(arg1.response)}`
  },
  DASHBOARD_UNKNOWN_INVALID_REQUEST: (arg1: {flags: any, response: Error}) => {
    return errTemplate`\
        We encountered an unexpected error talking to our servers.

        There is likely something wrong with the request.

        ${fmt.listFlags(arg1.flags, {
      tags: '--tag',
      group: '--group',
      parallel: '--parallel',
      ciBuildId: '--ciBuildId',
    })}

        The server's response was:

        ${fmt.highlightSecondary(arg1.response)}`
  },
  DASHBOARD_UNKNOWN_CREATE_RUN_WARNING: (arg1: {props: any, message: string}) => {
    return errTemplate`\
        Warning from Cypress Dashboard: ${fmt.highlight(arg1.message)}

        Details:
        ${fmt.meta(arg1.props)}`
  },
  DASHBOARD_STALE_RUN: (arg1: {runUrl: string, [key: string]: any}) => {
    return errTemplate`\
        You are attempting to pass the ${fmt.flag(`--parallel`)} flag to a run that was completed over 24 hours ago.

        The existing run is: ${fmt.url(arg1.runUrl)}

        You cannot parallelize a run that has been complete for that long.

        ${fmt.listFlags(arg1, {
      tags: '--tag',
      group: '--group',
      parallel: '--parallel',
      ciBuildId: '--ciBuildId',
    })}

        https://on.cypress.io/stale-run`
  },
  DASHBOARD_ALREADY_COMPLETE: (props: {runUrl: string}) => {
    return errTemplate`\
        The run you are attempting to access is already complete and will not accept new groups.

        The existing run is: ${fmt.url(props.runUrl)}

        When a run finishes all of its groups, it waits for a configurable set of time before finally completing. You must add more groups during that time period.

        ${fmt.listFlags(props, {
      tags: '--tag',
      group: '--group',
      parallel: '--parallel',
      ciBuildId: '--ciBuildId',
    })}

        https://on.cypress.io/already-complete`
  },
  DASHBOARD_PARALLEL_REQUIRED: (arg1: {runUrl: string}) => {
    return errTemplate`\
        You did not pass the ${fmt.flag(`--parallel`)} flag, but this run's group was originally created with the --parallel flag.

        The existing run is: ${fmt.url(arg1.runUrl)}

        ${fmt.listFlags(arg1, {
      tags: '--tag',
      group: '--group',
      parallel: '--parallel',
      ciBuildId: '--ciBuildId',
    })}

        You must use the --parallel flag with this group.

        https://on.cypress.io/parallel-required`
  },
  DASHBOARD_PARALLEL_DISALLOWED: (arg1: {runUrl: string}) => {
    return errTemplate`\
        You passed the ${fmt.flag(`--parallel`)} flag, but this run group was originally created without the --parallel flag.

        The existing run is: ${fmt.url(arg1.runUrl)}

        ${fmt.listFlags(arg1, {
      group: '--group',
      parallel: '--parallel',
      ciBuildId: '--ciBuildId',
    })}

        You can not use the --parallel flag with this group.

        https://on.cypress.io/parallel-disallowed`
  },
  DASHBOARD_PARALLEL_GROUP_PARAMS_MISMATCH: (arg1: {runUrl: string, parameters: any}) => {
    return errTemplate`\
        You passed the ${fmt.flag(`--parallel`)} flag, but we do not parallelize tests across different environments.

        This machine is sending different environment parameters than the first machine that started this parallel run.

        The existing run is: ${fmt.url(arg1.runUrl)}

        In order to run in parallel mode each machine must send identical environment parameters such as:

        ${fmt.listItems([
      'specs',
      'osName',
      'osVersion',
      'browserName',
      'browserVersion (major)',
    ])}

        This machine sent the following parameters:

        ${fmt.meta(arg1.parameters)}

        https://on.cypress.io/parallel-group-params-mismatch`
  },
  DASHBOARD_RUN_GROUP_NAME_NOT_UNIQUE: (arg1: {runUrl: string, ciBuildId?: string | null}) => {
    return errTemplate`\
        You passed the ${fmt.flag(`--group`)} flag, but this group name has already been used for this run.

        The existing run is: ${fmt.url(arg1.runUrl)}

        ${fmt.listFlags(arg1, {
      group: '--group',
      parallel: '--parallel',
      ciBuildId: '--ciBuildId',
    })}

        If you are trying to parallelize this run, then also pass the ${fmt.flag(`--parallel`)} flag, else pass a different group name.

        ${warnIfExplicitCiBuildId(arg1.ciBuildId)}

        https://on.cypress.io/run-group-name-not-unique`
  },
  DEPRECATED_BEFORE_BROWSER_LAUNCH_ARGS: () => {
    return errTemplate`\
      Deprecation Warning: The ${fmt.highlight(`before:browser:launch`)} plugin event changed its signature in ${fmt.cypressVersion(`4.0.0`)}

      The event switched from yielding the second argument as an ${fmt.highlightSecondary(`array`)} of browser arguments to an options ${fmt.highlightSecondary(`object`)} with an ${fmt.highlightSecondary(`args`)} property.

      We've detected that your code is still using the previous, deprecated interface signature.

      This code will not work in a future version of Cypress. Please see the upgrade guide: https://on.cypress.io/deprecated-before-browser-launch-args`
  },
  DUPLICATE_TASK_KEY: (arg1: string[]) => {
    return errTemplate`\
      Warning: Multiple attempts to register the following task(s):

      ${fmt.listItems(arg1, { color: 'yellow' })}

      Only the last attempt will be registered.`
  },
  INDETERMINATE_CI_BUILD_ID: (arg1: Record<string, string>, arg2: string[]) => {
    return errTemplate`\
        You passed the ${fmt.flag(`--group`)} or ${fmt.flag(`--parallel`)} flag but we could not automatically determine or generate a ciBuildId.

        ${fmt.listFlags(arg1, {
      group: '--group',
      parallel: '--parallel',
    })}

        In order to use either of these features a ciBuildId must be determined.

        The ciBuildId is automatically detected if you are running Cypress in any of the these CI providers:

        ${fmt.listItems(arg2)}

        Because the ciBuildId could not be auto-detected you must pass the --ci-build-id flag manually.

        https://on.cypress.io/indeterminate-ci-build-id`
  },
  RECORD_PARAMS_WITHOUT_RECORDING: (arg1: Record<string, string>) => {
    return errTemplate`\
        You passed the ${fmt.flag(`--ci-build-id`)}, ${fmt.flag(`--group`)}, ${fmt.flag(`--tag`)}, or ${fmt.flag(`--parallel`)} flag without also passing the ${fmt.flag(`--record`)} flag.

        ${fmt.listFlags(arg1, {
      ciBuildId: '--ci-build-id',
      tags: '--tag',
      group: '--group',
      parallel: '--parallel',
    })}

        These flags can only be used when recording to the Cypress Dashboard service.

        https://on.cypress.io/record-params-without-recording`
  },
  INCORRECT_CI_BUILD_ID_USAGE: (arg1: Record<string, string>) => {
    return errTemplate`\
        You passed the ${fmt.flag(`--ci-build-id`)} flag but did not provide either a ${fmt.flag(`--group`)} or ${fmt.flag(`--parallel`)} flag.

        ${fmt.listFlags(arg1, {
      ciBuildId: '--ci-build-id',
    })}

        The --ci-build-id flag is used to either group or parallelize multiple runs together.

        https://on.cypress.io/incorrect-ci-build-id-usage`
    /* eslint-enable indent */
  },
  RECORD_KEY_MISSING: () => {
    return errTemplate`\
        You passed the ${fmt.flag(`--record`)} flag but did not provide us your Record Key.

        You can pass us your Record Key like this:

          ${fmt.terminal(`cypress run --record --key <record_key>`)}

        You can also set the key as an environment variable with the name: ${fmt.highlightSecondary(`CYPRESS_RECORD_KEY`)}

        https://on.cypress.io/how-do-i-record-runs`
  },
  // TODO: make this relative path, not absolute
  CANNOT_RECORD_NO_PROJECT_ID: (configFilePath: string) => {
    return errTemplate`\
        You passed the ${fmt.flag(`--record`)} flag but this project has not been setup to record.

        This project is missing the ${fmt.highlight(`projectId`)} inside of: ${fmt.path(configFilePath)}

        We cannot uniquely identify this project without this id.

        You need to setup this project to record. This will generate a unique projectId.

        Alternatively if you omit the ${fmt.flag(`--record`)} flag this project will run without recording.

        https://on.cypress.io/recording-project-runs`
  },
  PROJECT_ID_AND_KEY_BUT_MISSING_RECORD_OPTION: (arg1: string) => {
    return errTemplate`\
        This project has been configured to record runs on our Dashboard.

        It currently has the projectId: ${fmt.highlight(arg1)}

        You also provided your Record Key, but you did not pass the ${fmt.flag(`--record`)} flag.

        This run will not be recorded.

        If you meant to have this run recorded please additionally pass this flag:

          ${fmt.terminal('cypress run --record')}

        If you don't want to record these runs, you can silence this warning:

          ${fmt.terminal('cypress run --record false')}

        https://on.cypress.io/recording-project-runs`
  },
  DASHBOARD_INVALID_RUN_REQUEST: (arg1: {message: string, errors: string[], object: object}) => {
    return errTemplate`\
        Recording this run failed because the request was invalid.

        ${fmt.highlight(arg1.message)}

        Errors:

        ${fmt.meta(arg1.errors)}

        Request Sent:

        ${fmt.meta(arg1.object)}`
  },
  RECORDING_FROM_FORK_PR: () => {
    return errTemplate`\
        Warning: It looks like you are trying to record this run from a forked PR.

        The ${fmt.highlight(`Record Key`)} is missing. Your CI provider is likely not passing private environment variables to builds from forks.

        These results will not be recorded.

        This error will not alter the exit code.`
  },
  DASHBOARD_CANNOT_UPLOAD_RESULTS: (apiErr: Error) => {
    return errTemplate`\
        Warning: We encountered an error while uploading results from your run.

        These results will not be recorded.

        This error will not alter the exit code.

        ${fmt.highlightSecondary(apiErr)}`
  },
  DASHBOARD_CANNOT_CREATE_RUN_OR_INSTANCE: (apiErr: Error) => {
    return errTemplate`\
        Warning: We encountered an error talking to our servers.

        This run will not be recorded.

        This error will not alter the exit code.

        ${fmt.highlightSecondary(apiErr)}`
  },
  DASHBOARD_RECORD_KEY_NOT_VALID: (recordKey: string, projectId: string) => {
    return errTemplate`\
        Your Record Key ${fmt.highlight(recordKey)} is not valid with this projectId: ${fmt.highlightSecondary(projectId)}

        It may have been recently revoked by you or another user.

        Please log into the Dashboard to see the valid record keys.

        https://on.cypress.io/dashboard/projects/${fmt.off(projectId)}`
  },
  DASHBOARD_PROJECT_NOT_FOUND: (projectId: string, configFileBaseName: string) => {
    return errTemplate`\
        We could not find a Dashboard project with the projectId: ${fmt.highlight(projectId)}

        This ${fmt.highlightSecondary(`projectId`)} came from your ${fmt.path(configFileBaseName)} file or an environment variable.

        Please log into the Dashboard and find your project.

        We will list the correct projectId in the 'Settings' tab.

        Alternatively, you can create a new project using the Desktop Application.

        https://on.cypress.io/dashboard`
  },
  // TODO: make this relative path, not absolute
  NO_PROJECT_ID: (configFilePath: string) => {
    return errTemplate`Can't find ${fmt.highlight(`projectId`)} in the config file: ${fmt.path(configFilePath || '')}`
  },
  NO_PROJECT_FOUND_AT_PROJECT_ROOT: (projectRoot: string) => {
    return errTemplate`Can't find a project at the path: ${fmt.path(projectRoot)}`
  },
  CANNOT_FETCH_PROJECT_TOKEN: () => {
    return errTemplate`Can't find project's secret key.`
  },
  CANNOT_CREATE_PROJECT_TOKEN: () => {
    return errTemplate`Can't create project's secret key.`
  },
  PORT_IN_USE_SHORT: (arg1: string | number) => {
    return errTemplate`Port ${fmt.highlight(arg1)} is already in use.`
  },
  PORT_IN_USE_LONG: (arg1: string | number) => {
    return errTemplate`\
      Can't run project because port is currently in use: ${fmt.highlight(arg1)}

      Assign a different port with the ${fmt.flag(`--port <port>`)} argument or shut down the other running process.`
  },
  ERROR_READING_FILE: (filePath: string, err: Error) => {
    return errTemplate`\
        Error reading from: ${fmt.path(filePath)}

        ${fmt.stackTrace(err)}`
  },
  ERROR_WRITING_FILE: (filePath: string, err: Error) => {
    return errTemplate`\
        Error writing to: ${fmt.path(filePath)}

        ${fmt.stackTrace(err)}`
  },
  NO_SPECS_FOUND: (folderPath: string, globPattern?: string[] | string | null) => {
    // no glob provided, searched all specs
    if (!globPattern) {
      return errTemplate`\
          Can't run because ${fmt.highlightSecondary(`no spec files`)} were found.

          We searched for specs inside of this folder:

          ${fmt.listItem(folderPath)}`
    }

    const globPaths = _.castArray(globPattern).map((pattern) => {
      const [resolvedBasePath, resolvedPattern] = parseResolvedPattern(folderPath, pattern)

      return path.join(resolvedBasePath!, theme.yellow(resolvedPattern!))
    })

    const phrase = globPaths.length > 1 ? 'these glob patterns' : 'this glob pattern'

    return errTemplate`\
        Can't run because ${fmt.highlightSecondary(`no spec files`)} were found.

        We searched for specs matching ${fmt.off(phrase)}:

        ${fmt.listItems(globPaths, { color: 'blue', prefix: '  > ' })}`
  },
  RENDERER_CRASHED: () => {
    return errTemplate`\
        We detected that the Chromium Renderer process just crashed.

        This is the equivalent to seeing the 'sad face' when Chrome dies.

        This can happen for a number of different reasons:

        - You wrote an endless loop and you must fix your own code
        - There is a memory leak in Cypress (unlikely but possible)
        - You are running Docker (there is an easy fix for this: see link below)
        - You are running lots of tests on a memory intense application
        - You are running in a memory starved VM environment
        - There are problems with your GPU / GPU drivers
        - There are browser bugs in Chromium

        You can learn more including how to fix Docker here:

        https://on.cypress.io/renderer-process-crashed`
  },
  AUTOMATION_SERVER_DISCONNECTED: () => {
    return errTemplate`The automation client disconnected. Cannot continue running tests.`
  },
  SUPPORT_FILE_NOT_FOUND: (supportFilePath: string) => {
    return errTemplate`\
        Your ${fmt.highlight(`supportFile`)} is missing or invalid: ${fmt.path(supportFilePath)}

        The supportFile must be a .js, .ts, .coffee file or be supported by your preprocessor plugin (if configured).

        Fix your support file, or set supportFile to ${fmt.highlightSecondary(`false`)} if a support file is not necessary for your project.

        If you have just renamed the extension of your supportFile, restart Cypress.

        https://on.cypress.io/support-file-missing-or-invalid`
  },
  DEFAULT_SUPPORT_FILE_NOT_FOUND: (supportFilePath: string) => {
    return errTemplate`\
        Your project does not contain a default ${fmt.highlight(`supportFile`)}. We expect a file matching ${fmt.path(supportFilePath)} to exist.

        If a support file is not necessary for your project, set ${fmt.highlight(`supportFile`)} to ${fmt.highlightSecondary(`false`)}.

        https://on.cypress.io/support-file-missing-or-invalid`
  },
  // TODO: make this relative path, not absolute
  CONFIG_FILE_REQUIRE_ERROR: (configFilePath: string, err: Error) => {
    return errTemplate`\
        Your ${fmt.highlight(`configFile`)} is invalid: ${fmt.path(configFilePath)}

        It threw an error when required, check the stack trace below:

        ${fmt.stackTrace(err)}
      `
  },
  // TODO: make this relative path, not absolute
  SETUP_NODE_EVENTS_IS_NOT_FUNCTION: (configFilePath: string, testingType: string, exported: any) => {
    const code = errPartial`
      {
        ${fmt.off(testingType)}: {
          setupNodeEvents(on, config) {
            ${fmt.comment(`// configure tasks and plugins here`)}
          }
        }
      }`

    return errTemplate`\
      Your ${fmt.highlight(`configFile`)} is invalid: ${fmt.path(configFilePath)}

      The ${fmt.highlightSecondary(`${testingType}.setupNodeEvents()`)} function must be defined with the following signature:

      ${fmt.code(code)}

      Instead we saw:

      ${fmt.stringify(exported)}

      https://on.cypress.io/plugins-api
    `
  },
  CONFIG_FILE_SETUP_NODE_EVENTS_ERROR: (configFilePath: string, testingType: TestingType, err: ErrorLike) => {
    return errTemplate`
      Your ${fmt.highlightSecondary(`configFile`)} threw an error from: ${fmt.path(configFilePath)}
<<<<<<< HEAD

      The error was thrown while executing your ${fmt.highlight(`${testingType}.setupNodeEvents()`)} function:

=======

      The error was thrown while executing your ${fmt.highlight(`${testingType}.setupNodeEvents()`)} function:

>>>>>>> 404447e3
      ${fmt.stackTrace(err)}
    `
  },
  CONFIG_FILE_UNEXPECTED_ERROR: (configFilePath: string, err: ErrorLike) => {
    return errTemplate`
      Your ${fmt.highlight(`configFile`)} threw an error from: ${fmt.path(configFilePath)}

      We stopped running your tests because your config file crashed.

      ${fmt.stackTrace(err)}
    `
  },
  // TODO: make this relative path, not absolute
  SETUP_NODE_EVENTS_INVALID_EVENT_NAME_ERROR: (configFilePath: string, invalidEventName: string, validEventNames: string[], err: Error) => {
    return errTemplate`
      Your ${fmt.highlightSecondary(`configFile`)} threw a validation error from: ${fmt.path(configFilePath)}

      You must pass a valid event name when registering a plugin.

      You passed: ${fmt.highlight(invalidEventName)}

      The following are valid events:

      ${fmt.listItems(validEventNames)}

      Learn more at https://docs.cypress.io/api/plugins/writing-a-plugin#config

      ${fmt.stackTrace(err)}
    `
  },
  BUNDLE_ERROR: (filePath: string, arg2: string) => {
    // IF YOU MODIFY THIS MAKE SURE TO UPDATE
    // THE ERROR MESSAGE IN THE RUNNER TOO
    return errTemplate`\
      Oops...we found an error preparing this test file:

      ${fmt.listItem(filePath)}

      The error was:

      ${fmt.highlight(arg2)}

      This occurred while Cypress was compiling and bundling your test code. This is usually caused by:

      - A missing file or dependency
      - A syntax error in the file or one of its dependencies

      Fix the error in your code and re-run your tests.`
  },
  // happens when there is an error in configuration file like "cypress.json"
  // TODO: make this relative path, not absolute
  CONFIG_VALIDATION_MSG_ERROR: (fileType: 'configFile' | null, fileName: string | null, validationMsg: string) => {
    if (!fileType) {
      return errTemplate`
        An invalid configuration value was set:

        ${fmt.highlight(validationMsg)}`
    }

    return errTemplate`
      Your ${fmt.highlight(fileType)} as ${fmt.path(fileName)} set an invalid value:

      ${fmt.highlight(validationMsg)}`
  },
  // TODO: make this relative path, not absolute
  CONFIG_VALIDATION_ERROR: (fileType: 'configFile' | null, filePath: string | null, validationResult: ConfigValidationFailureInfo) => {
    const { key, type, value, list } = validationResult

    if (!fileType) {
      return errTemplate`\
        An invalid configuration value was set.

        Expected ${fmt.highlight(key)} to be ${fmt.off(type)}.

        Instead the value was: ${fmt.stringify(value)}`
    }

    if (list) {
      return errTemplate`\
        Your ${fmt.highlight(fileType)} at ${fmt.path(filePath)} set an invalid value:

        The error occurred while validating the ${fmt.highlightSecondary(list)} list.

        Expected ${fmt.highlight(key)} to be ${fmt.off(type)}.

        Instead the value was: ${fmt.stringify(value)}`
    }

    return errTemplate`\
      Your ${fmt.highlight(fileType)} at ${fmt.path(filePath)} set an invalid value:

      Expected ${fmt.highlight(key)} to be ${fmt.off(type)}.

      Instead the value was: ${fmt.stringify(value)}`
  },
  RENAMED_CONFIG_OPTION: (arg1: {name: string, newName: string}) => {
    return errTemplate`\
        The ${fmt.highlight(arg1.name)} configuration option you have supplied has been renamed.

        Please rename ${fmt.highlight(arg1.name)} to ${fmt.highlightSecondary(arg1.newName)}`
  },
  CANNOT_CONNECT_BASE_URL: () => {
    return errTemplate`\
        Cypress failed to verify that your server is running.

        Please start this server and then run Cypress again.`
  },
  CANNOT_CONNECT_BASE_URL_WARNING: (arg1: string) => {
    return errTemplate`\
        Cypress could not verify that this server is running:

        ${fmt.listItem(arg1)}

        This server has been configured as your ${fmt.highlight(`baseUrl`)}, and tests will likely fail if it is not running.`
  },
  // TODO: test this
  CANNOT_CONNECT_BASE_URL_RETRYING: (arg1: {attempt: number, baseUrl: string, remaining: number, delay: number}) => {
    switch (arg1.attempt) {
      case 1:
        return errTemplate`\
            Cypress could not verify that this server is running:

            ${fmt.listItem(arg1.baseUrl)}

            We are verifying this server because it has been configured as your ${fmt.highlight(`baseUrl`)}.

            Cypress automatically waits until your server is accessible before running tests.

            ${displayRetriesRemaining(arg1.remaining)}`
      default:
        return errTemplate`${displayRetriesRemaining(arg1.remaining)}`
    }
  },
  // TODO: test this
  INVALID_REPORTER_NAME: (arg1: {name: string, paths: string[], error: Error}) => {
    return errTemplate`\
        Error loading the reporter: ${fmt.highlight(arg1.name)}

        We searched for the reporter in these paths:

        ${fmt.listItems(arg1.paths)}

        Learn more at https://on.cypress.io/reporters

        ${fmt.stackTrace(arg1.error)}
        `
  },
  // TODO: manually test this
  NO_DEFAULT_CONFIG_FILE_FOUND: (arg1: string) => {
    return errTemplate`\
        Could not find a Cypress configuration file in this folder: ${fmt.path(arg1)}`
  },
  CONFIG_FILES_LANGUAGE_CONFLICT: (projectRoot: string, filesFound: string[]) => {
    return errTemplate`
      Could not load a Cypress configuration file because there are multiple matches.
      
      We've found ${fmt.highlight(filesFound.length)} Cypress configuration files named
      ${fmt.highlight(filesFound.join(', '))} at the location below:

      ${fmt.listItem(projectRoot)}

      Please delete the conflicting configuration files.
      `
  },
  CONFIG_FILE_NOT_FOUND: (configFileBaseName: string, projectRoot: string) => {
    return errTemplate`\
        Could not find a Cypress configuration file.

        We looked but did not find a ${fmt.highlight(configFileBaseName)} file in this folder: ${fmt.path(projectRoot)}`
  },
  INVOKED_BINARY_OUTSIDE_NPM_MODULE: () => {
    return errTemplate`\
        It looks like you are running the Cypress binary directly.

        This is not the recommended approach, and Cypress may not work correctly.

        Please install the ${fmt.highlight(`cypress`)} NPM package and follow the instructions here:

        https://on.cypress.io/installing-cypress`
  },
  FREE_PLAN_EXCEEDS_MONTHLY_PRIVATE_TESTS: (arg1: {link: string, usedTestsMessage: string, limit: number}) => {
    return errTemplate`\
        You've exceeded the limit of private test results under your free plan this month. ${getUsedTestsMessage(arg1.limit, arg1.usedTestsMessage)}

        To continue recording tests this month you must upgrade your account. Please visit your billing to upgrade to another billing plan.

        ${fmt.off(arg1.link)}`
  },
  FREE_PLAN_IN_GRACE_PERIOD_EXCEEDS_MONTHLY_PRIVATE_TESTS: (arg1: {link: string, usedTestsMessage: string, gracePeriodMessage: string, limit: number}) => {
    return errTemplate`\
        You've exceeded the limit of private test results under your free plan this month. ${getUsedTestsMessage(arg1.limit, arg1.usedTestsMessage)}

        Your plan is now in a grace period, which means your tests will still be recorded until ${fmt.off(arg1.gracePeriodMessage)}. Please upgrade your plan to continue recording tests on the Cypress Dashboard in the future.

        ${fmt.off(arg1.link)}`
  },
  PAID_PLAN_EXCEEDS_MONTHLY_PRIVATE_TESTS: (arg1: {link: string, usedTestsMessage: string, limit: number}) => {
    return errTemplate`\
        You've exceeded the limit of private test results under your current billing plan this month. ${getUsedTestsMessage(arg1.limit, arg1.usedTestsMessage)}

        To upgrade your account, please visit your billing to upgrade to another billing plan.

        ${fmt.off(arg1.link)}`
  },
  FREE_PLAN_EXCEEDS_MONTHLY_TESTS: (arg1: {link: string, usedTestsMessage: string, limit: number}) => {
    return errTemplate`\
        You've exceeded the limit of test results under your free plan this month. ${getUsedTestsMessage(arg1.limit, arg1.usedTestsMessage)}

        To continue recording tests this month you must upgrade your account. Please visit your billing to upgrade to another billing plan.

        ${fmt.off(arg1.link)}`
  },
  FREE_PLAN_IN_GRACE_PERIOD_EXCEEDS_MONTHLY_TESTS: (arg1: {link: string, usedTestsMessage: string, gracePeriodMessage: string, limit: number}) => {
    return errTemplate`\
        You've exceeded the limit of test results under your free plan this month. ${getUsedTestsMessage(arg1.limit, arg1.usedTestsMessage)}

        Your plan is now in a grace period, which means you will have the full benefits of your current plan until ${fmt.highlight(arg1.gracePeriodMessage)}.

        Please visit your billing to upgrade your plan.

        ${fmt.off(arg1.link)}`
  },
  PLAN_EXCEEDS_MONTHLY_TESTS: (arg1: {link: string, planType: string, usedTestsMessage: string, limit: number}) => {
    return errTemplate`\
        You've exceeded the limit of test results under your ${fmt.highlight(arg1.planType)} billing plan this month. ${getUsedTestsMessage(arg1.limit, arg1.usedTestsMessage)}

        To continue getting the full benefits of your current plan, please visit your billing to upgrade.

        ${fmt.off(arg1.link)}`
  },
  FREE_PLAN_IN_GRACE_PERIOD_PARALLEL_FEATURE: (arg1: {link: string, gracePeriodMessage: string}) => {
    return errTemplate`\
        ${fmt.highlightSecondary(`Parallelization`)} is not included under your free plan.

        Your plan is now in a grace period, which means your tests will still run in parallel until ${fmt.highlight(arg1.gracePeriodMessage)}. Please upgrade your plan to continue running your tests in parallel in the future.

        ${fmt.off(arg1.link)}`
  },
  PARALLEL_FEATURE_NOT_AVAILABLE_IN_PLAN: (arg1: {link: string}) => {
    return errTemplate`\
        ${fmt.highlightSecondary(`Parallelization`)} is not included under your current billing plan.

        To run your tests in parallel, please visit your billing and upgrade to another plan with parallelization.

        ${fmt.off(arg1.link)}`
  },
  PLAN_IN_GRACE_PERIOD_RUN_GROUPING_FEATURE_USED: (arg1: {link: string, gracePeriodMessage: string}) => {
    return errTemplate`\
        ${fmt.highlightSecondary(`Grouping`)} is not included under your free plan.

        Your plan is now in a grace period, which means your tests will still run with groups until ${fmt.highlight(arg1.gracePeriodMessage)}. Please upgrade your plan to continue running your tests with groups in the future.

        ${fmt.off(arg1.link)}`
  },
  RUN_GROUPING_FEATURE_NOT_AVAILABLE_IN_PLAN: (arg1: {link: string}) => {
    return errTemplate`\
        ${fmt.highlightSecondary(`Grouping`)} is not included under your current billing plan.

        To run your tests with groups, please visit your billing and upgrade to another plan with grouping.

        ${fmt.off(arg1.link)}`
  },
  // TODO: fix
  FIXTURE_NOT_FOUND: (arg1: string, arg2: string[]) => {
    return errTemplate`\
        A fixture file could not be found at any of the following paths:

          ${fmt.listItem(arg1)}
          ${fmt.listItem(arg1)}.[ext]

        Cypress looked for these file extensions at the provided path:

          ${fmt.listItem(arg2.join(', '))}

        Provide a path to an existing fixture file.`
  },
  BAD_POLICY_WARNING: (policyKeys: string[]) => {
    return errTemplate`\
        Cypress detected policy settings on your computer that may cause issues.

        The following policies were detected that may prevent Cypress from automating Chrome:

        ${fmt.listItems(policyKeys)}

        For more information, see https://on.cypress.io/bad-browser-policy`
  },
  BAD_POLICY_WARNING_TOOLTIP: () => {
    return errTemplate`Cypress detected policy settings on your computer that may cause issues with using this browser. For more information, see https://on.cypress.io/bad-browser-policy`
  },
  EXTENSION_NOT_LOADED: (browserName: string, extensionPath: string) => {
    return errTemplate`\
        ${fmt.off(browserName)} could not install the extension at path: ${fmt.path(extensionPath)}

        Please verify that this is the path to a valid, unpacked WebExtension.`
  },
  COULD_NOT_FIND_SYSTEM_NODE: (nodeVersion: string) => {
    return errTemplate`\
        ${fmt.highlight(`nodeVersion`)} is set to ${fmt.highlightTertiary(`system`)} but Cypress could not find a usable Node executable on your ${fmt.highlightSecondary(`PATH`)}.

        Make sure that your Node executable exists and can be run by the current user.

        Cypress will use the built-in Node version ${fmt.highlightSecondary(nodeVersion)} instead.`
  },
  INVALID_CYPRESS_INTERNAL_ENV: (val: string) => {
    return errTemplate`\
        We have detected an unknown or unsupported ${fmt.highlightSecondary(`CYPRESS_INTERNAL_ENV`)} value: ${fmt.highlight(val)}

        CYPRESS_INTERNAL_ENV is reserved for internal use and cannot be modified.`
  },
  CDP_VERSION_TOO_OLD: (minimumVersion: string, currentVersion: {major: number, minor: string | number}) => {
    const phrase = currentVersion.major !== 0
      ? fmt.highlight(`${currentVersion.major}.${currentVersion.minor}`)
      : fmt.off('an older version')

    return errTemplate`A minimum CDP version of ${fmt.highlight(minimumVersion)} is required, but the current browser has ${phrase}.`
  },
  CDP_COULD_NOT_CONNECT: (browserName: string, port: number, err: Error) => {
    // we include a stack trace here because it may contain useful information
    // to debug since this is an "uncontrolled" error even though it doesn't
    // come from a user
    return errTemplate`\
        Cypress failed to make a connection to the Chrome DevTools Protocol after retrying for 50 seconds.

        This usually indicates there was a problem opening the ${fmt.off(_.capitalize(browserName))} browser.

        The CDP port requested was ${fmt.highlight(port)}.

        ${fmt.stackTrace(err)}`
  },
  FIREFOX_COULD_NOT_CONNECT: (arg1: Error) => {
    // we include a stack trace here because it may contain useful information
    // to debug since this is an "uncontrolled" error even though it doesn't
    // come from a user
    return errTemplate`\
        Cypress failed to make a connection to Firefox.

        This usually indicates there was a problem opening the Firefox browser.

        ${fmt.stackTrace(arg1)}`
  },
  CDP_COULD_NOT_RECONNECT: (arg1: Error) => {
    return errTemplate`\
        There was an error reconnecting to the Chrome DevTools protocol. Please restart the browser.

        ${fmt.stackTrace(arg1)}`
  },
  CDP_RETRYING_CONNECTION: (attempt: string | number, browserName: string) => {
    return errTemplate`Still waiting to connect to ${fmt.off(_.capitalize(browserName))}, retrying in 1 second ${fmt.meta(`(attempt ${attempt}/62)`)}`
  },
  UNEXPECTED_BEFORE_BROWSER_LAUNCH_PROPERTIES: (arg1: string[], arg2: string[]) => {
    return errTemplate`\
        The ${fmt.highlight('launchOptions')} object returned by your plugin's ${fmt.highlightSecondary(`before:browser:launch`)} handler contained unexpected properties:

        ${fmt.listItems(arg1)}

        launchOptions may only contain the properties:

        ${fmt.listItems(arg2)}

        https://on.cypress.io/browser-launch-api`
  },
  // TODO: test this
  COULD_NOT_PARSE_ARGUMENTS: (argName: string, argValue: string, errMsg: string) => {
    return errTemplate`\
        Cypress encountered an error while parsing the argument: ${fmt.highlight(`--${argName}`)}

        You passed: ${fmt.highlightTertiary(argValue)}

        The error was: ${fmt.highlightSecondary(errMsg)}`
  },
  FIREFOX_MARIONETTE_FAILURE: (origin: string, err: Error) => {
    return errTemplate`\
        Cypress could not connect to Firefox.

        An unexpected error was received from Marionette: ${fmt.highlightSecondary(origin)}

        To avoid this error, ensure that there are no other instances of Firefox launched by Cypress running.

        ${fmt.stackTrace(err)}`
  },
  FOLDER_NOT_WRITABLE: (arg1: string) => {
    return errTemplate`\
        This folder is not writable: ${fmt.path(arg1)}

        Writing to this directory is required by Cypress in order to store screenshots and videos.

        Enable write permissions to this directory to ensure screenshots and videos are stored.

        If you don't require screenshots or videos to be stored you can safely ignore this warning.`
  },
  EXPERIMENTAL_SAMESITE_REMOVED: () => {
    return errTemplate`\
        The ${fmt.highlight(`experimentalGetCookiesSameSite`)} configuration option was removed in ${fmt.cypressVersion(`5.0.0`)}.

        Returning the ${fmt.highlightSecondary(`sameSite`)} property is now the default behavior of the ${fmt.highlightSecondary(`cy.cookie`)} commands.

        You can safely remove this option from your config.`
  },
  // TODO: verify configFile is absolute path
  // TODO: make this relative path, not absolute
  EXPERIMENTAL_COMPONENT_TESTING_REMOVED: (arg1: {configFile: string}) => {
    return errTemplate`\
        The ${fmt.highlight('experimentalComponentTesting')} configuration option was removed in ${fmt.cypressVersion(`7.0.0`)}.

        Please remove this flag from: ${fmt.path(arg1.configFile)}

        Component Testing is now a standalone command. You can now run your component tests with:

          ${fmt.terminal(`cypress open-ct`)}

        https://on.cypress.io/migration-guide`
  },
  EXPERIMENTAL_SHADOW_DOM_REMOVED: () => {
    return errTemplate`\
        The ${fmt.highlight(`experimentalShadowDomSupport`)} configuration option was removed in ${fmt.cypressVersion(`5.2.0`)}. It is no longer necessary when utilizing the ${fmt.highlightSecondary(`includeShadowDom`)} option.

        You can safely remove this option from your config.`
  },
  EXPERIMENTAL_NETWORK_STUBBING_REMOVED: () => {
    return errTemplate`\
        The ${fmt.highlight(`experimentalNetworkStubbing`)} configuration option was removed in ${fmt.cypressVersion(`6.0.0`)}.

        It is no longer necessary for using ${fmt.highlightSecondary(`cy.intercept()`)}. You can safely remove this option from your config.`
  },
  EXPERIMENTAL_RUN_EVENTS_REMOVED: () => {
    return errTemplate`\
        The ${fmt.highlight(`experimentalRunEvents`)} configuration option was removed in ${fmt.cypressVersion(`6.7.0`)}. It is no longer necessary when listening to run events in the plugins file.

        You can safely remove this option from your config.`
  },
  EXPERIMENTAL_STUDIO_REMOVED: () => {
    return errTemplate`\
        We're ending the experimental phase of Cypress Studio in ${fmt.cypressVersion(`10.0.0`)} and have learned a lot. Stay tuned for updates on Studio's official release in the future. You can leave feedback here: http://on.cypress.io/studio-beta.

        You can safely remove the ${fmt.highlight(`experimentalStudio`)} configuration option from your config.`
  },
  FIREFOX_GC_INTERVAL_REMOVED: () => {
    return errTemplate`\
        The ${fmt.highlight(`firefoxGcInterval`)} configuration option was removed in ${fmt.cypressVersion(`8.0.0`)}. It was introduced to work around a bug in Firefox 79 and below.

        Since Cypress no longer supports Firefox 85 and below in Cypress ${fmt.cypressVersion(`8.0.0`)}, this option was removed.

        You can safely remove this option from your config.`
  },
  // TODO: make this relative path, not absolute
  INCOMPATIBLE_PLUGIN_RETRIES: (arg1: string) => {
    return errTemplate`\
      We've detected that the incompatible plugin ${fmt.highlight(`cypress-plugin-retries`)} is installed at: ${fmt.path(arg1)}

      Test retries is now natively supported in ${fmt.cypressVersion(`5.0.0`)}.

      Remove the plugin from your dependencies to silence this warning.

      https://on.cypress.io/test-retries
      `
  },
  // TODO: test this
  INVALID_CONFIG_OPTION: (arg1: string[]) => {
    const phrase = arg1.length > 1 ? 'options are' : 'option is'

    return errTemplate`\
        The following configuration ${fmt.off(phrase)} invalid:

        ${fmt.listItems(arg1, { color: 'yellow' })}

        https://on.cypress.io/configuration
        `
  },
  PLUGINS_RUN_EVENT_ERROR: (arg1: string, arg2: Error) => {
    return errTemplate`\
        An error was thrown in your plugins file while executing the handler for the ${fmt.highlight(arg1)} event.

        The error we received was:

        ${fmt.stackTrace(arg2)}`
  },
  CONFIG_FILE_INVALID_DEV_START_EVENT: (pluginsFilePath: string) => {
    const code = errPartial`
      module.exports = (on, config) => {
        on('dev-server:start', () => {
          ${fmt.comment('// start dev server here')}
          return startDevServer(...)
        }
      }`

    return errTemplate`\
        To run component tests, Cypress needs you to configure the ${fmt.highlight(`dev-server:start`)} event.

        Please update this file: ${fmt.path(pluginsFilePath)}

        ${fmt.code(code)}

        https://on.cypress.io/component-testing`
  },
  UNSUPPORTED_BROWSER_VERSION: (errorMsg: string) => {
    return errTemplate`${fmt.off(errorMsg)}`
  },
  NODE_VERSION_DEPRECATION_SYSTEM: (arg1: {name: string, value: any, configFile: string}) => {
    return errTemplate`\
      Deprecation Warning: ${fmt.highlight(arg1.name)} is currently set to ${fmt.highlightSecondary(arg1.value)} in the ${fmt.highlightTertiary(arg1.configFile)} configuration file.

      As of ${fmt.cypressVersion(`9.0.0`)} the default behavior of ${fmt.highlight(arg1.name)} has changed to always use the version of Node used to start cypress via the cli.

      Please remove the ${fmt.highlight(arg1.name)} configuration option from ${fmt.highlightTertiary(arg1.configFile)}.
      `
  },

  // TODO: does this need to change since its a warning?
  NODE_VERSION_DEPRECATION_BUNDLED: (arg1: {name: string, value: any, configFile: string}) => {
    return errTemplate`\
      Deprecation Warning: ${fmt.highlight(arg1.name)} is currently set to ${fmt.highlightSecondary(arg1.value)} in the ${fmt.highlightTertiary(arg1.configFile)} configuration file.

      As of ${fmt.cypressVersion(`9.0.0`)} the default behavior of ${fmt.highlight(arg1.name)} has changed to always use the version of Node used to start cypress via the cli.

      When ${fmt.highlight(arg1.name)} is set to ${fmt.highlightSecondary(arg1.value)}, Cypress will use the version of Node bundled with electron. This can cause problems running certain plugins or integrations.

      As the ${fmt.highlight(arg1.name)} configuration option will be removed in a future release, it is recommended to remove the ${fmt.highlight(arg1.name)} configuration option from ${fmt.highlightTertiary(arg1.configFile)}.
      `
  },

  // V10 Added:

  MULTIPLE_SUPPORT_FILES_FOUND: (arg1: string, arg2: string[]) => {
    return errTemplate`\
      There were multiple support files found matching your ${fmt.highlightSecondary(`supportFile`)} pattern.

      Your supportFile is set to: ${fmt.highlight(arg1)}

      We found the following files:

      ${fmt.listItems(arg2)}

      Please remove or combine the support files into a single file.`
  },

  CONFIG_FILE_MIGRATION_NEEDED: (projectRoot: string) => {
    return errTemplate`
        There is a ${fmt.highlight(`cypress.json`)} file at the path: ${fmt.path(projectRoot)}

        ${fmt.cypressVersion('10.0.0')} no longer supports cypress.json.

        Please run ${fmt.highlightTertiary('cypress open')} to launch the migration tool to migrate to ${fmt.highlightSecondary('cypress.config.{ts|js}')}.
      `
  },

  LEGACY_CONFIG_ERROR_DURING_MIGRATION: (file: string, error: Error) => {
    return errTemplate`
        Your ${fmt.highlight(file)} at ${fmt.path(`${file}`)} threw an error. ${fmt.stackTrace(error)}

        Please ensure your pluginsFile is valid and relaunch the migration tool to migrate to ${fmt.cypressVersion('10.0.0')}.
      `
  },

  LEGACY_CONFIG_FILE: (baseFileName: string, projectRoot: string, legacyConfigFile: string = 'cypress.json') => {
    return errTemplate`
      There is both a ${fmt.highlight(baseFileName)} and a ${fmt.highlight(legacyConfigFile)} file at the location below:

      ${fmt.path(projectRoot)}

      Cypress no longer supports ${fmt.off(legacyConfigFile)}, please remove it from your project.
    `
  },

  SETUP_NODE_EVENTS_DO_NOT_SUPPORT_DEV_SERVER: (configFilePath: string) => {
    const code = errPartial`
      {
        component: {
          devServer (cypressDevServerConfig, devServerConfig) {
            ${fmt.comment(`// start dev server here`)
          }
        }
      }`

    return errTemplate`\
      Your ${fmt.highlightSecondary(`configFile`)} is invalid: ${fmt.path(configFilePath)}

      Binding to the ${fmt.highlightSecondary(`on('dev-server:start')`)} event is no longer necessary.

      Please update your code to use the ${fmt.highlight(`component.devServer()`)} function.

      ${fmt.code(code)}

      Learn more: https://on.cypress.io/dev-server
    `
  },

  PLUGINS_FILE_CONFIG_OPTION_REMOVED: (_errShape: BreakingErrResult) => {
    const code = errPartial`
    {
      e2e: {
        setupNodeEvents()
      },
      component: {
        setupNodeEvents()
      },
    }`

    return errTemplate`\
        The ${fmt.highlight('pluginsFile')} configuration option you have supplied has been replaced with ${fmt.highlightSecondary('setupNodeEvents')}.
        
        This new option is not a one-to-one correlation and it must be configured separately as a testing type property: ${fmt.highlightSecondary('e2e.setupNodeEvents')} and ${fmt.highlightSecondary('component.setupNodeEvents')}
        
        ${fmt.code(code)}
        
        https://on.cypress.io/migration-guide`
  },

  CONFIG_FILE_INVALID_ROOT_CONFIG: (errShape: BreakingErrResult) => {
    const code = errPartial`
      {
        e2e: {
          specPattern: '...',
        },
        component: {
          specPattern: '...',
        },
      }`

    return errTemplate`\
      The ${fmt.highlight(errShape.name)} configuration option is now invalid when set from the root of the config object in ${fmt.cypressVersion(`10.0.0`)}.

      It is now configured separately as a testing type property: ${fmt.highlightSecondary(`e2e.${errShape.name}`)} and ${fmt.highlightSecondary(`component.${errShape.name}`)}

      ${fmt.code(code)}

      https://on.cypress.io/migration-guide`
  },

  CONFIG_FILE_INVALID_ROOT_CONFIG_E2E: (errShape: BreakingErrResult) => {
    const code = errPartial`
      {
        e2e: {
          ${fmt.off(errShape.name)}: '...',
        }
      }`

    return errTemplate`\
      The ${fmt.highlight(errShape.name)} configuration option is now invalid when set from the root of the config object in ${fmt.cypressVersion(`10.0.0`)}.

      It is now configured separately as a testing type property: ${fmt.highlightSecondary(`e2e.${errShape.name}`)}

      ${fmt.code(code)}

      https://on.cypress.io/migration-guide`
  },

<<<<<<< HEAD
=======
  CONFIG_FILE_INVALID_ROOT_CONFIG_COMPONENT: (errShape: BreakingErrResult) => {
    const code = errPartial`
      {
        component: {
          ${fmt.off(errShape.name)}: '...',
        }
      }`

    return errTemplate`\
      The ${fmt.highlight(errShape.name)} configuration option is now invalid when set from the root of the config object in ${fmt.cypressVersion(`10.0.0`)}.

      It is now configured separately as a testing type property: ${fmt.highlightSecondary(`component.${errShape.name}`)}

      ${fmt.code(code)}

      https://on.cypress.io/migration-guide`
  },

>>>>>>> 404447e3
  // TODO: add path to config file
  CONFIG_FILE_INVALID_TESTING_TYPE_CONFIG_COMPONENT: (errShape: BreakingErrResult) => {
    const code = errPartial`
      {
        e2e: {
          ${fmt.off(errShape.name)}: '...',
        }
      }`

    return errTemplate`\
      The ${fmt.highlight(`component.${errShape.name}`)} configuration option is not valid for component testing.

      Please remove this option or add this as an e2e testing type property: ${fmt.highlightSecondary(`e2e.${errShape.name}`)}

      ${fmt.code(code)}

      https://on.cypress.io/migration-guide`
  },

<<<<<<< HEAD
=======
  CONFIG_FILE_INVALID_TESTING_TYPE_CONFIG_E2E: (errShape: BreakingErrResult) => {
    const code = errPartial`
      {
        e2e: {
          ${fmt.off(errShape.name)}: '...',
        }
      }`

    return errTemplate`\
      The ${fmt.highlight(`e2e.${errShape.name}`)} configuration option is not valid for e2e testing.

      Please remove this option or add this as a component testing type property: ${fmt.highlightSecondary(`component.${errShape.name}`)}

      ${fmt.code(code)}

      https://on.cypress.io/migration-guide`
  },

>>>>>>> 404447e3
  CONFIG_FILE_DEV_SERVER_IS_NOT_A_FUNCTION: (configFilePath: string, setupNodeEvents: any) => {
    const code = errPartial`
      {
        component: {
          devServer (cypressDevServerConfig, devServerConfig) {
            ${fmt.comment(`// start dev server here`)
          }
        }
      }`

    return errTemplate`\
      Your ${fmt.highlightSecondary(`configFile`)} is invalid: ${fmt.path(configFilePath)}

      The ${fmt.highlight(`component.devServer()`)} must be a function with the following signature:

      ${fmt.code(code)}

      Instead, we saw:

      ${fmt.stringify(setupNodeEvents)}

      Learn more: https://on.cypress.io/dev-server
    `
  },

  UNEXPECTED_MUTATION_ERROR: (mutationField: string, args: any, err: Error) => {
    return errTemplate`
      An unexpected internal error occurred while executing the ${fmt.highlight(mutationField)} operation with payload:

      ${fmt.stringify(args)}

      ${fmt.stackTrace(err)}
    `
  },

  DASHBOARD_GRAPHQL_ERROR: (err: Error) => {
    return errTemplate`
      We received an unexpected error response from the request to the Cypress dashboard:

      ${fmt.stringify(err.message)}
    `
  },

  UNEXPECTED_INTERNAL_ERROR: (err: Error) => {
    return errTemplate`
      We encountered an unexpected internal error. Please check GitHub or open a new issue 
      if you don't see one already with the details below:

      ${fmt.stackTrace(err)}
    `
  },

  MIGRATION_ALREADY_OCURRED: (configFile: string, legacyConfigFile: string) => {
    return errTemplate`
      You are attempting to use Cypress with an older config file: ${fmt.highlight(legacyConfigFile)}
      When you upgraded to Cypress v10.0 the config file was updated and moved to a new location: ${fmt.highlight(configFile)}

      You may need to update any CLI scripts to ensure that they are referring the new version. This would typically look something like:
      "${fmt.highlight(`cypress open --config-file=${configFile}`)}"

      https://on.cypress.io/migration-guide
    `
  },

  TEST_FILES_RENAMED: (errShape: BreakingErrResult, err?: Error) => {
    const stackTrace = err ? fmt.stackTrace(err) : null

    const newName = errShape.newName || '<unknown>'
    const code = errPartial`
    {
      e2e: {
        specPattern: '...',
      },
      component: {
        specPattern: '...',
      },
    }`

    return errTemplate`\
     The ${fmt.highlight(errShape.name)} configuration option is now invalid when set on the config object in ${fmt.cypressVersion(`10.0.0`)}.

      It is now renamed to ${fmt.highlight(newName)} and configured separately as a testing type property: ${fmt.highlightSecondary(`e2e.${newName}`)} and ${fmt.highlightSecondary(`component.${newName}`)}
      ${fmt.code(code)}

      https://on.cypress.io/migration-guide
      
      ${stackTrace}
      `
  },

  COMPONENT_FOLDER_REMOVED: (errShape: BreakingErrResult, err?: Error) => {
    const stackTrace = err ? fmt.stackTrace(err) : null

    const code = errPartial`
    {
      component: {
        specPattern: '...',
      },
    }`

    return errTemplate`\
     The ${fmt.highlight(errShape.name)} configuration option is now invalid when set on the config object in ${fmt.cypressVersion(`10.0.0`)}.

      It is now renamed to ${fmt.highlight('specPattern')} and configured separately as a component testing property: ${fmt.highlightSecondary('component.specPattern')}
      ${fmt.code(code)}

      https://on.cypress.io/migration-guide

      ${stackTrace}
      `
  },

  INTEGRATION_FOLDER_REMOVED: (errShape: BreakingErrResult, err?: Error) => {
    const stackTrace = err ? fmt.stackTrace(err) : null

    const code = errPartial`
    {
      e2e: {
        specPattern: '...',
      },
    }`

    return errTemplate`\
     The ${fmt.highlight(errShape.name)} configuration option is now invalid when set on the config object in ${fmt.cypressVersion(`10.0.0`)}.

      It is now renamed to ${fmt.highlight('specPattern')} and configured separately as a component testing property: ${fmt.highlightSecondary('component.specPattern')}
      ${fmt.code(code)}

      https://on.cypress.io/migration-guide
      
      ${stackTrace}
      `
  },

} as const

// eslint-disable-next-line @typescript-eslint/no-unused-vars
const _typeCheck: Record<keyof AllCypressErrorObj, (...args: any[]) => ErrTemplateResult> = AllCypressErrors

type AllCypressErrorObj = typeof AllCypressErrors

export type AllCypressErrorNames = keyof typeof AllCypressErrors

export function getMsgByType<Type extends keyof AllCypressErrorObj> (type: Type, ...args: Parameters<AllCypressErrorObj[Type]>): string {
  const err = getError(type, ...args)

  return err.message
}

/**
 * Given an error name & params for the error, returns a "CypressError",
 * with a forBrowser property, used when we want to format the value for sending to
 * the browser rather than the terminal.
 *
 * @param type
 * @param args
 * @returns
 */
export const getError = function <Type extends keyof AllCypressErrorObj> (type: Type, ...args: Parameters<AllCypressErrorObj[Type]>): CypressError {
  // If we don't know this "type" of error, return as a non-cypress error
  if (!AllCypressErrors[type]) {
    const err = new Error(`UNKNOWN ERROR ${JSON.stringify(type)}`) as CypressError

    err.isCypressErr = false
    err.type = type
    err.messageMarkdown = err.message

    return err
  }

  // @ts-expect-error
  const result = AllCypressErrors[type](...args) as ErrTemplateResult

  const { message, details, originalError, messageMarkdown } = result

  const err = new Error(message) as CypressError

  err.isCypressErr = true
  err.type = type
  err.details = details
  err.messageMarkdown = messageMarkdown
  err.originalError = originalError

  if (originalError) {
    err.stack = originalError.stack
    err.stackWithoutMessage = stackWithoutMessage(originalError.stack ?? '')
  } else {
    const newErr = new Error()

    Error.captureStackTrace(newErr, getError)
    err.stack = newErr.stack
    err.stackWithoutMessage = stackWithoutMessage(err.stack ?? '')
  }

  return err
}

export const logWarning = function <Type extends keyof AllCypressErrorObj> (type: Type, ...args: Parameters<AllCypressErrorObj[Type]>) {
  const err = getError(type, ...args)

  logError(err, 'magenta')

  return null
}

export const throwErr = function <Type extends keyof AllCypressErrorObj> (type: Type, ...args: Parameters<AllCypressErrorObj[Type]>) {
  const err = getError(type, ...args)

  if (!err.originalError) {
    Error.captureStackTrace(err, throwErr)
    err.stackWithoutMessage = stackWithoutMessage(err.stack ?? '')
  }

  throw err
}

// For when the error is passed via the socket-base
interface GenericError extends Error {
  forBrowser?: never
  stackWithoutMessage?: never
  [key: string]: any
}

export const cloneErr = function (err: CypressError | GenericError, options: {html?: boolean} = {}) {
  _.defaults(options, {
    html: false,
  })

  // pull off these properties
  const obj = _.pick(err, 'message', 'messageMarkdown', 'type', 'name', 'stack', 'fileName', 'lineNumber', 'columnNumber') as ClonedError

  if (options.html) {
    obj.message = ansi_up.ansi_to_html(err.message)
    // revert back the distorted characters
    // in case there is an error in a child_process
    // that contains quotes
    .replace(/\&\#x27;/g, '\'')
    .replace(/\&quot\;/g, '"')
  }

  // and any own (custom) properties
  // of the err object
  Object.entries(err || {}).forEach(([prop, val]) => {
    obj[prop] = val
  })

  if (err.stackWithoutMessage) {
    obj.stack = err.stackWithoutMessage
  }

  return obj
}

export {
  stripAnsi,
  getError as get,
  logWarning as warning,
}

// Re-exporting old namespaces for legacy server access
export {
  logError as log,
  isCypressErr,
} from './errorUtils'<|MERGE_RESOLUTION|>--- conflicted
+++ resolved
@@ -637,15 +637,9 @@
   CONFIG_FILE_SETUP_NODE_EVENTS_ERROR: (configFilePath: string, testingType: TestingType, err: ErrorLike) => {
     return errTemplate`
       Your ${fmt.highlightSecondary(`configFile`)} threw an error from: ${fmt.path(configFilePath)}
-<<<<<<< HEAD
 
       The error was thrown while executing your ${fmt.highlight(`${testingType}.setupNodeEvents()`)} function:
 
-=======
-
-      The error was thrown while executing your ${fmt.highlight(`${testingType}.setupNodeEvents()`)} function:
-
->>>>>>> 404447e3
       ${fmt.stackTrace(err)}
     `
   },
@@ -1292,8 +1286,6 @@
       https://on.cypress.io/migration-guide`
   },
 
-<<<<<<< HEAD
-=======
   CONFIG_FILE_INVALID_ROOT_CONFIG_COMPONENT: (errShape: BreakingErrResult) => {
     const code = errPartial`
       {
@@ -1312,7 +1304,6 @@
       https://on.cypress.io/migration-guide`
   },
 
->>>>>>> 404447e3
   // TODO: add path to config file
   CONFIG_FILE_INVALID_TESTING_TYPE_CONFIG_COMPONENT: (errShape: BreakingErrResult) => {
     const code = errPartial`
@@ -1332,8 +1323,6 @@
       https://on.cypress.io/migration-guide`
   },
 
-<<<<<<< HEAD
-=======
   CONFIG_FILE_INVALID_TESTING_TYPE_CONFIG_E2E: (errShape: BreakingErrResult) => {
     const code = errPartial`
       {
@@ -1352,7 +1341,6 @@
       https://on.cypress.io/migration-guide`
   },
 
->>>>>>> 404447e3
   CONFIG_FILE_DEV_SERVER_IS_NOT_A_FUNCTION: (configFilePath: string, setupNodeEvents: any) => {
     const code = errPartial`
       {
