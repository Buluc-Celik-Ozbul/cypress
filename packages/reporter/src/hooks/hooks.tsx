import cs from 'classnames'
import { observer } from 'mobx-react'
import React from 'react'
import { FileDetails } from '@packages/types'

import appState, { AppState } from '../lib/app-state'
import Command from '../command-logs/command'
// import Command from '../commands/command'
import NoCommands from '../command-logs/NoCommands'
import Collapsible from '../collapsible/collapsible'
import HookModel, { HookName } from './hook-model'

import ArrowRightIcon from '-!react-svg-loader!@packages/frontend-shared/src/assets/icons/arrow-right_x16.svg'
import OpenIcon from '-!react-svg-loader!@packages/frontend-shared/src/assets/icons/technology-code-editor_x16.svg'
import OpenFileInIDE from '../lib/open-file-in-ide'
<<<<<<< HEAD
import FileOpener from '../lib/file-opener'
=======
>>>>>>> bd1c7cd0

export interface HookHeaderProps {
  model: HookModel
  number?: number
}

const HookHeader = ({ model, number }: HookHeaderProps) => (
  <span className='hook-name'>
    {model.hookName} {number && `(${number})`} <span className='hook-failed-message'>(failed)</span>
  </span>
)

export interface HookOpenInIDEProps {
  invocationDetails: FileDetails
}

const HookOpenInIDE = ({ invocationDetails }: HookOpenInIDEProps) => {
<<<<<<< HEAD
  if ('__vite__' in window) {
    return (
      <OpenFileInIDE fileDetails={invocationDetails} className='hook-open-in-ide'>
        <OpenIcon viewBox="0 0 16 16" width="12" height="12" /> <span>Open in IDE</span>
      </OpenFileInIDE>
    )
  }

  return (
    <FileOpener fileDetails={invocationDetails} className='hook-open-in-ide'>
      <OpenIcon viewBox="0 0 16 16" width="12" height="12" /> <span>Open in IDE</span>
    </FileOpener>
=======
  return (
    <OpenFileInIDE fileDetails={invocationDetails} className='hook-open-in-ide'>
      <OpenIcon viewBox="0 0 16 16" width="12" height="12" /> <span>Open in IDE</span>
    </OpenFileInIDE>
>>>>>>> bd1c7cd0
  )
}

const StudioNoCommands = () => (
  <li className='command command-name-get command-state-pending command-type-parent studio-prompt'>
    <span>
      <div className='command-wrapper'>
        <div className='command-wrapper-text'>
          <span className='command-message'>
            <span className='command-message-text'>
              Interact with your site to add test commands. Right click to add assertions.
            </span>
          </span>
          <span className='command-controls'>
            <ArrowRightIcon />
          </span>
        </div>
      </div>
    </span>
  </li>
)

export interface HookProps {
  model: HookModel
  showNumber: boolean
}

const Hook = observer(({ appState, model, showNumber }: HookProps) => (
  <li className={cs('hook-item', { 'hook-failed': model.failed, 'hook-studio': model.isStudio })}>
    <Collapsible
      header={<HookHeader model={model} number={showNumber ? model.hookNumber : undefined} />}
      headerClass='hook-header'
      headerExtras={model.invocationDetails && <HookOpenInIDE invocationDetails={model.invocationDetails} />}
      isOpen={true}
    >
      <ul className='commands-container'>
        {/* {model.commands.map((command) => <Command key={command.id} model={command} aliasesWithDuplicates={model.aliasesWithDuplicates} />)} */}
        {_.map(model.commands, (command) => <Command appState={appState} key={command.id} model={command} aliasesWithDuplicates={model.aliasesWithDuplicates} />)}
        {model.showStudioPrompt && <StudioNoCommands />}
      </ul>
    </Collapsible>
  </li>
))

export interface HooksModel {
  hooks: HookModel[]
  hookCount: { [name in HookName]: number }
  state: string
}

export interface HooksProps {
  state?: AppState
  model: HooksModel
}

const Hooks = observer(({ state = appState, model }: HooksProps) => {
  console.log('hooks', model.hooks)
  if (!model.hooks.length) {
    return (
      <ul className='hooks-container'>
        <NoCommands />
      </ul>
    )
  }

  return (
    <ul className='hooks-container'>
      {model.hooks.map((hook) => {
        console.log(hook.hookName)
        console.log(hook.commands)
        if (hook.commands.length || (hook.isStudio && state.studioActive && model.state === 'passed')) {
          return <Hook appState={appState} key={hook.hookId} model={hook} showNumber={model.hookCount[hook.hookName] > 1} />
        }

        return null
      })}
    </ul>
  )
})

export { Hook, HookHeader }

export default Hooks<|MERGE_RESOLUTION|>--- conflicted
+++ resolved
@@ -13,10 +13,6 @@
 import ArrowRightIcon from '-!react-svg-loader!@packages/frontend-shared/src/assets/icons/arrow-right_x16.svg'
 import OpenIcon from '-!react-svg-loader!@packages/frontend-shared/src/assets/icons/technology-code-editor_x16.svg'
 import OpenFileInIDE from '../lib/open-file-in-ide'
-<<<<<<< HEAD
-import FileOpener from '../lib/file-opener'
-=======
->>>>>>> bd1c7cd0
 
 export interface HookHeaderProps {
   model: HookModel
@@ -34,25 +30,10 @@
 }
 
 const HookOpenInIDE = ({ invocationDetails }: HookOpenInIDEProps) => {
-<<<<<<< HEAD
-  if ('__vite__' in window) {
-    return (
-      <OpenFileInIDE fileDetails={invocationDetails} className='hook-open-in-ide'>
-        <OpenIcon viewBox="0 0 16 16" width="12" height="12" /> <span>Open in IDE</span>
-      </OpenFileInIDE>
-    )
-  }
-
-  return (
-    <FileOpener fileDetails={invocationDetails} className='hook-open-in-ide'>
-      <OpenIcon viewBox="0 0 16 16" width="12" height="12" /> <span>Open in IDE</span>
-    </FileOpener>
-=======
   return (
     <OpenFileInIDE fileDetails={invocationDetails} className='hook-open-in-ide'>
       <OpenIcon viewBox="0 0 16 16" width="12" height="12" /> <span>Open in IDE</span>
     </OpenFileInIDE>
->>>>>>> bd1c7cd0
   )
 }
 
