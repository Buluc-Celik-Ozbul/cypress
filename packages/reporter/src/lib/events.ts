import { EventEmitter } from 'events'
import { action } from 'mobx'
import appState, { AppState } from './app-state'
import runnablesStore, { RunnablesStore, RootRunnable, LogProps } from '../runnables/runnables-store'
import statsStore, { StatsStore, StatsStoreStartInfo } from '../header/stats-store'
import scroller, { Scroller } from './scroller'
import TestModel, { UpdatableTestProps, UpdateTestCallback, TestProps } from '../test/test-model'

const localBus = new EventEmitter()

interface InitEvent {
  appState: AppState
  runnablesStore: RunnablesStore
  statsStore: StatsStore
  scroller: Scroller
}

export interface Runner {
  emit: (event: string, payload?: any) => void
  on: (event: string, action: (...args: any) => void) => void
}

export interface Events {
  appState: AppState
  runnablesStore: RunnablesStore
  statsStore: StatsStore
  scroller: Scroller

  init: (args: InitEvent) => void
  listen: (runner: Runner) => void
  emit: (event: string | symbol, ...args: any) => void
  __off: () => void
}

interface StartInfo extends StatsStoreStartInfo {
  autoScrollingEnabled: boolean
  firefoxGcInterval: number
  scrollTop: number
  studioActive: boolean
}

type CollectRunStateCallback = (arg: { autoScrollingEnabled: boolean; scrollTop: number }) => void

const events: Events = {
  appState,
  runnablesStore,
  statsStore,
  scroller,

  init({ appState, runnablesStore, statsStore, scroller }: InitEvent) {
    this.appState = appState
    this.runnablesStore = runnablesStore
    this.statsStore = statsStore
    this.scroller = scroller
  },

  listen(runner: Runner) {
    const { appState, runnablesStore, scroller, statsStore } = this

    runner.on(
      'runnables:ready',
      action('runnables:ready', (rootRunnable: RootRunnable = {}) => {
        runnablesStore.setRunnables(rootRunnable)
      })
    )

    runner.on(
      'reporter:log:add',
      action('log:add', (log: LogProps) => {
        runnablesStore.addLog(log)
      })
    )

    runner.on(
      'reporter:log:state:changed',
      action('log:update', (log: LogProps) => {
        runnablesStore.updateLog(log)
      })
    )

    runner.on(
      'reporter:log:remove',
      action('log:remove', (log: LogProps) => {
        runnablesStore.removeLog(log)
      })
    )

    runner.on(
      'reporter:restart:test:run',
      action('restart:test:run', () => {
        appState.reset()
        runnablesStore.reset()
        statsStore.reset()
        runner.emit('reporter:restarted')
      })
    )

    runner.on(
      'run:start',
      action('run:start', () => {
        if (runnablesStore.hasTests) {
          appState.startRunning()
        }
      })
    )

    runner.on(
      'reporter:start',
      action('start', (startInfo: StartInfo) => {
        appState.temporarilySetAutoScrolling(startInfo.autoScrollingEnabled)
        appState.setFirefoxGcInterval(startInfo.firefoxGcInterval)
        runnablesStore.setInitialScrollTop(startInfo.scrollTop)
        appState.setStudioActive(startInfo.studioActive)
        if (runnablesStore.hasTests) {
          statsStore.start(startInfo)
        }
      })
    )

    runner.on(
      'test:before:run:async',
      action('test:before:run:async', (runnable: TestProps) => {
        runnablesStore.runnableStarted(runnable)
      })
    )

    runner.on(
      'test:after:run',
      action('test:after:run', (runnable: TestProps) => {
        runnablesStore.runnableFinished(runnable)
        if (runnable.final && !appState.studioActive) {
          statsStore.incrementCount(runnable.state!)
        }
      })
    )

    runner.on(
      'test:set:state',
      action('test:set:state', (props: UpdatableTestProps, cb: UpdateTestCallback) => {
        runnablesStore.updateTest(props, cb)
      })
    )

    runner.on(
      'paused',
      action('paused', (nextCommandName: string) => {
        appState.pause(nextCommandName)
        statsStore.pause()
      })
    )

    runner.on(
      'run:end',
      action('run:end', () => {
        appState.end()
        statsStore.end()
      })
    )

    runner.on('reporter:collect:run:state', (cb: CollectRunStateCallback) => {
      cb({
        autoScrollingEnabled: appState.autoScrollingEnabled,
        scrollTop: scroller.getScrollTop(),
      })
    })

    runner.on(
      'reporter:snapshot:unpinned',
      action('snapshot:unpinned', () => {
        appState.pinnedSnapshotId = null
      })
    )

    runner.on(
      'before:firefox:force:gc',
      action('before:firefox:force:gc', ({ gcInterval }) => {
        appState.setForcingGc(true)
        appState.setFirefoxGcInterval(gcInterval)
      })
    )

    runner.on(
      'after:firefox:force:gc',
      action('after:firefox:force:gc', ({ gcInterval }) => {
        appState.setForcingGc(false)
        appState.setFirefoxGcInterval(gcInterval)
      })
    )

    localBus.on(
      'resume',
      action('resume', () => {
        appState.resume()
        statsStore.resume()
        runner.emit('runner:resume')
      })
    )

<<<<<<< HEAD
    localBus.on(
      'next',
      action('next', () => {
        runner.emit('runner:next')
      })
    )
=======
    localBus.on('next', action('next', () => {
      appState.resume()
      statsStore.resume()
      runner.emit('runner:next')
    }))
>>>>>>> 340a6e4d

    localBus.on(
      'stop',
      action('stop', () => {
        appState.stop()
        runner.emit('runner:stop')
      })
    )

    localBus.on(
      'restart',
      action('restart', () => {
        runner.emit('runner:restart')
      })
    )

    localBus.on('show:command', (commandId) => {
      runner.emit('runner:console:log', commandId)
    })

    localBus.on('show:error', (test: TestModel) => {
      const command = test.err.isCommandErr ? test.commandMatchingErr() : null

      runner.emit('runner:console:error', {
        err: test.err,
        commandId: command?.id,
      })
    })

    localBus.on('show:snapshot', (commandId) => {
      runner.emit('runner:show:snapshot', commandId)
    })

    localBus.on('hide:snapshot', (commandId) => {
      runner.emit('runner:hide:snapshot', commandId)
    })

    localBus.on('pin:snapshot', (commandId) => {
      runner.emit('runner:pin:snapshot', commandId)
    })

    localBus.on('unpin:snapshot', (commandId) => {
      runner.emit('runner:unpin:snapshot', commandId)
    })

    localBus.on('focus:tests', () => {
      runner.emit('focus:tests')
    })

    localBus.on('get:user:editor', (cb) => {
      runner.emit('get:user:editor', cb)
    })

    localBus.on('set:user:editor', (editor) => {
      runner.emit('set:user:editor', editor)
    })

    localBus.on('save:state', () => {
      runner.emit('save:state', {
        autoScrollingEnabled: appState.autoScrollingEnabled,
      })
    })

    localBus.on('external:open', (url) => {
      runner.emit('external:open', url)
    })

    localBus.on('open:file', (fileDetails) => {
      runner.emit('open:file', fileDetails)
    })

    localBus.on('studio:init:test', (testId) => {
      runner.emit('studio:init:test', testId)
    })

    localBus.on('studio:init:suite', (suiteId) => {
      runner.emit('studio:init:suite', suiteId)
    })

    localBus.on('studio:remove:command', (commandId) => {
      runner.emit('studio:remove:command', commandId)
    })

    localBus.on('studio:cancel', () => {
      runner.emit('studio:cancel')
    })

    localBus.on('studio:save', () => {
      runner.emit('studio:save')
    })
  },

  emit(event, ...args) {
    localBus.emit(event, ...args)
  },

  // for testing purposes
  __off() {
    localBus.removeAllListeners()
  },
}

export default events<|MERGE_RESOLUTION|>--- conflicted
+++ resolved
@@ -196,20 +196,14 @@
       })
     )
 
-<<<<<<< HEAD
     localBus.on(
       'next',
       action('next', () => {
+        appState.resume()
+        statsStore.resume()
         runner.emit('runner:next')
       })
     )
-=======
-    localBus.on('next', action('next', () => {
-      appState.resume()
-      statsStore.resume()
-      runner.emit('runner:next')
-    }))
->>>>>>> 340a6e4d
 
     localBus.on(
       'stop',
