--- conflicted
+++ resolved
@@ -1,11 +1,6 @@
-<<<<<<< HEAD
+import Command, { CommandProps } from '../commands/command-model'
+import Err from '../errors/err-model'
 import sinon from 'sinon'
-=======
-import Command, { CommandProps } from '../commands/command-model'
-import Agent from '../agents/agent-model'
-import Route from '../routes/route-model'
-import Err from '../errors/err-model'
->>>>>>> 2319a11d
 
 import TestModel, { TestProps } from './test-model'
 
@@ -128,14 +123,15 @@
   })
 
   context('#commandMatchingErr', () => {
-<<<<<<< HEAD
     it('returns command of the last attempt matching the error', () => {
       const test = new TestModel({ _currentRetry: 0 })
       const attempt = test.getAttemptByIndex(0)
       const command = {}
 
       sinon.stub(attempt, 'commandMatchingErr').returns(command)
-=======
+      expect(test.commandMatchingErr()).to.equal(command)
+    })
+
     it('returns last command matching the error', () => {
       const test = new TestModel({ err: { message: 'SomeError' } as Err } as TestProps, 0)
 
@@ -149,9 +145,8 @@
 
     it('returns undefined if there are no commands with errors', () => {
       const test = new TestModel({ err: { message: 'SomeError' } as Err } as TestProps, 0)
->>>>>>> 2319a11d
 
-      expect(test.commandMatchingErr()).to.equal(command)
+      expect(test.commandMatchingErr()).eq(undefined)
     })
   })
 })