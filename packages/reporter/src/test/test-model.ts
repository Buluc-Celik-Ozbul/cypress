import _ from 'lodash'
<<<<<<< HEAD
import { action, computed, observable } from 'mobx'
=======
import { action, autorun, computed, observable, observe } from 'mobx'
import { FileDetails } from '@packages/ui-components'
>>>>>>> 4b4628ea

import AttemptModel from '../attempts/attempt-model'
import Err from '../errors/err-model'
<<<<<<< HEAD
=======
import Hook, { HookName } from '../hooks/hook-model'
>>>>>>> 4b4628ea
import Runnable, { RunnableProps } from '../runnables/runnable-model'
import { CommandProps } from '../commands/command-model'
import { AgentProps } from '../agents/agent-model'
import { RouteProps } from '../routes/route-model'
import { RunnablesStore, LogProps } from '../runnables/runnables-store'

export type TestState = 'active' | 'failed' | 'pending' | 'passed' | 'processing'

export type UpdateTestCallback = () => void

export interface TestProps extends RunnableProps {
  state: TestState | null
  err?: Err
  isOpen?: boolean
  agents?: Array<AgentProps>
  commands?: Array<CommandProps>
  routes?: Array<RouteProps>
<<<<<<< HEAD
  prevAttempts?: Array<TestProps>
  currentRetry: number
  retries?: number
  final?: boolean
=======
  invocationDetails?: FileDetails
>>>>>>> 4b4628ea
}

export interface UpdatableTestProps {
  id: TestProps['id']
  state?: TestProps['state']
  err?: TestProps['err']
  hookId?: string
  isOpen?: TestProps['isOpen']
  currentRetry?: TestProps['currentRetry']
  retries?: TestProps['retries']
}

export default class Test extends Runnable {
<<<<<<< HEAD
=======
  @observable agents: Array<Agent> = []
  @observable commands: Array<Command> = []
  @observable err = new Err({})
  @observable hooks: Array<Hook> = []
  // TODO: make this an enum with states: 'QUEUED, ACTIVE, INACTIVE'
  @observable isActive: boolean | null = null
  @observable isLongRunning = false
  @observable isOpen = false
  @observable routes: Array<Route> = []
  @observable _state?: TestState | null = null
  @observable _invocationCount: number = 0
  @observable invocationDetails?: FileDetails
  @observable hookCount: { [name in HookName]: number } = {
    'before all': 0,
    'before each': 0,
    'after all': 0,
    'after each': 0,
    'test body': 0,
  }
>>>>>>> 4b4628ea
  type = 'test'

  _callbackAfterUpdate: UpdateTestCallback | null = null

  @observable attempts: AttemptModel[] = []
  @observable _isOpen: boolean | null = null
  @observable isOpenWhenActive: Boolean | null = null
  @observable _isFinished = false

  constructor (props: TestProps, level: number, private store: RunnablesStore) {
    super(props, level)

<<<<<<< HEAD
    _.each(props.prevAttempts || [], (attempt) => this._addAttempt(attempt))

    this._addAttempt(props)
=======
    this._state = props.state
    this.err.update(props.err)

    this.invocationDetails = props.invocationDetails

    this.hooks = _.map(props.hooks, (hook) => new Hook(hook))
    this.hooks.push(new Hook({
      hookId: this.id.toString(),
      hookName: 'test body',
      invocationDetails: this.invocationDetails,
    }))

    autorun(() => {
      // if at any point, a command goes long running, set isLongRunning
      // to true until the test becomes inactive
      if (!this.isActive) {
        action('became:inactive', () => {
          return this.isLongRunning = false
        })()
      } else if (this._hasLongRunningCommand) {
        action('became:long:running', () => {
          return this.isLongRunning = true
        })()
      }
    })
>>>>>>> 4b4628ea
  }

  @computed get isLongRunning () {
    return _.some(this.attempts, (attempt: AttemptModel) => {
      return attempt.isLongRunning
    })
  }

  @computed get isOpen () {
    if (this._isOpen === null) {
      return Boolean(this.state === 'failed'
      || this.isLongRunning
      || this.isActive && (this.hasMultipleAttempts || this.isOpenWhenActive)
      || this.store.hasSingleTest)
    }

    return this._isOpen
  }

  @computed get state () {
    return this.lastAttempt ? this.lastAttempt.state : 'active'
  }

  @computed get err () {
    return this.lastAttempt ? this.lastAttempt.err : new Err({})
  }

  @computed get lastAttempt () {
    return _.last(this.attempts) as AttemptModel
  }

<<<<<<< HEAD
  @computed get hasMultipleAttempts () {
    return this.attempts.length > 1
  }

  @computed get hasRetried () {
    return this.state === 'passed' && this.hasMultipleAttempts
=======
  addCommand (command: Command) {
    this.commands.push(command)

    const hookIndex = _.findIndex(this.hooks, { hookId: command.hookId })

    const hook = this.hooks[hookIndex]

    hook.addCommand(command)

    // make sure that hooks are in order of invocation
    if (hook.invocationOrder === undefined) {
      hook.invocationOrder = this._invocationCount++

      if (hook.invocationOrder !== hookIndex) {
        this.hooks[hookIndex] = this.hooks[hook.invocationOrder]
        this.hooks[hook.invocationOrder] = hook
      }
    }

    // assign number if non existent
    if (hook.hookNumber === undefined) {
      hook.hookNumber = ++this.hookCount[hook.hookName]
    }
>>>>>>> 4b4628ea
  }

  // TODO: make this an enum with states: 'QUEUED, ACTIVE, INACTIVE'
  @computed get isActive (): boolean {
    return _.some(this.attempts, { isActive: true })
  }

<<<<<<< HEAD
  @computed get currentRetry () {
    return this.attempts.length - 1
  }
=======
  update ({ state, err, hookId, isOpen }: UpdatableTestProps, cb?: UpdateTestCallback) {
    let hadChanges = false
>>>>>>> 4b4628ea

  isLastAttempt (attemptModel: AttemptModel) {
    return this.lastAttempt === attemptModel
  }

  addLog = (props: LogProps) => {
    return this._withAttempt(props.testCurrentRetry, (attempt: AttemptModel) => {
      return attempt.addLog(props)
    })
  }

  updateLog (props: LogProps) {
    this._withAttempt(props.testCurrentRetry, (attempt: AttemptModel) => {
      attempt.updateLog(props)
    })
  }

  @action start (props: TestProps) {
    let attempt = this.getAttemptByIndex(props.currentRetry)

    if (!attempt) {
      attempt = this._addAttempt(props)
    }

<<<<<<< HEAD
    attempt.start()
  }

  @action toggleOpen = () => {
    this._isOpen = !this.isOpen
  }

  @action update (props: UpdatableTestProps, cb: UpdateTestCallback) {
    if (props.isOpen != null) {
      this.setIsOpenWhenActive(props.isOpen)

      if (this.isOpen !== props.isOpen) {
        this._callbackAfterUpdate = cb
=======
    if (hookId) {
      const hook = _.find(this.hooks, { hookId })
>>>>>>> 4b4628ea

        return
      }
    }

    cb()
  }

  // this is called to sync up the command log UI for the sake of
  // screenshots, so we only ever need to open the last attempt
  setIsOpenWhenActive (isOpen: boolean) {
    this.isOpenWhenActive = isOpen
  }

  callbackAfterUpdate () {
    if (this._callbackAfterUpdate) {
      this._callbackAfterUpdate()
      this._callbackAfterUpdate = null
    }
  }

  @action finish (props: UpdatableTestProps) {
    this._isFinished = !(props.retries && props.currentRetry) || props.currentRetry >= props.retries

    this._withAttempt(props.currentRetry || 0, (attempt: AttemptModel) => {
      attempt.finish(props)
    })
  }

  getAttemptByIndex (attemptIndex: number) {
    if (attemptIndex >= this.attempts.length) return

    return this.attempts[attemptIndex || 0]
  }

  commandMatchingErr () {
    return this.lastAttempt.commandMatchingErr()
  }
<<<<<<< HEAD

  _addAttempt = (props: TestProps) => {
    const attempt = new AttemptModel(props, this)

    this.attempts.push(attempt)

    return attempt
  }

  _withAttempt<T> (attemptIndex: number, cb: (attempt: AttemptModel) => T) {
    const attempt = this.getAttemptByIndex(attemptIndex)

    if (attempt) return cb(attempt)

    return null
  }
=======
>>>>>>> 4b4628ea
}<|MERGE_RESOLUTION|>--- conflicted
+++ resolved
@@ -1,17 +1,8 @@
 import _ from 'lodash'
-<<<<<<< HEAD
 import { action, computed, observable } from 'mobx'
-=======
-import { action, autorun, computed, observable, observe } from 'mobx'
-import { FileDetails } from '@packages/ui-components'
->>>>>>> 4b4628ea
 
 import AttemptModel from '../attempts/attempt-model'
 import Err from '../errors/err-model'
-<<<<<<< HEAD
-=======
-import Hook, { HookName } from '../hooks/hook-model'
->>>>>>> 4b4628ea
 import Runnable, { RunnableProps } from '../runnables/runnable-model'
 import { CommandProps } from '../commands/command-model'
 import { AgentProps } from '../agents/agent-model'
@@ -29,14 +20,11 @@
   agents?: Array<AgentProps>
   commands?: Array<CommandProps>
   routes?: Array<RouteProps>
-<<<<<<< HEAD
   prevAttempts?: Array<TestProps>
   currentRetry: number
   retries?: number
   final?: boolean
-=======
   invocationDetails?: FileDetails
->>>>>>> 4b4628ea
 }
 
 export interface UpdatableTestProps {
@@ -50,28 +38,6 @@
 }
 
 export default class Test extends Runnable {
-<<<<<<< HEAD
-=======
-  @observable agents: Array<Agent> = []
-  @observable commands: Array<Command> = []
-  @observable err = new Err({})
-  @observable hooks: Array<Hook> = []
-  // TODO: make this an enum with states: 'QUEUED, ACTIVE, INACTIVE'
-  @observable isActive: boolean | null = null
-  @observable isLongRunning = false
-  @observable isOpen = false
-  @observable routes: Array<Route> = []
-  @observable _state?: TestState | null = null
-  @observable _invocationCount: number = 0
-  @observable invocationDetails?: FileDetails
-  @observable hookCount: { [name in HookName]: number } = {
-    'before all': 0,
-    'before each': 0,
-    'after all': 0,
-    'after each': 0,
-    'test body': 0,
-  }
->>>>>>> 4b4628ea
   type = 'test'
 
   _callbackAfterUpdate: UpdateTestCallback | null = null
@@ -84,37 +50,9 @@
   constructor (props: TestProps, level: number, private store: RunnablesStore) {
     super(props, level)
 
-<<<<<<< HEAD
     _.each(props.prevAttempts || [], (attempt) => this._addAttempt(attempt))
 
     this._addAttempt(props)
-=======
-    this._state = props.state
-    this.err.update(props.err)
-
-    this.invocationDetails = props.invocationDetails
-
-    this.hooks = _.map(props.hooks, (hook) => new Hook(hook))
-    this.hooks.push(new Hook({
-      hookId: this.id.toString(),
-      hookName: 'test body',
-      invocationDetails: this.invocationDetails,
-    }))
-
-    autorun(() => {
-      // if at any point, a command goes long running, set isLongRunning
-      // to true until the test becomes inactive
-      if (!this.isActive) {
-        action('became:inactive', () => {
-          return this.isLongRunning = false
-        })()
-      } else if (this._hasLongRunningCommand) {
-        action('became:long:running', () => {
-          return this.isLongRunning = true
-        })()
-      }
-    })
->>>>>>> 4b4628ea
   }
 
   @computed get isLongRunning () {
@@ -146,38 +84,12 @@
     return _.last(this.attempts) as AttemptModel
   }
 
-<<<<<<< HEAD
   @computed get hasMultipleAttempts () {
     return this.attempts.length > 1
   }
 
   @computed get hasRetried () {
     return this.state === 'passed' && this.hasMultipleAttempts
-=======
-  addCommand (command: Command) {
-    this.commands.push(command)
-
-    const hookIndex = _.findIndex(this.hooks, { hookId: command.hookId })
-
-    const hook = this.hooks[hookIndex]
-
-    hook.addCommand(command)
-
-    // make sure that hooks are in order of invocation
-    if (hook.invocationOrder === undefined) {
-      hook.invocationOrder = this._invocationCount++
-
-      if (hook.invocationOrder !== hookIndex) {
-        this.hooks[hookIndex] = this.hooks[hook.invocationOrder]
-        this.hooks[hook.invocationOrder] = hook
-      }
-    }
-
-    // assign number if non existent
-    if (hook.hookNumber === undefined) {
-      hook.hookNumber = ++this.hookCount[hook.hookName]
-    }
->>>>>>> 4b4628ea
   }
 
   // TODO: make this an enum with states: 'QUEUED, ACTIVE, INACTIVE'
@@ -185,14 +97,9 @@
     return _.some(this.attempts, { isActive: true })
   }
 
-<<<<<<< HEAD
   @computed get currentRetry () {
     return this.attempts.length - 1
   }
-=======
-  update ({ state, err, hookId, isOpen }: UpdatableTestProps, cb?: UpdateTestCallback) {
-    let hadChanges = false
->>>>>>> 4b4628ea
 
   isLastAttempt (attemptModel: AttemptModel) {
     return this.lastAttempt === attemptModel
@@ -217,7 +124,6 @@
       attempt = this._addAttempt(props)
     }
 
-<<<<<<< HEAD
     attempt.start()
   }
 
@@ -231,10 +137,6 @@
 
       if (this.isOpen !== props.isOpen) {
         this._callbackAfterUpdate = cb
-=======
-    if (hookId) {
-      const hook = _.find(this.hooks, { hookId })
->>>>>>> 4b4628ea
 
         return
       }
@@ -273,7 +175,6 @@
   commandMatchingErr () {
     return this.lastAttempt.commandMatchingErr()
   }
-<<<<<<< HEAD
 
   _addAttempt = (props: TestProps) => {
     const attempt = new AttemptModel(props, this)
@@ -290,6 +191,4 @@
 
     return null
   }
-=======
->>>>>>> 4b4628ea
 }