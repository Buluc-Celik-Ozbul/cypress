import _ from 'lodash'
import { action, computed, observable } from 'mobx'

import Err, { ErrProps } from '../errors/err-model'
import Instrument, { InstrumentProps } from '../instruments/instrument-model'
import type { TimeoutID } from '../lib/types'

const LONG_RUNNING_THRESHOLD = 1000

export interface RenderProps {
  message?: string
  indicator?: 'successful' | 'pending' | 'aborted' | 'bad'
  interceptions?: Array<{
    command: 'intercept' | 'route'
    alias?: string
    type: 'function' | 'stub' | 'spy'
  }>
  status?: string
  wentToOrigin?: boolean
}

export interface CommandProps extends InstrumentProps {
  err?: ErrProps
  event?: boolean
  number?: number
  numElements: number
  renderProps?: RenderProps
  timeout?: number
  visible?: boolean
  wallClockStartedAt?: string
  hookId: string
  isStudio?: boolean
  showError?: boolean
  group?: number
  groupLevel?: number
  hasSnapshot?: boolean
  hasConsoleProps?: boolean
}

export default class Command extends Instrument {
  @observable.struct renderProps: RenderProps = {}
  @observable err = new Err({})
  @observable event?: boolean = false
  @observable isLongRunning = false
  @observable number?: number
  @observable numElements: number
  @observable timeout?: number
  @observable visible?: boolean = true
  @observable wallClockStartedAt?: string
  @observable children: Array<Command> = []
  @observable hookId: string
  @observable isStudio: boolean
  @observable showError?: boolean = false
  @observable group?: number
  @observable groupLevel?: number
  @observable hasSnapshot?: boolean
  @observable hasConsoleProps?: boolean
  @observable _isOpen: boolean|null = true

  private _prevState: string | null | undefined = null
  private _pendingTimeout?: TimeoutID = undefined

  @computed get displayMessage () {
    return this.renderProps.message || this.message
  }

  @computed get numChildren () {
    // and one to include self so it's the total number of same events
    return this.event ? this.children.length + 1 : this.children.length
  }

  @computed get isOpen () {
    if (!this.hasChildren) return null

    return this._isOpen || (this._isOpen === null
      && (
        (this.group && this.hasChildren) ||
        _.some(this.children, (v) => v.hasChildren) ||
        _.last(this.children)?.isOpen ||
        (_.some(this.children, (v) => v.isLongRunning) && _.last(this.children)?.state === 'pending') ||
        _.some(this.children, (v) => v.state === 'failed')
      )
    )
  }

  @action toggleOpen () {
    this._isOpen = !this.isOpen
  }

  @computed get hasChildren () {
    return this.event ? this.numChildren > 1 : this.numChildren > 0
  }

  constructor (props: CommandProps) {
    super(props)

    this.err.update(props.err)
    this.event = props.event
    this.number = props.number
    this.numElements = props.numElements
    this.renderProps = props.renderProps || {}
    this.timeout = props.timeout
    this.visible = props.visible !== undefined ? props.visible : true
    this.wallClockStartedAt = props.wallClockStartedAt
    this.hookId = props.hookId
    this.isStudio = !!props.isStudio
    this.showError = !!props.showError
    this.group = props.group
    this.hasSnapshot = !!props.hasSnapshot
    this.hasConsoleProps = !!props.hasConsoleProps
<<<<<<< HEAD
=======
    this.groupLevel = props.groupLevel || 0
>>>>>>> f9cd0d3c

    this._checkLongRunning()
  }

  update (props: CommandProps) {
    super.update(props)

    this.err.update(props.err)
    this.event = props.event
    this.numElements = props.numElements
    this.renderProps = props.renderProps || {}
    this.visible = props.visible
    this.timeout = props.timeout
    this.hasSnapshot = props.hasSnapshot
    this.hasConsoleProps = props.hasConsoleProps
    this.showError = props.showError

    this._checkLongRunning()
  }

  isMatchingEvent (command: Command) {
    if (command.name === 'page load') return false

    if (command.type === 'system') return false

    return command.event && this.matches(command)
  }

  @action
  setGroup (id) {
    this.group = id
  }

  addChild (command: Command) {
    command.setGroup(this.id)
    this.children.push(command)
  }

  matches (command: Command) {
    return (
      command.type === this.type &&
      command.name === this.name &&
      command.displayMessage === this.displayMessage
    )
  }

  // the following several methods track if the command's state has been
  // active for more than the LONG_RUNNING_THRESHOLD and set the
  // isLongRunning flag to true, which propagates up to the test to
  // auto-expand it
  _checkLongRunning () {
    if (this._becamePending()) {
      this._startTimingPending()
    }

    if (this._becameNonPending()) {
      clearTimeout(this._pendingTimeout as TimeoutID)
    }

    this._prevState = this.state
  }

  _startTimingPending () {
    this._pendingTimeout = setTimeout(action('became:long:running', () => {
      if (this._isPending()) {
        this.isLongRunning = true
      }
    }), LONG_RUNNING_THRESHOLD)
  }

  _becamePending () {
    return !this._wasPending() && this._isPending()
  }

  _becameNonPending () {
    return this._wasPending() && !this._isPending()
  }

  _wasPending () {
    return this._prevState === 'pending'
  }

  _isPending () {
    return this.state === 'pending'
  }
}<|MERGE_RESOLUTION|>--- conflicted
+++ resolved
@@ -108,10 +108,7 @@
     this.group = props.group
     this.hasSnapshot = !!props.hasSnapshot
     this.hasConsoleProps = !!props.hasConsoleProps
-<<<<<<< HEAD
-=======
     this.groupLevel = props.groupLevel || 0
->>>>>>> f9cd0d3c
 
     this._checkLongRunning()
   }
