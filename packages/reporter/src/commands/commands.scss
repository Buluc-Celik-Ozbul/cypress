.reporter {
  // rendered within ../hooks/hooks.tsx
  .commands-container {
    font-family: $monospace;
    min-width: $reporter-contents-min-width;
    padding: 0;

    &:empty {
      display: none;
    }
  }

  .command {
    cursor: default;
    min-height: 20px;
  }

  .command-scaled {
    font-size: 85%;
    line-height: 14px;
  }

  // System Command Styles
  .command-type-system.command-is-event {
    user-select: none;
    font-style: unset;

    .command-method,
    .command-message {
      color: $gray-200;
      font-weight: 700;
    }
  }

  // Event Styles
  .command-is-event {
    font-style: italic;

    .command-method,
    .command-message {
      color: $gray-500;
    }
  }

  // Child Styles
  .command-type-child {
    .command-method {
      &:before {
        float: left;
        content: "-";
        margin-right: 2px;
        // padding-left: 5px;
      }
    }
  }

  .command-wrapper {
    background-color: $reporter-section-background;
    color: $gray-400;
    display: flex;
    min-height: 20px;
    padding-right: 2px;
    // padding: 3px 0 0;

    &:hover {
      background-color: $gray-900;

      .command-pin + .command-number {
        display: none;
      }
  
      .command-pin {
        display: block;
      }

      .command-expander > path {
        stroke: $gray-700;
      }
    }

    .command-wrapper-text {
      display: flex;
      flex-wrap: wrap;
<<<<<<< HEAD
      // padding: 2px 5px 0;
=======
      padding: 2px 5px 0 3px;
>>>>>>> 841ff93d
    }

    .command-interceptions {
      font-style: normal;

      .status {
        font-weight: 600;
      }
    }

    .command-alias,
    .command-interceptions {
      border-radius: 10px;
      color: $gray-400;
      padding: 0 5px;
      display: inline-block;

      &.route {
        background-color: $teal-500;
      }

      &.dom {
        background-color: $indigo-800;
      }

      &.agent,
      &.primitive {
        background-color: $red-800;
      }

      &.show-count {
        padding-right: 2px;
        border-radius: 10px 0 0 10px;
        max-width: 200px;
        white-space: nowrap;
        overflow: hidden;
        text-overflow: ellipsis;
        vertical-align: top;
        height: 18px;
      }
    }

    // ensures alias & number of children commands don't break if reporter
    // width is narrow
    .alias-container {
      white-space: nowrap;

      > {
        display: inline-block;
      }
    }

    .num-children,
    .command-alias-count,
    .command-interceptions-count {
      background-color: $orange-700 !important;
      border-radius: 5px;
      color: $gray-400;
      font-size: 90%;
      font-style: normal;
      line-height: 1;
      margin-left: 0;
    }

    .num-children.has-alias {
      border-radius: 10px;
      line-height: 1;
      padding: 3px 5px 3px 5px;
    }

    .command-alias-count,
    .command-interceptions-count {
      border-radius: 0 10px 10px 0;
      padding: 2px 5px;
    }

    .command-progress {
      height: 2px;
    }
  }

  // .command-child-container {
  //   margin-left: 10px;
  // }

  .command-number-column {
    flex-shrink: 0;
    min-height: 1px; // because some numbers are empty
    // padding-right: 10px;
    padding-top: 3px;
    text-align: right;
<<<<<<< HEAD
    width: 24px;

    .command-number {
      color: $gray-700;
    }
=======
    width: 25px;
>>>>>>> 841ff93d
  }

  .command-pin-target.command-group {
    border-left: 1px dotted $gray-600;
    padding-left: 12px;

    .command-group-block {
      border-left: 1px dotted $gray-600;
      width: 12px;
      min-height: 20px;
    }
  }

  .command-info {
    display: flex;
    padding-top: 2px;
    margin-left: 0;
    overflow: hidden;
    width: 100%;

    .command-aliases,
    .command-message {
      display: flex;
      flex-grow: 2;

      .fa-circle {
        padding: 4px;
        padding-right: 2px;
        display: inline-block;
      }

      .fa-circle.command-message-indicator-successful {
        color: $jade-400;
      }

      .fa-circle.command-message-indicator-aborted {
        color: $orange-400;
      }

      .fa-circle.command-message-indicator-bad {
        color: $gray-500
      }

      .fa-circle.command-message-indicator-pending {
        color: $gray-400;
      }
    }
  }

  .command-message-text {
    display: block;
    flex-grow: 2;
    overflow: hidden;
    text-overflow: ellipsis;
  }

  .command-method {
    // padding: 1px 2px 0;
    // display: inline-block;
    font-size: 11px;
    margin-right: 12px;
    // min-width: 80px;
    font-weight: 600;
  }

  // Command State Styles
  .command-state-passed {
    border-left: 2px solid $reporter-section-background;

    &:hover {
      border-left: 2px solid $gray-900;
    }

    .command-pin {
      color: $gray-500;
    }

    &:not(.command-is-event) .command-number {
      color: $gray-700;
    }
  
    &:not(.command-is-event) .command-method {
      color: $gray-200;
    }

    .command-message {
      color: $gray-400;
    }
  }

  .command-state-pending {
    border-left: 2px solid $indigo-800;
    background-color: $gray-900;
    cursor: default;
    color: $indigo-200;
    // padding: 2px 3px 0 8px;

    .command-number-column {
      .command-pin {
        display: none;
      }

      .fa-circle {
        line-height: 18px;
        display: inline-block;
  
        .icon-light {
          stroke: $gray-800;
        }
      }
    }

    .command-progress > span {
      animation-fill-mode: forwards;
      animation-iteration-count: 1;
      animation-name: progress-bar;
      animation-timing-function: linear;
      background: $indigo-500;
      display: block;
      float: right;
      height: 100%;
      transform-origin: right;
      width: 100%;

      @keyframes progress-bar {
        100% {
          transform: scaleX(0);
        }
      }
    }
  }

  .command-state-failed {
    border-left: 2px solid $fail;
    background-color: $err-header-background;
    color: $err-header-text;
    // padding: 2px 3px 0 0;
    // padding: 2px 3px 0 8px;

    &:hover {
      background: rgba($red-400, 0.3);
    }
  }

  .command-state-warn {
    font-style: unset;
    background-color: $warn-background;
    border-left: 2px solid $orange-700;
<<<<<<< HEAD
    padding: 2px 3px 0 8px;
=======
    color: $warn-text;
>>>>>>> 841ff93d

    &:hover {
      background-color: $warn-header-background;
    }
  }

  .command .runnable-err-wrapper {
    padding: 0;
    border: 0;
    margin: 0;
    margin-bottom: 5px;
  }

  // Custom Styles for Specific Commands
  .command-name-assert {
    .command-method {
      span {
        border-radius: 2px;
        padding: 0 3px;
        font-size: 11px;
        display: inline-block;
        line-height: 14px;
      }
    }

    .command-message {
      color: $gray-200;

      strong {
        font-weight: 600;
        margin: 0 3px;
      }
    }

    .command-message-text {
      white-space: normal;
    }

    .command-state-pending {
      .command-method {
        color: $pending;

        span {
          background-color: $pending;
          color: $black;
        }
      }

      .command-message {
        color: $pending;

        strong {
          color: $indigo-300;
        }
      }
    }

    .command-state-failed {
      .command-method {
        color: $fail;

        span {
          background-color: $fail;
          color: $black;
        }
      }

      .command-message {
        color: $fail;

        strong {
          color: $red-300;
        }
      }
    }

    .command-state-passed {
      .command-method {
        color: $pass;

        span {
          background-color: $pass;
          color: $black;
        }
      }

      .command-message {
        color: $jade-300;

        strong {
          color: $jade-200;
        }
      }
    }
  }

  .command-pin-target {
    width: 100%;
    padding-top: 1px;
  }

  // .command-name-log,
  // .command-name-get,
  // .command-name-download {
    // we're wrapping the text, so override command-scaled
    // font-size: 100%;
    // line-height: 18px;

    .command-message-text {
      white-space: initial;
      word-wrap: break-word;
      line-height: 1.5;
      display: -webkit-box;
      -webkit-line-clamp: 50;
      -webkit-box-orient: vertical;
    }
  // }

  // Styles for Uncaught Exception
  .command-name-uncaught-exception {
    // need extra spacing between (uncaught exception) and the error message
    .command-message {
      margin-left: 5px;
    }
  }

  .command-controls {
    // display: flex;
    // flex-grow: unset;
  
    svg {
      color: $gray-600;
      cursor: pointer;
      // margin: 0px 2px;
      vertical-align: top;
    }

    .command-invisible {
      display: inline-block;
      margin-left: 5px;
      margin-right: 0;
    }

    .command-alias,
    .command-interceptions {
      font-family: $open-sans;
      font-size: 10px;
      line-height: 1.75;
      margin-left: 5px;
    }

    label {
      font-size: 85%;
    }
  }

  .command-error {
    font-style: normal;
  }

  .command-pin {
    display: none;
    flex-shrink: 0;
    font-size: 14px;
    line-height: 1;
    margin-left: 10px;
    outline: none;
    padding: 1px 0 0;
    text-align: right;
    width: 15px;

    .icon-light {
      fill: $gray-800;
    }
  }

  .command-expander-column {
    flex-shrink: 0;
    padding-left: 10px;
    padding-right: 5px;
    padding-top: 3px;
    width: 25px;

    .command-expander {
      color: $gray-500;
      transform: rotate(-90deg);
      transition: transform 150ms ease-out;

      path {
        stroke: $gray-700;
      }
    }

    .command-expander-is-open {
      transform: rotate(0deg);
    }
  }

  .command-has-snapshot:hover,
  .command-has-console-props {
    cursor: pointer;
  }

  .command-is-pinned {
    background: $indigo-1000;
    border-left: 2px solid $pinned;

    &,
    &:hover {
      box-shadow: 0 1px 2px rgba($black, 0.2) inset;
    }

    &:hover {
      background: $indigo-900;
      border-left: 2px solid $pinned;
    }

    .command-pin {
      color: $pinned;
      display: block;
  
      .icon-light {
        fill: $purple-700;
      }
    }

    .command-pin + .command-number {
      display: none
    }
  }

  // rendered within ../attempts/attempts.tsx
  .no-commands {
    background-color: $gray-1000;
    border: 1px solid $gray-900;
    border-radius: 3px;
    box-shadow: inset 0 1px 1px rgba($white, 0.05);
    min-height: 20px;
    padding: 9px;
  }

  // additional styles on top of the shared.scss styles
  .num-children {
    color: $black;
    display: inline-block;
    background-color: $gray-500;
  }

  // additional styles on top of the shared.scss styles
  .num-elements {
    background-color: $gray-600;
    display: inline-block;
    color: $black;
    vertical-align: text-top;
  }

  // utilizing element size queries: https://github.com/marcj/css-element-queries
  // styles take effect when width is greater than or equal to the specified amount
  &[min-width~="300px"] {
    .command-wrapper-text {
      flex-wrap: nowrap;
    }
  }
}<|MERGE_RESOLUTION|>--- conflicted
+++ resolved
@@ -49,7 +49,6 @@
         float: left;
         content: "-";
         margin-right: 2px;
-        // padding-left: 5px;
       }
     }
   }
@@ -60,7 +59,6 @@
     display: flex;
     min-height: 20px;
     padding-right: 2px;
-    // padding: 3px 0 0;
 
     &:hover {
       background-color: $gray-900;
@@ -81,11 +79,6 @@
     .command-wrapper-text {
       display: flex;
       flex-wrap: wrap;
-<<<<<<< HEAD
-      // padding: 2px 5px 0;
-=======
-      padding: 2px 5px 0 3px;
->>>>>>> 841ff93d
     }
 
     .command-interceptions {
@@ -167,25 +160,12 @@
     }
   }
 
-  // .command-child-container {
-  //   margin-left: 10px;
-  // }
-
   .command-number-column {
     flex-shrink: 0;
     min-height: 1px; // because some numbers are empty
-    // padding-right: 10px;
     padding-top: 3px;
     text-align: right;
-<<<<<<< HEAD
-    width: 24px;
-
-    .command-number {
-      color: $gray-700;
-    }
-=======
     width: 25px;
->>>>>>> 841ff93d
   }
 
   .command-pin-target.command-group {
@@ -243,11 +223,8 @@
   }
 
   .command-method {
-    // padding: 1px 2px 0;
-    // display: inline-block;
     font-size: 11px;
     margin-right: 12px;
-    // min-width: 80px;
     font-weight: 600;
   }
 
@@ -281,7 +258,6 @@
     background-color: $gray-900;
     cursor: default;
     color: $indigo-200;
-    // padding: 2px 3px 0 8px;
 
     .command-number-column {
       .command-pin {
@@ -322,8 +298,6 @@
     border-left: 2px solid $fail;
     background-color: $err-header-background;
     color: $err-header-text;
-    // padding: 2px 3px 0 0;
-    // padding: 2px 3px 0 8px;
 
     &:hover {
       background: rgba($red-400, 0.3);
@@ -334,11 +308,7 @@
     font-style: unset;
     background-color: $warn-background;
     border-left: 2px solid $orange-700;
-<<<<<<< HEAD
-    padding: 2px 3px 0 8px;
-=======
     color: $warn-text;
->>>>>>> 841ff93d
 
     &:hover {
       background-color: $warn-header-background;
@@ -440,22 +410,14 @@
     padding-top: 1px;
   }
 
-  // .command-name-log,
-  // .command-name-get,
-  // .command-name-download {
-    // we're wrapping the text, so override command-scaled
-    // font-size: 100%;
-    // line-height: 18px;
-
-    .command-message-text {
-      white-space: initial;
-      word-wrap: break-word;
-      line-height: 1.5;
-      display: -webkit-box;
-      -webkit-line-clamp: 50;
-      -webkit-box-orient: vertical;
-    }
-  // }
+  .command-message-text {
+    white-space: initial;
+    word-wrap: break-word;
+    line-height: 1.5;
+    display: -webkit-box;
+    -webkit-line-clamp: 50;
+    -webkit-box-orient: vertical;
+  }
 
   // Styles for Uncaught Exception
   .command-name-uncaught-exception {
@@ -466,13 +428,9 @@
   }
 
   .command-controls {
-    // display: flex;
-    // flex-grow: unset;
-  
     svg {
       color: $gray-600;
       cursor: pointer;
-      // margin: 0px 2px;
       vertical-align: top;
     }
 
