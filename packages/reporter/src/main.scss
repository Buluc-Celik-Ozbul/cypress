// this file is used when developing the reporter in isolation via cypress tests
// if you update this file, also update main-runner.scss
@import 'lib/variables';
@import 'lib/mixins';
@import 'lib/fonts';
@import 'lib/base';
@import 'lib/tooltip';
<<<<<<< HEAD
@import './!(lib)*/**/*';
=======
@import '!(lib)*/**/*';

/* Used to provide additional context for screen readers */
.visually-hidden { 
    border: 0;
    clip: rect(0 0 0 0);
    height: 1px;
    margin: -1px;
    overflow: hidden;
    padding: 0;
    position: absolute;
    width: 1px;
}
>>>>>>> db752f5f
<|MERGE_RESOLUTION|>--- conflicted
+++ resolved
@@ -5,13 +5,10 @@
 @import 'lib/fonts';
 @import 'lib/base';
 @import 'lib/tooltip';
-<<<<<<< HEAD
-@import './!(lib)*/**/*';
-=======
 @import '!(lib)*/**/*';
 
 /* Used to provide additional context for screen readers */
-.visually-hidden { 
+.visually-hidden {
     border: 0;
     clip: rect(0 0 0 0);
     height: 1px;
@@ -20,5 +17,4 @@
     padding: 0;
     position: absolute;
     width: 1px;
-}
->>>>>>> db752f5f
+}