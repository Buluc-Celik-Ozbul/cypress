/// <reference types="../../index" />

/**
 * This is the seam between the new "unified app", built with
 * Vite and Vue, and the existing code, including:
 * - driver
 * - reporter
 * - event manager
 * - anything in runner-shared, such as AutIframe, etc.
 * which are built with React and bundle with webpack.
 *
 * The entry point for the webpack bundle is `runner-ct/main.tsx`.
 * Any time you need to consume some existing code, add it to the `window.UnifiedRunner`
 * namespace there, and access it with `window.UnifiedRunner`.
 *
 */
import { watchEffect } from 'vue'
import { getMobxRunnerStore, initializeMobxStore, useAutStore } from '../store'
import { injectBundle } from './injectBundle'
import type { BaseSpec } from '@packages/types/src/spec'
import { UnifiedReporterAPI } from './reporter'
import { getRunnerElement, empty } from './utils'
import { IframeModel } from './iframe-model'
import { AutIframe } from './aut-iframe'
import { EventManager } from './event-manager'
import { client } from '@packages/socket/lib/browser'

let _eventManager: EventManager | undefined

export function createWebsocket () {
  const PORT_MATCH = /serverPort=(\d+)/.exec(window.location.search)

  const socketConfig = {
    path: '/__socket.io',
    transports: ['websocket'],
  }

  const ws = PORT_MATCH ? client(`http://localhost:${PORT_MATCH[1]}`, socketConfig) : client(socketConfig)

  ws.on('connect', () => {
    ws.emit('runner:connected')
  })

  return ws
}

export function initializeEventManager (UnifiedRunner: any) {
  _eventManager = new EventManager(
    UnifiedRunner.CypressDriver,
    UnifiedRunner.MobX,
    UnifiedRunner.selectorPlaygroundModel,
    UnifiedRunner.StudioRecorder,
    // created once when opening runner at the very top level in main.ts
    window.ws,
  )
}

export function getEventManager () {
  if (!_eventManager) {
    throw Error(`eventManager is undefined. Make sure you call initializeEventManager before attempting to access it.`)
  }

  return _eventManager
}

const randomString = `${Math.random()}`

let _autIframeModel: AutIframe

/**
 * Creates an instance of an AutIframe model which ise used to control
 * various things like snapshots, and the lifecycle of the underlying
 * AUT <iframe> element
 *
 * This only needs to be created once per **spec**. If you change spec,
 * you need to create a new AUT IFrame model.
 */
export function getAutIframeModel (): AutIframe {
  if (!_autIframeModel) {
    throw Error('Must create a new instance of AutIframe before accessing')
  }

  return _autIframeModel
}

/**
 * 1:1: relationship with the AUT IFrame model.
 * controls various things to do with snapshots, test url, etc.
 * It also has a listen function which initializes many events to do with the
 * run lifecycle, snapshots, and viewport.
 */
function createIframeModel () {
  const autIframe = getAutIframeModel()
  // IFrame Model to manage snapshots, etc.
  const iframeModel = new IframeModel(
    autIframe.detachDom,
    autIframe.restoreDom,
    autIframe.highlightEl,
    getEventManager(),
    {
      recorder: getEventManager().studioRecorder,
      selectorPlaygroundModel: getEventManager().selectorPlaygroundModel,
    },
  )

  iframeModel.listen()
}

/**
 * One-time setup. Required `window.UnifiedRunner` to exist,
 * so this is passed as a callback to the `renderRunner` function,
 * which injects `UnifiedRunner` onto `window`.
 * Everything on `window.UnifiedRunner` is bundled using webpack.
 *
 * Creates Cypress instance, initializes various event buses to allow
 * for communication between driver, runner, reporter via event bus,
 * and server (via web socket).
 */
function setupRunner () {
  const mobxRunnerStore = getMobxRunnerStore()

  getEventManager().addGlobalListeners(mobxRunnerStore, {
    automationElement: '__cypress-string',
    randomString,
  })

  getEventManager().start(window.UnifiedRunner.config)

  const autStore = useAutStore()

  watchEffect(() => {
    autStore.viewportUpdateCallback?.()
  }, { flush: 'post' })

  _autIframeModel = new AutIframe(
    'Test Project',
    getEventManager(),
    window.UnifiedRunner._,
    window.UnifiedRunner.CypressJQuery,
    window.UnifiedRunner.logger,
    window.UnifiedRunner.dom,
    window.UnifiedRunner.visitFailure,
    getEventManager().studioRecorder,
    window.UnifiedRunner.blankContents,
  )

  createIframeModel()
}

/**
 * Get the URL for the spec. This is the URL of the AUT IFrame.
 * CT uses absolute URLs, and serves from the dev server.
 * E2E uses relative, serving from our internal server's spec controller.
 */
function getSpecUrl (namespace: string, specSrc: string) {
  return `/${namespace}/iframes/${specSrc}`
}

/**
 * Clean up the current Cypress instance and anything else prior to
 * running a new spec.
 * This should be called before you execute a spec,
 * or re-running the current spec.
 */
function teardownSpec () {
  return getEventManager().teardown(getMobxRunnerStore())
}

let isTorndown = false

/**
 * Called when navigating away from the runner page.
 * This will teardown the reporter, event manager, and
 * any associated events.
 */
export async function teardown () {
  UnifiedReporterAPI.setInitializedReporter(false)
  _eventManager?.stop()
  _eventManager?.teardown(getMobxRunnerStore())
  await _eventManager?.resetReporter()
  _eventManager = undefined
  isTorndown = true
}

/**
 * Set up a spec by creating a fresh AUT and initializing
 * Cypress on it.
 *
 */
function runSpecCT (spec: BaseSpec) {
  // TODO: figure out how to manage window.config.
  const config = window.UnifiedRunner.config

  // this is how the Cypress driver knows which spec to run.
  config.spec = spec

  // creates a new instance of the Cypress driver for this spec,
  // initializes a bunch of listeners
  // watches spec file for changes.
  getEventManager().setup(config)

  const $runnerRoot = getRunnerElement()

  // clear AUT, if there is one.
  empty($runnerRoot)

  // create root for new AUT
  const $container = document.createElement('div')

  $container.classList.add('screenshot-height-container')

  $runnerRoot.append($container)

  // create new AUT
  const autIframe = getAutIframeModel()
<<<<<<< HEAD
  const $autIframe: JQuery<HTMLIFrameElement> = autIframe.create().appendTo($container)
  const specSrc = getSpecUrl(config.namespace, spec)
=======
  const $autIframe: JQuery<HTMLIFrameElement> = autIframe.create().appendTo($runnerRoot)

  const specSrc = getSpecUrl(config.namespace, spec.absolute)
>>>>>>> 792980ac

  autIframe.showInitialBlankContents()
  $autIframe.prop('src', specSrc)

  // initialize Cypress (driver) with the AUT!
  getEventManager().initialize($autIframe, config)
}

/**
 * Create a Spec IFrame. Used for loading the spec to execute in E2E
 */
function createSpecIFrame (specSrc: string) {
  const el = document.createElement('iframe')

  el.id = `Your Spec: '${specSrc}'`,
  el.className = 'spec-iframe'

  return el
}

/**
 * Set up an E2E spec by creating a fresh AUT for the spec to evaluate under,
 * a Spec IFrame to load the spec's source code, and
 * initialize Cypress on the AUT.
 */
function runSpecE2E (spec: BaseSpec) {
  // TODO: manage config with GraphQL, don't put it on window.
  const config = window.UnifiedRunner.config

  // this is how the Cypress driver knows which spec to run.
  config.spec = spec

  // creates a new instance of the Cypress driver for this spec,
  // initializes a bunch of listeners
  // watches spec file for changes.
  getEventManager().setup(config)

  const $runnerRoot = getRunnerElement()

  // clear AUT, if there is one.
  empty($runnerRoot)

  // create root for new AUT
  const $container = document.createElement('div')

  $container.classList.add('screenshot-height-container')

  $runnerRoot.append($container)

  // create new AUT
  const autIframe = getAutIframeModel()

  autIframe.showInitialBlankContents()
  const $autIframe: JQuery<HTMLIFrameElement> = autIframe.create().appendTo($container)

  // create Spec IFrame
  const specSrc = getSpecUrl(config.namespace, spec.relative)
  const $specIframe = createSpecIFrame(specSrc)

  // append to document, so the iframe will execute the spec
  $container.appendChild($specIframe)

  $specIframe.src = specSrc

  // initialize Cypress (driver) with the AUT!
  getEventManager().initialize($autIframe, config)
}

/**
 * Inject the global `UnifiedRunner` via a <script src="..."> tag.
 * which includes the event manager and AutIframe constructor.
 * It is bundlded via webpack and consumed like a third party module.
 *
 * This only needs to happen once, prior to running the first spec.
 */
async function initialize () {
  isTorndown = false

  await injectBundle()

  if (isTorndown) {
    return
  }

  const response = await window.fetch('/api')
  const data = await response.json()

  const config = window.UnifiedRunner.decodeBase64(data.base64Config) as any
  const autStore = useAutStore()

  // TODO(lachlan): use GraphQL to get the viewport dimensions
  // once it is more practical to do so
  // find out if we need to continue managing viewportWidth/viewportHeight in MobX at all.
  autStore.updateDimensions(config.viewportWidth, config.viewportHeight)

  // just stick config on window until we figure out how we are
  // going to manage it
  window.UnifiedRunner.config = config

  // window.UnifiedRunner exists now, since the Webpack bundle with
  // the UnifiedRunner namespace was injected by `injectBundle`.
  initializeEventManager(window.UnifiedRunner)

  window.UnifiedRunner.MobX.runInAction(() => {
    const store = initializeMobxStore(window.UnifiedRunner.config.testingType)

    store.updateDimensions(config.viewportWidth, config.viewportHeight)
  })

  window.UnifiedRunner.MobX.runInAction(() => setupRunner())
}

/**
 * This wraps all of the required interactions to run a spec.
 * Here are the things that happen:
 *
 * 1. set the current spec in the store. The Reporter, Driver etc
 *    are all coupled to MobX tightly and require the MobX store containing
 *    the current spec.
 *
 * 2. Reset the Reporter. We use the same instance of the Reporter,
 *    but reset the internal state each time we run a spec.
 *
 * 3. Teardown spec. This does a few things, primaily stopping the current
 *    spec run, which involves stopping the driver and runner.
 *
 * 4. Force the Reporter to re-render with the new spec we are executed.
 *
 * 5. Setup the spec. This involves a few things, see the `runSpecCT` function's
 *    description for more information.
 */
async function executeSpec (spec: BaseSpec) {
  await teardownSpec()

  const mobxRunnerStore = getMobxRunnerStore()

  mobxRunnerStore.setSpec(spec)

  await UnifiedReporterAPI.resetReporter()

  UnifiedReporterAPI.setupReporter()

  if (window.UnifiedRunner.config.testingType === 'e2e') {
    return runSpecE2E(spec)
  }

  if (window.UnifiedRunner.config.testingType === 'component') {
    return runSpecCT(spec)
  }

  throw Error('Unknown or undefined testingType on window.UnifiedRunner.config.testingType')
}

export const UnifiedRunnerAPI = {
  initialize,
  executeSpec,
  teardown,
}<|MERGE_RESOLUTION|>--- conflicted
+++ resolved
@@ -213,14 +213,8 @@
 
   // create new AUT
   const autIframe = getAutIframeModel()
-<<<<<<< HEAD
   const $autIframe: JQuery<HTMLIFrameElement> = autIframe.create().appendTo($container)
-  const specSrc = getSpecUrl(config.namespace, spec)
-=======
-  const $autIframe: JQuery<HTMLIFrameElement> = autIframe.create().appendTo($runnerRoot)
-
   const specSrc = getSpecUrl(config.namespace, spec.absolute)
->>>>>>> 792980ac
 
   autIframe.showInitialBlankContents()
   $autIframe.prop('src', specSrc)
