<template>
<<<<<<< HEAD
  <div
    class="h-full outline-none border-gray-50 ring-inset grid grid-cols-7 group focus-within:ring-indigo-300 focus-within:ring-1"
    data-cy="specs-list-row"
  >
    <div class="col-span-3">
      <slot name="file" />
    </div>

    <div class="col-span-2">
      <slot name="git-info" />
    </div>

    <div>
      <slot name="latest-runs" />
    </div>
    <div>
      <slot name="average-duration" />
    </div>
=======
  <div data-cy="specs-list-row">
    <component
      :is="isLeaf ? 'RouterLink' : 'div'"
      class="h-full outline-none border-gray-50 ring-inset grid grid-cols-2 group focus:outline-transparent focus-within:ring-indigo-300 focus-within:ring-1 children:cursor-pointer"
      :to="route"
      :data-cy="isLeaf ? 'spec-item-link' : 'spec-item-directory'"
      @click="emit('toggleRow')"
      @click.meta.prevent="handleCtrlClick"
      @click.ctrl.prevent="handleCtrlClick"
    >
      <div data-cy="specs-list-row-file">
        <slot name="file" />
      </div>

      <div data-cy="specs-list-row-git-info">
        <slot name="git-info" />
      </div>
    </component>
>>>>>>> abd986aa
  </div>
</template>

<script setup lang="ts">
import type { RouteLocationRaw } from 'vue-router'

defineProps<{
  isLeaf: boolean
  route?: RouteLocationRaw
}>()

const emit = defineEmits<{
  (event: 'toggleRow'): void
}>()

function handleCtrlClick (): void {
  // noop intended to reduce the chances of opening tests multiple tabs
  // which is not a supported state in Cypress
}
</script><|MERGE_RESOLUTION|>--- conflicted
+++ resolved
@@ -1,43 +1,35 @@
 <template>
-<<<<<<< HEAD
-  <div
-    class="h-full outline-none border-gray-50 ring-inset grid grid-cols-7 group focus-within:ring-indigo-300 focus-within:ring-1"
-    data-cy="specs-list-row"
-  >
-    <div class="col-span-3">
-      <slot name="file" />
-    </div>
-
-    <div class="col-span-2">
-      <slot name="git-info" />
-    </div>
-
-    <div>
-      <slot name="latest-runs" />
-    </div>
-    <div>
-      <slot name="average-duration" />
-    </div>
-=======
   <div data-cy="specs-list-row">
     <component
       :is="isLeaf ? 'RouterLink' : 'div'"
-      class="h-full outline-none border-gray-50 ring-inset grid grid-cols-2 group focus:outline-transparent focus-within:ring-indigo-300 focus-within:ring-1 children:cursor-pointer"
+      class="h-full outline-none border-gray-50 ring-inset grid grid-cols-7 group focus:outline-transparent focus-within:ring-indigo-300 focus-within:ring-1 children:cursor-pointer"
       :to="route"
       :data-cy="isLeaf ? 'spec-item-link' : 'spec-item-directory'"
       @click="emit('toggleRow')"
       @click.meta.prevent="handleCtrlClick"
       @click.ctrl.prevent="handleCtrlClick"
     >
-      <div data-cy="specs-list-row-file">
+      <div
+        data-cy="specs-list-row-file"
+        class="col-span-3"
+      >
         <slot name="file" />
       </div>
 
-      <div data-cy="specs-list-row-git-info">
+      <div
+        data-cy="specs-list-row-git-info"
+        class="col-span-2"
+      >
         <slot name="git-info" />
       </div>
+
+      <div>
+        <slot name="latest-runs" />
+      </div>
+      <div>
+        <slot name="average-duration" />
+      </div>
     </component>
->>>>>>> abd986aa
   </div>
 </template>
 
