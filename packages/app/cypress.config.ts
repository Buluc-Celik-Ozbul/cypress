import { defineConfig } from 'cypress'
import getenv from 'getenv'

const CYPRESS_INTERNAL_CLOUD_ENV = getenv('CYPRESS_INTERNAL_CLOUD_ENV', process.env.CYPRESS_INTERNAL_ENV || 'development')

export default defineConfig({
  projectId: CYPRESS_INTERNAL_CLOUD_ENV === 'staging' ? 'ypt4pf' : 'sehy69',
  viewportWidth: 800,
  viewportHeight: 850,
  retries: {
    runMode: 2,
    openMode: 0,
  },
  reporter: '../../node_modules/cypress-multi-reporters/index.js',
  reporterOptions: {
    configFile: '../../mocha-reporter-config.json',
  },
  experimentalInteractiveRunEvents: true,
  component: {
    supportFile: 'cypress/component/support/index.ts',
    specPattern: 'src/**/*.{spec,cy}.{js,ts,tsx,jsx}',
    devServer (cypressConfig, devServerConfig) {
      const { startDevServer } = require('@cypress/vite-dev-server')

      return startDevServer({ options: cypressConfig, ...devServerConfig })
    },
    devServerConfig: {
      viteConfig: {
        // TODO(tim): Figure out why this isn't being picked up
        optimizeDeps: {
          include: [
            '@headlessui/vue',
            'vue3-file-selector',
            'just-my-luck',
            'combine-properties',
            'faker',
            '@packages/ui-components/cypress/support/customPercyCommand',
          ],
        },
      },
    },
  },
  'e2e': {
<<<<<<< HEAD
=======
    specPattern: 'cypress/e2e/integration/**/*.spec.{js,ts}',
>>>>>>> 792980ac
    pluginsFile: 'cypress/e2e/plugins/index.ts',
    supportFile: 'cypress/e2e/support/e2eSupport.ts',
    async setupNodeEvents (on, config) {
      const { e2ePluginSetup } = require('@packages/frontend-shared/cypress/e2e/e2ePluginSetup')

      return await e2ePluginSetup(on, config)
    },
  },
})<|MERGE_RESOLUTION|>--- conflicted
+++ resolved
@@ -41,10 +41,6 @@
     },
   },
   'e2e': {
-<<<<<<< HEAD
-=======
-    specPattern: 'cypress/e2e/integration/**/*.spec.{js,ts}',
->>>>>>> 792980ac
     pluginsFile: 'cypress/e2e/plugins/index.ts',
     supportFile: 'cypress/e2e/support/e2eSupport.ts',
     async setupNodeEvents (on, config) {
