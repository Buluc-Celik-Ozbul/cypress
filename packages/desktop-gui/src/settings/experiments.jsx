import _ from 'lodash'
import React from 'react'
import { observer } from 'mobx-react'
import ipc from '../lib/ipc'
import { getExperiments } from '@packages/server/lib/experiments'
import MarkdownRenderer from '../lib/markdown-renderer'

const openHelp = (e) => {
  e.preventDefault()
  ipc.externalOpen('https://on.cypress.io/experiments')
}

const Experiments = observer(({ project }) => {
  const experiments = getExperiments(project)

  return (
    <div>
      <a href='#' className='learn-more' data-cy='experiments' onClick={openHelp}>
        <i className='fas fa-info-circle'></i> Learn more
      </a>
      <div>
        <p className='experiment-intro'>
          If you'd like to try out what we're working on, you can enable these beta features for your project by setting configuration using the <code>experimental</code> prefix.
        </p>
      </div>
      <ul className='experiments-list'>
        {
          _.map(experiments, (experiment, i) => (
            <li className='experiment' key={i}>
<<<<<<< HEAD
              <div className='experiment-header'>
                <h5>
                  {experiment.name}
                </h5>
                <span className={`experiment-status-sign ${experiment.enabled ? 'enabled' : 'disabled'}`}>
                  {experiment.enabled ? 'enabled' : 'disabled'}
=======
              <h5>
                <MarkdownRenderer markdown={experiment.name} noParagraphWrapper/>
                <span className={`experiment-status-sign ${experiment.enabled ? 'enabled' : ''}`}>
                  {experiment.enabled ? 'ON' : 'OFF'}
>>>>>>> 7afe4f8c
                </span>
              </div>
              <div className='experiment-desc'>
                <p className="text-muted">
                  <MarkdownRenderer markdown={experiment.summary} noParagraphWrapper/>
                </p>
                <div className='experiment-status'>
                  <code>{experiment.key}</code>
                </div>
              </div>
            </li>
          ))
        }
      </ul>
    </div>
  )
})

export default Experiments<|MERGE_RESOLUTION|>--- conflicted
+++ resolved
@@ -27,19 +27,12 @@
         {
           _.map(experiments, (experiment, i) => (
             <li className='experiment' key={i}>
-<<<<<<< HEAD
               <div className='experiment-header'>
                 <h5>
-                  {experiment.name}
+                  <MarkdownRenderer markdown={experiment.name} noParagraphWrapper/>
                 </h5>
                 <span className={`experiment-status-sign ${experiment.enabled ? 'enabled' : 'disabled'}`}>
                   {experiment.enabled ? 'enabled' : 'disabled'}
-=======
-              <h5>
-                <MarkdownRenderer markdown={experiment.name} noParagraphWrapper/>
-                <span className={`experiment-status-sign ${experiment.enabled ? 'enabled' : ''}`}>
-                  {experiment.enabled ? 'ON' : 'OFF'}
->>>>>>> 7afe4f8c
                 </span>
               </div>
               <div className='experiment-desc'>
