import React, { Component } from 'react'
import PropTypes from 'prop-types'
import { observer } from 'mobx-react'

import { configFileFormatted } from '../lib/config-file-formatted'
import SetupProject from './setup-project'
import DashboardBanner from './dashboard-banner'
import authStore from '../auth/auth-store'
import { IconFailurePoint, IconSupercharge, IconFailAlerts } from './svg-icons'

@observer
export default class ProjectNotSetup extends Component {
  static propTypes = {
    project: PropTypes.object,
  }

  state = {
    setupProjectOpen: false,
  }

  componentDidUpdate () {
    if (this.state.setupProjectOpen && !authStore.isAuthenticated) {
      this._openLogin()
      this.setState({ setupProjectOpen: false })
    }
  }

  render () {
    return (
<<<<<<< HEAD
      <div>
        <div className="empty">
          {
            this.state.setupProjectOpen && authStore.isAuthenticated ?
              <div>{this._projectSetup()}</div>
              :
              this.props.isValid ?
                <div>{this._getStartedWithCI()}</div>
                :
                <div>{this._invalidProject()}</div>
          }
        </div>
      </div>
=======
      <>
        <div className='empty'>
          { this.props.isValid ? this._getStartedWithCI() : this._invalidProject() }
        </div>
        <BootstrapModal
          show={this.state.setupProjectModalOpen}
          onHide={this._hideSetupProjectModal}
          backdrop='static'
        >
          {this._projectSetup()}
        </BootstrapModal>
      </>
>>>>>>> 20d7abd0
    )
  }

  _getStartedWithCI () {
    return (
      <div className='empty-no-runs'>
        <div>
          <DashboardBanner/>
          <h4>Connect to the Dashboard to see your recorded test runs here!</h4>
          <h5>Sign up and get started for free.</h5>
          <button
            className='btn btn-primary btn-wide'
            onClick={this._showSetupProjectModal}
          >
            Connect to Dashboard
          </button>
        </div>
        <div className='what-is-dashboard'>
          <h5>What is Cypress Dashboard?</h5>
          <div className='columns'>
            <div className='column'>
              <IconFailurePoint />
              <span>See exact point of failure of tests running in CI.</span>
            </div>
            <div className='column'>
              <IconSupercharge />
              <span>Supercharge test times with parallelization.</span>
            </div>
            <div className='column'>
              <IconFailAlerts />
              <span>Get instant test failure alerts via Slack or GitHub.</span>
            </div>
          </div>
        </div>
<<<<<<< HEAD
        <button
          className='btn btn-primary btn-wide'
          onClick={this._showSetupProject}
        >
          Connect to Dashboard
        </button>
        <p>After logging in, you'll see recorded test runs here and in your Cypress Dashboard.</p>
=======
>>>>>>> 20d7abd0
      </div>
    )
  }

  _invalidProject () {
    return (
      <div className='empty-runs-not-displayed'>
        <h4>
          <i className='fas fa-exclamation-triangle errored' />{' '}
          Runs cannot be displayed
        </h4>
        <p>We were unable to find an existing project matching the <code>projectId</code> in your {configFileFormatted(this.props.project.configFile)}.</p>
        <p>To see runs for a current project, add the correct <code>projectId</code> to your {configFileFormatted(this.props.project.configFile)}.</p>
        <p>- or -</p>
        <button
          className='btn btn-warning'
          onClick={this._showSetupProject}
        >
          <i className='fas fa-wrench' />{' '}
<<<<<<< HEAD
          Set up a project
=======
          Set up a new project
>>>>>>> 20d7abd0
        </button>
        <p>
          <small>You can link to an existing project or create a new project.</small>
        </p>
      </div>
    )
  }

  _projectSetup () {
    return (
      <SetupProject
        project={this.props.project}
        onSetup={this._setupProject}
        onClose={this._hideSetupProject}
      />
    )
  }

  _hideSetupProject = () => {
    this.setState({ setupProjectOpen: false })
  }

  _showSetupProject = (e) => {
    e.preventDefault()

    if (!this.props.isAuthenticated) {
      this._openLogin()
    } else {
      this.setState({ setupProjectOpen: true })
    }
  }

  _setupProject = (projectDetails) => {
    this._hideSetupProject()
    this.props.onSetup(projectDetails)
  }

  _openLogin = () => {
    authStore.openLogin((isAuthenticated) => {
      // if auth was successful, proceed
      // auth was canceled, cancel project setup too
      this.setState({ setupProjectOpen: isAuthenticated })
    })
  }
}<|MERGE_RESOLUTION|>--- conflicted
+++ resolved
@@ -27,34 +27,17 @@
 
   render () {
     return (
-<<<<<<< HEAD
-      <div>
-        <div className="empty">
-          {
-            this.state.setupProjectOpen && authStore.isAuthenticated ?
-              <div>{this._projectSetup()}</div>
+      <div className="empty">
+        {
+          this.state.setupProjectOpen && authStore.isAuthenticated ?
+            <div>{this._projectSetup()}</div>
+            :
+            this.props.isValid ?
+              <div>{this._getStartedWithCI()}</div>
               :
-              this.props.isValid ?
-                <div>{this._getStartedWithCI()}</div>
-                :
-                <div>{this._invalidProject()}</div>
-          }
-        </div>
+              <div>{this._invalidProject()}</div>
+        }
       </div>
-=======
-      <>
-        <div className='empty'>
-          { this.props.isValid ? this._getStartedWithCI() : this._invalidProject() }
-        </div>
-        <BootstrapModal
-          show={this.state.setupProjectModalOpen}
-          onHide={this._hideSetupProjectModal}
-          backdrop='static'
-        >
-          {this._projectSetup()}
-        </BootstrapModal>
-      </>
->>>>>>> 20d7abd0
     )
   }
 
@@ -67,7 +50,7 @@
           <h5>Sign up and get started for free.</h5>
           <button
             className='btn btn-primary btn-wide'
-            onClick={this._showSetupProjectModal}
+            onClick={this._showSetupProject}
           >
             Connect to Dashboard
           </button>
@@ -89,16 +72,6 @@
             </div>
           </div>
         </div>
-<<<<<<< HEAD
-        <button
-          className='btn btn-primary btn-wide'
-          onClick={this._showSetupProject}
-        >
-          Connect to Dashboard
-        </button>
-        <p>After logging in, you'll see recorded test runs here and in your Cypress Dashboard.</p>
-=======
->>>>>>> 20d7abd0
       </div>
     )
   }
@@ -118,11 +91,7 @@
           onClick={this._showSetupProject}
         >
           <i className='fas fa-wrench' />{' '}
-<<<<<<< HEAD
           Set up a project
-=======
-          Set up a new project
->>>>>>> 20d7abd0
         </button>
         <p>
           <small>You can link to an existing project or create a new project.</small>
