--- conflicted
+++ resolved
@@ -297,7 +297,6 @@
         this.goToSettings()
 
         cy.contains('Configuration').click()
-<<<<<<< HEAD
       })
 
       it('displays updated config', function () {
@@ -340,18 +339,6 @@
 
       it('notes that a custom config is in use', () => {
         cy.contains('set from custom config file special-cypress.json')
-=======
-      })
-
-      it('displays updated config', function () {
-        const newConfig = this.util.deepClone(this.config)
-
-        newConfig.resolved.baseUrl.value = 'http://localhost:7777'
-        this.ipc.openProject.onCall(1).resolves(newConfig)
-        this.ipc.onConfigChanged.yield()
-
-        cy.contains('http://localhost:7777')
->>>>>>> f225f3e8
       })
     })
   })
@@ -371,57 +358,6 @@
     })
   })
 
-<<<<<<< HEAD
-=======
-    context('when configFile is false', () => {
-      beforeEach(function () {
-        this.openProject.resolve(Cypress._.assign({
-          configFile: false,
-        }, this.config))
-
-        this.goToSettings()
-
-        cy.contains('Configuration').click()
-      })
-
-      it('notes that cypress.json is disabled', () => {
-        cy.contains('set from cypress.json file (currently disabled by --config-file false)')
-      })
-    })
-
-    context('when configFile is set', function () {
-      beforeEach(function () {
-        this.openProject.resolve(Cypress._.assign({
-          configFile: 'special-cypress.json',
-        }, this.config))
-
-        this.goToSettings()
-
-        cy.contains('Configuration').click()
-      })
-
-      it('notes that a custom config is in use', () => {
-        cy.contains('set from custom config file special-cypress.json')
-      })
-    })
-  })
-
-  describe('project id panel', () => {
-    beforeEach(function () {
-      this.openProject.resolve(this.config)
-      this.projectStatuses[0].id = this.config.projectId
-      this.getProjectStatus.resolve(this.projectStatuses[0])
-
-      this.goToSettings()
-      cy.contains('Project ID').click()
-    })
-
-    it('displays project id section', function () {
-      cy.contains(this.config.projectId)
-    })
-  })
-
->>>>>>> f225f3e8
   describe('record key panel', () => {
     context('when project is set up and you have access', () => {
       beforeEach(function () {
@@ -513,11 +449,8 @@
 
           cy.get('.settings-record-key')
           .contains(`cypress run --record --key ${this.keys[0].id}`)
-<<<<<<< HEAD
-=======
 
           cy.percySnapshot()
->>>>>>> f225f3e8
         })
       })
     })
@@ -532,10 +465,7 @@
         this.goToSettings()
 
         cy.contains('h5', 'Record Keys').should('not.exist')
-<<<<<<< HEAD
-=======
         cy.percySnapshot()
->>>>>>> f225f3e8
       })
 
       it('does not show ci Keys section when project is invalid', function () {
@@ -545,10 +475,7 @@
         this.goToSettings()
 
         cy.contains('h5', 'Record Keys').should('not.exist')
-<<<<<<< HEAD
-=======
         cy.percySnapshot()
->>>>>>> f225f3e8
       })
     })
 
@@ -605,11 +532,8 @@
     })
   })
 
-  describe('proxy settings panel', () => {
+  describe('errors', () => {
     beforeEach(function () {
-<<<<<<< HEAD
-      this.openProject.resolve(this.config)
-=======
       this.err = {
         title: 'Foo Title',
         message: 'Port \'2020\' is already in use.',
@@ -622,15 +546,46 @@
 
       this.config.resolved.baseUrl.value = 'http://localhost:7777'
 
->>>>>>> f225f3e8
       this.projectStatuses[0].id = this.config.projectId
       this.getProjectStatus.resolve(this.projectStatuses[0])
+      this.openProject.resolve(this.config)
+      this.goToSettings()
+      cy.contains('Configuration').click()
+
+      cy.contains('http://localhost:7777').then(() => {
+        this.ipc.openProject.onCall(1).rejects(this.err)
+
+        this.ipc.onConfigChanged.yield()
+      })
+    })
+
+    it('displays errors', () => {
+      cy.contains('Foo Title')
+    })
+
+    it('displays config after error is fixed', function () {
+      cy.contains('Foo Title').then(() => {
+        this.ipc.openProject.onCall(1).resolves(this.config)
+
+        this.ipc.onConfigChanged.yield()
+      })
+
+      cy.contains('Configuration')
+    })
+  })
+
+  describe('proxy settings panel', () => {
+    beforeEach(function () {
+      this.openProject.resolve(this.config)
+      this.config.resolved.baseUrl.value = 'http://localhost:7777'
+
+      this.projectStatuses[0].id = this.config.projectId
+      this.getProjectStatus.resolve(this.projectStatuses[0])
 
       this.goToSettings()
       cy.contains('Proxy Settings').click()
     })
 
-<<<<<<< HEAD
     it('with no proxy config set informs the user no proxy configuration is active', () => {
       cy.get('.settings-proxy').should('contain', 'There is no active proxy configuration.')
     })
@@ -640,15 +595,6 @@
         expect(this.ipc.externalOpen).to.be.calledWith('https://on.cypress.io/proxy-configuration')
       })
     })
-=======
-    it('displays errors', () => {
-      cy.contains('Foo Title')
-    })
-
-    it('displays config after error is fixed', function () {
-      cy.contains('Foo Title').then(() => {
-        this.ipc.openProject.onCall(1).resolves(this.config)
->>>>>>> f225f3e8
 
     it('with Windows proxy settings indicates proxy and the source', () => {
       cy.setAppStore({
@@ -664,18 +610,12 @@
       cy.get('.settings-proxy tr:nth-child(2) > td > code').should('contain', 'a, b, c, d')
     })
 
-<<<<<<< HEAD
     it('with environment proxy settings indicates proxy and the source', () => {
       cy.setAppStore({
         projectRoot: '/foo/bar',
         proxyServer: 'http://foo-bar.baz',
         proxyBypassList: 'a,b,c,d',
       })
-
-      cy.get('.settings-proxy').should('contain', 'from environment variables')
-      cy.get('.settings-proxy tr:nth-child(1) > td > code').should('contain', 'http://foo-bar.baz')
-
-      cy.get('.settings-proxy tr:nth-child(2) > td > code').should('contain', 'a, b, c, d')
     })
 
     it('with no bypass list but a proxy set shows \'none\' in bypass list', () => {
@@ -685,130 +625,9 @@
       })
 
       cy.get('.settings-proxy tr:nth-child(2) > td').should('contain', 'none')
-=======
-  describe('proxy settings panel', () => {
-    beforeEach(function () {
-      this.openProject.resolve(this.config)
-      this.config.resolved.baseUrl.value = 'http://localhost:7777'
-
-      this.projectStatuses[0].id = this.config.projectId
-      this.getProjectStatus.resolve(this.projectStatuses[0])
-
-      this.goToSettings()
-      cy.contains('Proxy Settings').click()
-    })
-
-    it('with no proxy config set informs the user no proxy configuration is active', () => {
-      cy.get('.settings-proxy').should('contain', 'There is no active proxy configuration.')
-    })
-
-    it('opens help link on click', () => {
-      cy.get('.settings-proxy .learn-more').click().then(function () {
-        expect(this.ipc.externalOpen).to.be.calledWith('https://on.cypress.io/proxy-configuration')
-      })
-    })
-
-    it('with Windows proxy settings indicates proxy and the source', () => {
-      cy.setAppStore({
-        projectRoot: '/foo/bar',
-        proxySource: 'win32',
-        proxyServer: 'http://foo-bar.baz',
-        proxyBypassList: 'a,b,c,d',
-      })
-
-      cy.get('.settings-proxy').should('contain', 'from Windows system settings')
-      cy.get('.settings-proxy tr:nth-child(1) > td > code').should('contain', 'http://foo-bar.baz')
-
-      cy.get('.settings-proxy tr:nth-child(2) > td > code').should('contain', 'a, b, c, d')
->>>>>>> f225f3e8
-    })
-
-<<<<<<< HEAD
-  describe('experiments panel', () => {
-    beforeEach(() => {
-      cy.viewport(800, 800)
-    })
-
-    describe('no experimental features turned on', () => {
-      beforeEach(function () {
-        this.openProject.resolve(this.config)
-        this.projectStatuses[0].id = this.config.projectId
-        this.getProjectStatus.resolve(this.projectStatuses[0])
-
-        this.goToSettings()
-        cy.contains('Experiments').click()
-      })
-
-      it('has learn more link', () => {
-        cy.get('[data-cy=experiments]').contains('a', 'Learn more').click()
-        .then(function () {
-          expect(this.ipc.externalOpen).to.be.calledWith('https://on.cypress.io/experiments')
-        })
-      })
-
-      it('displays panel with no experiments', () => {
-        cy.get('.settings-experiments').contains('you can enable these beta')
-      })
-=======
-    it('with environment proxy settings indicates proxy and the source', () => {
-      cy.setAppStore({
-        projectRoot: '/foo/bar',
-        proxyServer: 'http://foo-bar.baz',
-        proxyBypassList: 'a,b,c,d',
-      })
-    })
-
-    it('with no bypass list but a proxy set shows \'none\' in bypass list', () => {
-      cy.setAppStore({
-        projectRoot: '/foo/bar',
-        proxyServer: 'http://foo-bar.baz',
-      })
-
-      cy.get('.settings-proxy tr:nth-child(2) > td').should('contain', 'none')
->>>>>>> f225f3e8
-    })
-
-<<<<<<< HEAD
-    describe('componentTesting', function () {
-      const openExperiments = (self) => {
-        self.openProject.resolve(self.config)
-        self.projectStatuses[0].id = self.config.projectId
-        self.getProjectStatus.resolve(self.projectStatuses[0])
-
-        self.goToSettings()
-        cy.contains('Experiments').click()
-      }
-
-      context('enabled', () => {
-        beforeEach(function () {
-          this.config.resolved.experimentalComponentTesting = {
-            value: true,
-            from: 'config', // anything but default means experiment was enabled
-          }
-
-          openExperiments(this)
-        })
-
-        it('displays experiment', () => {
-          cy.get('.settings-experiments').contains('Component Testing')
-          cy.get('[data-cy=component-testing]').find('.experiment-status').should('have.text', 'ON')
-        })
-      })
-
-      context('disabled', function () {
-        beforeEach(function () {
-          this.config.resolved.experimentalComponentTesting = {
-            value: true,
-            from: 'default', // default value means experiment was not enabled
-          }
-
-          openExperiments(this)
-        })
-
-        it('displays experiment', () => {
-          cy.get('.settings-experiments').contains('Component Testing')
-          cy.get('[data-cy=component-testing]').find('.experiment-status').should('have.text', 'OFF')
-=======
+    })
+  })
+
   describe('experiments panel', () => {
     const hasNoExperimentsPanel = () => {
       // there are several settings panels,
@@ -919,18 +738,14 @@
           .and('have.text', 'OFF')
 
           cy.percySnapshot()
->>>>>>> f225f3e8
         })
       })
     })
   })
 
   describe('errors', () => {
-<<<<<<< HEAD
-=======
     const errorText = 'An unexpected error occurred'
 
->>>>>>> f225f3e8
     beforeEach(function () {
       this.err = {
         message: 'Port \'2020\' is already in use.',
@@ -954,16 +769,6 @@
 
         this.ipc.onConfigChanged.yield()
       })
-<<<<<<< HEAD
-    })
-
-    it('displays errors', () => {
-      cy.contains('Can\'t start server')
-    })
-
-    it('displays config after error is fixed', function () {
-      cy.contains('Can\'t start server').then(() => {
-=======
     })
 
     it('displays errors', () => {
@@ -972,7 +777,6 @@
 
     it('displays config after error is fixed', function () {
       cy.contains(errorText).then(() => {
->>>>>>> f225f3e8
         this.ipc.openProject.onCall(1).resolves(this.config)
 
         this.ipc.onConfigChanged.yield()
