<<<<<<< HEAD
import { BUNDLERS, FoundBrowser, FoundSpec, ProjectPreference, ResolvedFromConfig, StorybookFile } from '@packages/types'
=======
import { BUNDLERS, FoundBrowser, FoundSpec, ResolvedFromConfig, GeneratedSpec } from '@packages/types'
>>>>>>> 3f32b684
import type { NexusGenEnums, TestingTypeEnum } from '@packages/graphql/src/gen/nxs.gen'

export type Maybe<T> = T | null | undefined

export interface AuthenticatedUserShape {
  name?: string
  email?: string
  authToken?: string
}

export interface ProjectShape {
  projectRoot: string
}

export interface DevStateShape {
  refreshState: null | string
}

export interface ActiveProjectShape extends ProjectShape {
  title: string
  ctPluginsInitialized: Maybe<boolean>
  e2ePluginsInitialized: Maybe<boolean>
  isFirstTimeCT: Maybe<boolean>
  isFirstTimeE2E: Maybe<boolean>
  currentSpecId?: Maybe<string>
  specs?: FoundSpec[]
  config: ResolvedFromConfig[]
<<<<<<< HEAD
  preferences?: ProjectPreference | null
=======
  generatedSpec: GeneratedSpec | null
>>>>>>> 3f32b684
}

export interface AppDataShape {
  navItem: NexusGenEnums['NavItem']
  browsers: ReadonlyArray<FoundBrowser> | null
  projects: ProjectShape[]
  activeProject: ActiveProjectShape | null
  isInGlobalMode: boolean
  isAuthBrowserOpened: boolean
  activeTestingType: Maybe<TestingTypeEnum>
}

export interface WizardDataShape {
  history: NexusGenEnums['WizardStep'][]
  currentStep: NexusGenEnums['WizardStep']
  chosenBundler: NexusGenEnums['SupportedBundlers'] | null
  allBundlers: typeof BUNDLERS
  chosenTestingType: NexusGenEnums['TestingTypeEnum'] | null
  chosenFramework: NexusGenEnums['FrontendFrameworkEnum'] | null
  chosenLanguage: NexusGenEnums['CodeLanguageEnum']
  chosenManualInstall: boolean
  chosenBrowser: FoundBrowser | null
}

export interface CoreDataShape {
  dev: DevStateShape
  app: AppDataShape
  wizard: WizardDataShape
  user: AuthenticatedUserShape | null
}

/**
 * All state for the app should live here for now
 */
export function makeCoreData (): CoreDataShape {
  return {
    dev: {
      refreshState: null,
    },
    app: {
      activeTestingType: null,
      navItem: 'settings',
      browsers: null,
      projects: [],
      activeProject: null,
      isInGlobalMode: false,
      isAuthBrowserOpened: false,
    },
    wizard: {
      chosenTestingType: null,
      chosenBundler: null,
      chosenFramework: null,
      chosenLanguage: 'js',
      chosenManualInstall: false,
      currentStep: 'welcome',
      allBundlers: BUNDLERS,
      history: ['welcome'],
      chosenBrowser: null,
    },
    user: null,
  }
}<|MERGE_RESOLUTION|>--- conflicted
+++ resolved
@@ -1,8 +1,4 @@
-<<<<<<< HEAD
-import { BUNDLERS, FoundBrowser, FoundSpec, ProjectPreference, ResolvedFromConfig, StorybookFile } from '@packages/types'
-=======
-import { BUNDLERS, FoundBrowser, FoundSpec, ResolvedFromConfig, GeneratedSpec } from '@packages/types'
->>>>>>> 3f32b684
+import { BUNDLERS, FoundBrowser, FoundSpec, GeneratedSpec, ProjectPreference, ResolvedFromConfig } from '@packages/types'
 import type { NexusGenEnums, TestingTypeEnum } from '@packages/graphql/src/gen/nxs.gen'
 
 export type Maybe<T> = T | null | undefined
@@ -30,11 +26,8 @@
   currentSpecId?: Maybe<string>
   specs?: FoundSpec[]
   config: ResolvedFromConfig[]
-<<<<<<< HEAD
   preferences?: ProjectPreference | null
-=======
   generatedSpec: GeneratedSpec | null
->>>>>>> 3f32b684
 }
 
 export interface AppDataShape {
