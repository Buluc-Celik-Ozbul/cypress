/**
 * The "Project Lifecycle" is the centralized manager for the project,
 * config, browser, and the number of possible states that can occur based
 * on inputs that change these behaviors.
 *
 * See `guides/app-lifecycle.md` for documentation on the project & possible
 * states that exist, and how they are managed.
 */
import { ChildProcess, ForkOptions, fork } from 'child_process'
import chokidar, { FSWatcher } from 'chokidar'
import path from 'path'
import inspector from 'inspector'
import _ from 'lodash'
import resolve from 'resolve'
import debugLib from 'debug'
import pDefer from 'p-defer'
import fs from 'fs'

import { getError, CypressError, ConfigValidationFailureInfo } from '@packages/errors'
import type { DataContext } from '..'
import { LoadConfigReply, SetupNodeEventsReply, ProjectConfigIpc, IpcHandler } from './ProjectConfigIpc'
import assert from 'assert'
import type { AllModeOptions, FoundBrowser, FullConfig, TestingType } from '@packages/types'
import { autoBindDebug } from '../util/autoBindDebug'
<<<<<<< HEAD
import type { BreakingOptionErrorKey, BreakingErrResult } from '@packages/config'
=======
import type { LegacyCypressConfigJson } from '../sources'
>>>>>>> 742f261a

const debug = debugLib(`cypress:lifecycle:ProjectLifecycleManager`)

const CHILD_PROCESS_FILE_PATH = require.resolve('@packages/server/lib/plugins/child/require_async_child')

const UNDEFINED_SERIALIZED = '__cypress_undefined__'

export interface SetupFullConfigOptions {
  projectName: string
  projectRoot: string
  cliConfig: Partial<Cypress.ConfigOptions>
  config: Partial<Cypress.ConfigOptions>
  envFile: Partial<Cypress.ConfigOptions>
  options: Partial<AllModeOptions>
}

type BreakingValidationFn<T> = (type: BreakingOptionErrorKey, val: BreakingErrResult) => T

/**
 * All of the APIs injected from @packages/server & @packages/config
 * since these are not strictly typed
 */
export interface InjectedConfigApi {
  cypressVersion: string
  getServerPluginHandlers: () => IpcHandler[]
  validateConfig<T extends Cypress.ConfigOptions>(config: Partial<T>, onErr: (errMsg: ConfigValidationFailureInfo | string) => never): T
  allowedConfig(config: Cypress.ConfigOptions): Cypress.ConfigOptions
  updateWithPluginValues(config: FullConfig, modifiedConfig: Partial<Cypress.ConfigOptions>): FullConfig
  setupFullConfigWithDefaults(config: SetupFullConfigOptions): Promise<FullConfig>
  validateRootConfigBreakingChanges<T extends Cypress.ConfigOptions>(config: Partial<T>, onWarning: BreakingValidationFn<CypressError>, onErr: BreakingValidationFn<never>): void
  validateTestingTypeConfigBreakingChanges<T extends Cypress.ConfigOptions>(config: Partial<T>, testingType: Cypress.TestingType, onWarning: BreakingValidationFn<CypressError>, onErr: BreakingValidationFn<never>): void
}

type State<S, V = undefined> = V extends undefined ? {state: S, value?: V } : {state: S, value: V}

type LoadingStateFor<V> = State<'pending'> | State<'loading', Promise<V>> | State<'loaded', V> | State<'errored', CypressError>

type ConfigResultState = LoadingStateFor<LoadConfigReply>

type EnvFileResultState = LoadingStateFor<Cypress.ConfigOptions>

type SetupNodeEventsResultState = LoadingStateFor<SetupNodeEventsReply>

interface RequireWatchers {
  config: Record<string, chokidar.FSWatcher>
  setupNodeEvents: Record<string, chokidar.FSWatcher>
}

export interface ProjectMetaState {
  hasFrontendFramework: 'nuxt' | 'react' | 'react-scripts' | 'vue' | 'next' | false
  hasTypescript: boolean
  hasLegacyCypressJson: boolean
  hasCypressEnvFile: boolean
  hasValidConfigFile: boolean
  hasSpecifiedConfigViaCLI: false | string
  hasMultipleConfigPaths: boolean
  needsCypressJsonMigration: boolean
}

const PROJECT_META_STATE: ProjectMetaState = {
  hasFrontendFramework: false,
  hasTypescript: false,
  hasLegacyCypressJson: false,
  hasMultipleConfigPaths: false,
  hasCypressEnvFile: false,
  hasSpecifiedConfigViaCLI: false,
  hasValidConfigFile: false,
  needsCypressJsonMigration: false,
}

export class ProjectLifecycleManager {
  // Registered handlers from Cypress's server, used to wrap the IPC
  private _handlers: IpcHandler[] = []

  // Config, from the cypress.config.{js|ts}
  private _envFileResult: EnvFileResultState = { state: 'pending' }
  private _configResult: ConfigResultState = { state: 'pending' }
  private childProcesses = new Set<ChildProcess>()
  private watchers = new Set<chokidar.FSWatcher>()

  private _eventsIpc?: ProjectConfigIpc
  private _eventsIpcResult: SetupNodeEventsResultState = { state: 'pending' }
  private _registeredEvents: Record<string, Function> = {}
  private _registeredEventsTarget: TestingType | undefined
  private _eventProcess: ChildProcess | undefined
  private _currentTestingType: TestingType | null = null
  private _runModeExitEarly: ((error: Error) => void) | undefined

  private _initializedProject: unknown | undefined // open_project object
  private _projectRoot: string | undefined
  private _configFilePath: string | undefined
  private _configWatcher: FSWatcher | null = null

  private _cachedFullConfig: FullConfig | undefined

  private _projectMetaState: ProjectMetaState = { ...PROJECT_META_STATE }
  _pendingMigrationInitialize?: pDefer.DeferredPromise<void>

  constructor (private ctx: DataContext) {
    this._handlers = this.ctx._apis.configApi.getServerPluginHandlers()
    this.watchers = new Set()

    if (ctx.coreData.currentProject) {
      this.setCurrentProject(ctx.coreData.currentProject)
    } else if (ctx.coreData.currentTestingType && this._projectRoot) {
      this.setCurrentTestingType(ctx.coreData.currentTestingType)
    }

    // see timers/parent.js line #93 for why this is necessary
    process.on('exit', this.onProcessExit)

    return autoBindDebug(this)
  }

  private onProcessExit = () => {
    this.resetInternalState()
  }

  async getProjectId (): Promise<string | null> {
    try {
      const contents = await this.getConfigFileContents()

      return contents.projectId ?? null
    } catch {
      return null
    }
  }

  get eventsIpcResult () {
    return Object.freeze(this._eventsIpcResult)
  }

  get metaState () {
    return Object.freeze(this._projectMetaState)
  }

  get legacyJsonPath () {
    return path.join(this.configFilePath, this.legacyConfigFile)
  }

  get legacyConfigFile () {
    if (this.ctx.modeOptions.configFile && this.ctx.modeOptions.configFile.endsWith('.json')) {
      return this.ctx.modeOptions.configFile
    }

    return 'cypress.json'
  }

  get configFile () {
    return this.ctx.modeOptions.configFile ?? 'cypress.config.js'
  }

  get configFilePath () {
    assert(this._configFilePath, 'Expected configFilePath to be found')

    return this._configFilePath
  }

  get envFilePath () {
    return path.join(this.projectRoot, 'cypress.env.json')
  }

  get browsers () {
    if (this._cachedFullConfig) {
      return this._cachedFullConfig.browsers as FoundBrowser[]
    }

    return null
  }

  get isLoadingConfigFile () {
    return this._configResult.state === 'loading'
  }

  get isLoadingNodeEvents () {
    return this._eventsIpcResult.state === 'loading'
  }

  get loadedConfigFile (): Partial<Cypress.ConfigOptions> | null {
    return this._configResult.state === 'loaded' ? this._configResult.value.initialConfig : null
  }

  get loadedFullConfig (): FullConfig | null {
    return this._cachedFullConfig ?? null
  }

  get projectRoot () {
    assert(this._projectRoot, 'Expected projectRoot to be set in ProjectLifecycleManager')

    return this._projectRoot
  }

  get projectTitle () {
    return path.basename(this.projectRoot)
  }

  async checkIfLegacyConfigFileExist () {
    const legacyConfigFileExist = await this.ctx.deref.actions.file.checkIfFileExists(this.legacyConfigFile)

    return Boolean(legacyConfigFileExist)
  }

  clearCurrentProject () {
    this.resetInternalState()
    this._initializedProject = undefined
    this._projectRoot = undefined
  }

  getPackageManagerUsed (projectRoot: string) {
    if (fs.existsSync(path.join(projectRoot, 'package-lock.json'))) {
      return 'npm'
    }

    if (fs.existsSync(path.join(projectRoot, 'yarn.lock'))) {
      return 'yarn'
    }

    if (fs.existsSync(path.join(projectRoot, 'pnpm-lock.yaml'))) {
      return 'pnpm'
    }

    return 'npm'
  }

  /**
   * When we set the current project, we need to cleanup the
   * previous project that might have existed. We use this as the
   * single location we should use to set the `projectRoot`, because
   * we can call it from legacy code and it'll be a no-op if the `projectRoot`
   * is already the same, otherwise it'll do the necessary cleanup
   */
  setCurrentProject (projectRoot: string) {
    if (this._projectRoot === projectRoot) {
      return
    }

    this._projectRoot = projectRoot
    this._initializedProject = undefined
    this._pendingMigrationInitialize = pDefer()
    this.legacyPluginGuard()
    Promise.resolve(this.ctx.browser.machineBrowsers()).catch(this.onLoadError)
    this.verifyProjectRoot(projectRoot)
    const packageManagerUsed = this.getPackageManagerUsed(projectRoot)

    this.resetInternalState()
    this.ctx.update((s) => {
      s.currentProject = projectRoot
      s.packageManager = packageManagerUsed
    })

    const { needsCypressJsonMigration } = this.refreshMetaState()

    const legacyConfigPatah = path.join(projectRoot, this.legacyConfigFile)

    if (needsCypressJsonMigration && !this.ctx.isRunMode && this.ctx.fs.existsSync(legacyConfigPatah)) {
      // we run the legacy plugins/index.js in a child process
      // and mutate the config based on the return value for migration
      // only used in open mode (cannot migrate via terminal)
      const legacyConfig = this.ctx.fs.readJsonSync(legacyConfigPatah) as LegacyCypressConfigJson

      // should never throw, unless there existing pluginsFile errors out,
      // in which case they are attempting to migrate an already broken project.
      this.ctx.actions.migration.initialize(legacyConfig)
      .then(this._pendingMigrationInitialize?.resolve)
      .finally(() => this._pendingMigrationInitialize = undefined)
      .catch(this.onLoadError)
    }

    this.configFileWarningCheck()

    if (this.metaState.hasValidConfigFile) {
      // at this point, there is not a cypress configuration file to initialize
      // the project will be scaffolded and when the user selects the testing type
      // the would like to setup
      this.initializeConfig().catch(this.onLoadError)
    }

    this.loadCypressEnvFile().catch(this.onLoadError)

    if (this.ctx.coreData.currentTestingType) {
      this.setCurrentTestingType(this.ctx.coreData.currentTestingType)
    }

    // If migration is needed only initialize the watchers
    // when the migration is done.
    //
    // NOTE: If we watch the files while initializing,
    // the config will be loaded before the migration is complete.
    // The migration screen will disappear see `Main.vue` & `MigrationAction.ts`
    if (!needsCypressJsonMigration) {
      this.initializeConfigWatchers()
    }
  }

  setRunModeExitEarly (exitEarly: ((err: Error) => void) | undefined) {
    this._runModeExitEarly = exitEarly
  }

  get runModeExitEarly () {
    return this._runModeExitEarly
  }

  /**
   * Setting the testing type should automatically handle cleanup of existing
   * processes and load the config / initialize the plugin process associated
   * with the chosen testing type.
   */
  setCurrentTestingType (testingType: TestingType | null) {
    this.ctx.update((d) => {
      d.currentTestingType = testingType
      d.wizard.chosenBundler = null
      d.wizard.chosenFramework = null
    })

    if (this._currentTestingType === testingType) {
      return
    }

    this._initializedProject = undefined
    this._currentTestingType = testingType

    if (!testingType) {
      return
    }

    if (this.isTestingTypeConfigured(testingType) && !(this.ctx.coreData.forceReconfigureProject && this.ctx.coreData.forceReconfigureProject[testingType])) {
      this.loadTestingType()
    }
  }

  /**
   * Called after we've set the testing type. If we've change from the current
   * IPC used to spawn the config, we need to get a fresh config IPC & re-execute.
   */
  private loadTestingType () {
    const testingType = this._currentTestingType

    assert(testingType, 'loadTestingType requires a testingType')

    // If we have set a testingType, and it's not the "target" of the
    // registeredEvents (switching testing mode), we need to get a fresh
    // config IPC & re-execute the setupTestingType
    if (this._registeredEventsTarget && testingType !== this._registeredEventsTarget) {
      this.reloadConfig().catch(this.onLoadError)
    } else if (this._eventsIpc && !this._registeredEventsTarget && this._configResult.state === 'loaded') {
      this.setupNodeEvents().catch(this.onLoadError)
    }
  }

  private killChildProcesses () {
    for (const proc of this.childProcesses) {
      this._cleanupProcess(proc)
    }
    this.childProcesses = new Set()
  }

  private _cleanupIpc (ipc: ProjectConfigIpc) {
    this._cleanupProcess(ipc.childProcess)
    ipc.removeAllListeners()
    if (this._eventsIpc === ipc) {
      this._eventsIpc = undefined
    }

    if (this._eventProcess === ipc.childProcess) {
      this._eventProcess = undefined
    }
  }

  private _cleanupProcess (proc: ChildProcess) {
    proc.kill()
    this.childProcesses.delete(proc)
  }

  private closeWatchers () {
    for (const watcher of this.watchers.values()) {
      // We don't care if there's an error while closing the watcher,
      // the watch listener on our end is already removed synchronously by chokidar
      watcher.close().catch((e) => {})
    }
    this.watchers = new Set()
  }

  private resetInternalState () {
    if (this._eventsIpc) {
      this._cleanupIpc(this._eventsIpc)
    }

    this.killChildProcesses()
    this.closeWatchers()
    this._configResult = { state: 'pending' }
    this._eventsIpcResult = { state: 'pending' }
    this._envFileResult = { state: 'pending' }
    this._requireWatchers = { config: {}, setupNodeEvents: {} }
    this._eventProcess = undefined
    this._registeredEventsTarget = undefined
    this._currentTestingType = null
    this._configFilePath = undefined
    this._cachedFullConfig = undefined
  }

  get eventProcessPid () {
    return this._eventProcess?.pid
  }

  /**
   * Equivalent to the legacy "config.get()",
   * this sources the config from the various config sources
   */
  async getFullInitialConfig (options: Partial<AllModeOptions> = this.ctx.modeOptions, withBrowsers = true): Promise<FullConfig> {
    if (this._cachedFullConfig) {
      return this._cachedFullConfig
    }

    const [configFileContents, envFile] = await Promise.all([
      this.getConfigFileContents(),
      this.loadCypressEnvFile(),
    ])

    const fullConfig = await this.buildBaseFullConfig(configFileContents, envFile, options, withBrowsers)

    if (this._currentTestingType) {
      this._cachedFullConfig = fullConfig
    }

    return fullConfig
  }

  private async buildBaseFullConfig (configFileContents: Cypress.ConfigOptions, envFile: Cypress.ConfigOptions, options: Partial<AllModeOptions>, withBrowsers = true) {
    this.validateConfigRoot(configFileContents)

    if (this._currentTestingType) {
      const testingTypeOverrides = configFileContents[this._currentTestingType] ?? {}
      const optionsOverrides = options.config?.[this._currentTestingType] ?? {}

      this.validateTestingTypeConfig(testingTypeOverrides)
      this.validateTestingTypeConfig(optionsOverrides)

      // TODO: pass in options.config overrides separately, so they are reflected in the UI
      configFileContents = { ...configFileContents, ...testingTypeOverrides, ...optionsOverrides }
    }

    // TODO: Convert this to be synchronous, it's just FS checks
    let fullConfig = await this.ctx._apis.configApi.setupFullConfigWithDefaults({
      cliConfig: options.config ?? {},
      projectName: path.basename(this.projectRoot),
      projectRoot: this.projectRoot,
      config: _.cloneDeep(configFileContents),
      envFile: _.cloneDeep(envFile),
      options: {
        ...options,
        testingType: this._currentTestingType ?? 'e2e',
      },
    })

    if (withBrowsers) {
      const browsers = await this.ctx.browser.machineBrowsers()

      if (!fullConfig.browsers || fullConfig.browsers.length === 0) {
        // @ts-ignore - we don't know if the browser is headed or headless at this point.
        // this is handled in open_project#launch.
        fullConfig.browsers = browsers
        fullConfig.resolved.browsers = { 'value': fullConfig.browsers, 'from': 'runtime' }
      }

      fullConfig.browsers = fullConfig.browsers?.map((browser) => {
        if (browser.family === 'chromium' || fullConfig.chromeWebSecurity) {
          return browser
        }

        return {
          ...browser,
          warning: browser.warning || getError('CHROME_WEB_SECURITY_NOT_SUPPORTED', browser.name).message,
        }
      })

      // If we have withBrowsers set to false, it means we're coming from the legacy config.get API
      // in tests, which shouldn't be validating the config
      this.validateConfigFile(this.configFile, fullConfig)
    }

    return _.cloneDeep(fullConfig)
  }

  // private injectCtSpecificConfig (cfg: FullConfig) {
  //   cfg.resolved.testingType = { value: 'component' }
  //   // This value is normally set up in the `packages/server/lib/plugins/index.js#110`
  //   // But if we don't return it in the plugins function, it never gets set
  //   // Since there is no chance that it will have any other value here, we set it to "component"
  //   // This allows users to not return config in the `cypress/plugins/index.js` file
  //   // https://github.com/cypress-io/cypress/issues/16860
  //   const rawJson = cfg.rawJson as Cfg
  //   return {
  //     ...cfg,
  //     componentTesting: true,
  //     viewportHeight: rawJson.viewportHeight ?? 500,
  //     viewportWidth: rawJson.viewportWidth ?? 500,
  //   }
  // }

  async getConfigFileContents () {
    if (this.ctx.modeOptions.configFile === false) {
      return {}
    }

    if (this._configResult.state === 'loaded') {
      return this._configResult.value.initialConfig
    }

    return this.initializeConfig()
  }

  /**
   * Initializes the config by executing the config file.
   * Returns the loaded config if we have already loaded the file
   */
  initializeConfig (): Promise<LoadConfigReply['initialConfig']> {
    if (this._configResult.state === 'loaded') {
      return Promise.resolve(this._configResult.value.initialConfig)
    }

    if (this._configResult.state === 'loading') {
      return this._configResult.value.then((v) => v.initialConfig)
    }

    if (this._configResult.state === 'errored') {
      return Promise.reject(this._configResult.value)
    }

    assert.strictEqual(this._configResult.state, 'pending')

    const { promise, child, ipc } = this._loadConfig()

    this._cachedFullConfig = undefined
    this._configResult = { state: 'loading', value: promise }

    promise.then((result) => {
      if (this._configResult.value === promise) {
        debug(`config is loaded for file`, this.configFilePath)
        this._configResult = { state: 'loaded', value: result }
        this.validateConfigFile(this.configFilePath, result.initialConfig)
        this.onConfigLoaded(child, ipc, result)
      }

      this.ctx.emitter.toLaunchpad()
    })
    .catch((err) => {
      debug(`catch %o`, err)
      this._cleanupIpc(ipc)
      this._configResult = { state: 'errored', value: err }

      this.onLoadError(err)
      this.ctx.emitter.toLaunchpad()
    })

    return promise.then((v) => v.initialConfig)
  }

  private validateTestingTypeConfig (config: Cypress.ConfigOptions) {
    assert(this._currentTestingType)

    return this.ctx._apis.configApi.validateTestingTypeConfigBreakingChanges(
      config,
      this._currentTestingType,
      (type, ...args) => {
        return getError(type, ...args)
      },
      (type, ...args) => {
        throw getError(type, ...args)
      },
    )
  }

  private validateConfigRoot (config: Cypress.ConfigOptions) {
    return this.ctx._apis.configApi.validateRootConfigBreakingChanges(
      config,
      (type, obj) => {
        return getError(type, obj)
      },
      (type, obj) => {
        throw getError(type, obj)
      },
    )
  }

  private validateConfigFile (file: string | false, config: Cypress.ConfigOptions) {
    this.ctx._apis.configApi.validateConfig(config, (errMsg) => {
      if (_.isString(errMsg)) {
        throw getError('CONFIG_VALIDATION_MSG_ERROR', 'configFile', file || null, errMsg)
      }

      throw getError('CONFIG_VALIDATION_ERROR', 'configFile', file || null, errMsg)
    })
  }

  /**
   * Initializes the "watchers" for the current
   * config for "open" mode.
   */
  initializeConfigWatchers () {
    if (this.ctx.isRunMode) {
      return
    }

    const legacyFileWatcher = this.addWatcher([
      this._pathToFile(this.legacyConfigFile),
      this._pathToFile('cypress.config.js'),
      this._pathToFile('cypress.config.ts'),
    ])

    legacyFileWatcher.on('all', (event, file) => {
      debug('WATCHER: config file event', event, file)
      let shouldReloadConfig = this.configFile === file

      if (!shouldReloadConfig) {
        const metaState = this._projectMetaState
        const nextMetaState = this.refreshMetaState()

        shouldReloadConfig = !_.isEqual(metaState, nextMetaState)
      }

      if (shouldReloadConfig) {
        this.ctx.update((coreData) => {
          coreData.baseError = null
        })

        this.reloadConfig().catch(this.onLoadError)
      }
    })

    legacyFileWatcher.on('error', (err) => {
      debug('error watching config files %O', err)
      this.ctx.onWarning(getError('UNEXPECTED_INTERNAL_ERROR', err))
    })

    const cypressEnvFileWatcher = this.addWatcher(this.envFilePath)

    cypressEnvFileWatcher.on('all', () => {
      this.ctx.update((coreData) => {
        coreData.baseError = null
      })

      this.reloadCypressEnvFile().catch(this.onLoadError)
    })
  }

  /**
   * When we detect a change to the config file path, we call "reloadConfig".
   * This sources a fresh IPC channel & reads the config. If we detect a change
   * to the config or the list of imported files, we will re-execute the setupNodeEvents
   */
  reloadConfig () {
    if (this._configResult.state === 'errored' || this._configResult.state === 'loaded') {
      this._configResult = { state: 'pending' }
      debug('reloadConfig refresh')

      return this.initializeConfig()
    }

    if (this._configResult.state === 'loading' || this._configResult.state === 'pending') {
      debug('reloadConfig first load')

      return this.initializeConfig()
    }

    throw new Error(`Unreachable state`)
  }

  private _loadConfig () {
    const dfd = pDeferFulfilled<LoadConfigReply>()
    const child = this.forkConfigProcess()
    const ipc = this.wrapConfigProcess(child, dfd)

    return { promise: dfd.promise, child, ipc }
  }

  loadCypressEnvFile () {
    if (!this._projectMetaState.hasCypressEnvFile) {
      this._envFileResult = { state: 'loaded', value: {} }
    }

    if (this._envFileResult.state === 'loading') {
      return this._envFileResult.value
    }

    if (this._envFileResult.state === 'errored') {
      return Promise.reject(this._envFileResult.value)
    }

    if (this._envFileResult.state === 'loaded') {
      return Promise.resolve(this._envFileResult.value)
    }

    assert.strictEqual(this._envFileResult.state, 'pending')

    const promise = this.readCypressEnvFile().then((value) => {
      this.validateConfigFile(this.envFilePath, value)
      this._envFileResult = { state: 'loaded', value }

      return value
    })
    .catch((e) => {
      this._envFileResult = { state: 'errored', value: e }
      throw e
    })
    .finally(() => {
      this.ctx.emitter.toLaunchpad()
    })

    this._envFileResult = { state: 'loading', value: promise }

    return promise
  }

  private async reloadCypressEnvFile () {
    if (this._envFileResult.state === 'loading') {
      return this._envFileResult.value
    }

    this._envFileResult = { state: 'pending' }

    return this.loadCypressEnvFile()
  }

  /**
   * Initializes the config by reading the config file, if we
   * know we have one for the project
   */
  private async readCypressEnvFile (): Promise<Cypress.ConfigOptions> {
    try {
      return await this.ctx.fs.readJSON(this.envFilePath)
    } catch (err: any) {
      if (err.code === 'ENOENT') {
        return {}
      }

      if (err.isCypressErr) {
        throw err
      }

      throw getError('ERROR_READING_FILE', this.envFilePath, err)
    }
  }

  private _requireWatchers: RequireWatchers = {
    config: {},
    setupNodeEvents: {},
  }

  private watchRequires (groupName: 'config' | 'setupNodeEvents', paths: string[]) {
    if (this.ctx.isRunMode) {
      return
    }

    const filtered = paths.filter((p) => !p.includes('/node_modules/'))
    const group = this._requireWatchers[groupName]
    const missing = _.xor(Object.keys(group), filtered)

    for (const path of missing) {
      if (!group[path]) {
        group[path] = this.addWatcherFor(groupName, path)
      } else {
        group[path]?.close()
        delete group[path]
      }
    }
  }

  /**
   * Called on the completion of the
   */
  private onConfigLoaded (child: ChildProcess, ipc: ProjectConfigIpc, result: LoadConfigReply) {
    this.watchRequires('config', result.requires)

    // If there's already a dangling IPC from the previous switch of testing type, we want to clean this up
    if (this._eventsIpc) {
      this._cleanupIpc(this._eventsIpc)
    }

    this._eventProcess = child
    this._eventsIpc = ipc

    if (!this._currentTestingType || this._eventsIpcResult.state === 'loading') {
      return
    }

    if (!this.isTestingTypeConfigured(this._currentTestingType) && !this.ctx.isRunMode) {
      this.ctx.actions.wizard.scaffoldTestingType().catch(this.onLoadError)

      return
    }

    if (this.ctx.coreData.scaffoldedFiles) {
      this.ctx.coreData.scaffoldedFiles.filter((f) => {
        if (f.file.absolute === this.configFilePath && f.status !== 'valid') {
          f.status = 'valid'
          this.ctx.emitter.toLaunchpad()
        }
      })
    }

    this.setupNodeEvents().catch(this.onLoadError)
  }

  private setupNodeEvents (): Promise<SetupNodeEventsReply> {
    assert(this._eventsIpc, 'Expected _eventsIpc to be defined at this point')
    const ipc = this._eventsIpc
    const promise = this.callSetupNodeEventsWithConfig(ipc)

    this._eventsIpcResult = { state: 'loading', value: promise }

    // This is a terrible hack until we land GraphQL subscriptions which will
    // allow for more granular concurrent notifications then our current
    // notify the frontend & refetch approach
    const toLaunchpad = this.ctx.emitter.toLaunchpad

    this.ctx.emitter.toLaunchpad = () => {}

    return promise.then(async (val) => {
      if (this._eventsIpcResult.value === promise) {
        // If we're handling the events, we don't want any notifications
        // to send to the client until the `.finally` of this block.
        // TODO: Remove when GraphQL Subscriptions lands
        await this.handleSetupTestingTypeReply(ipc, val)
        this._eventsIpcResult = { state: 'loaded', value: val }
      }

      return val
    })
    .catch((err) => {
      debug(`catch %o`, err)
      this._cleanupIpc(ipc)
      this._eventsIpcResult = { state: 'errored', value: err }
      throw err
    })
    .finally(() => {
      this.ctx.emitter.toLaunchpad = toLaunchpad
      this.ctx.emitter.toLaunchpad()
    })
  }

  private async callSetupNodeEventsWithConfig (ipc: ProjectConfigIpc): Promise<SetupNodeEventsReply> {
    const config = await this.getFullInitialConfig()

    assert(config)
    assert(this._currentTestingType)

    this._registeredEventsTarget = this._currentTestingType

    for (const handler of this._handlers) {
      handler(ipc)
    }

    const { promise } = this.registerSetupIpcHandlers(ipc)

    const overrides = config[this._currentTestingType] ?? {}
    const mergedConfig = { ...config, ...overrides }

    // alphabetize config by keys
    let orderedConfig = {} as Cypress.PluginConfigOptions

    Object.keys(mergedConfig).sort().forEach((key) => {
      const k = key as keyof typeof mergedConfig

      // @ts-ignore
      orderedConfig[k] = mergedConfig[k]
    })

    ipc.send('setupTestingType', this._currentTestingType, {
      ...orderedConfig,
      projectRoot: this.projectRoot,
      configFile: this.configFilePath,
      version: this.ctx._apis.configApi.cypressVersion,
      testingType: this._currentTestingType,
    })

    return promise
  }

  addWatcherFor (groupName: 'config' | 'setupNodeEvents', file: string) {
    const w = this.addWatcher(file)

    w.on('all', (evt) => {
      debug(`changed ${file}: ${evt}`)
      // TODO: in the future, we will make this more specific to the individual process we need to load
      if (groupName === 'config') {
        this.reloadConfig().catch(this.onLoadError)
      } else {
        // If we've edited the setupNodeEvents file, we need to re-execute
        // the config file to get a fresh ipc process to swap with
        this.reloadConfig().catch(this.onLoadError)
      }
    })

    return w
  }

  addWatcher (file: string | string[]) {
    const w = chokidar.watch(file, {
      ignoreInitial: true,
      cwd: this.projectRoot,
    })

    this.watchers.add(w)

    return w
  }

  closeWatcher (watcherToClose: FSWatcher) {
    for (const watcher of this.watchers.values()) {
      if (watcher === watcherToClose) {
        watcher.close().catch(() => {})
        this.watchers.delete(watcher)

        return
      }
    }
  }

  registerEvent (event: string, callback: Function) {
    debug(`register event '${event}'`)

    if (!_.isString(event)) {
      throw new Error(`The plugin register function must be called with an event as its 1st argument. You passed '${event}'.`)
    }

    if (!_.isFunction(callback)) {
      throw new Error(`The plugin register function must be called with a callback function as its 2nd argument. You passed '${callback}'.`)
    }

    this._registeredEvents[event] = callback
  }

  reinitializeCypress () {
    this.resetInternalState()
    this._registeredEvents = {}
    this._handlers = []
  }

  hasNodeEvent (eventName: string) {
    const isRegistered = typeof this._registeredEvents[eventName] === 'function'

    debug('plugin event registered? %o', { eventName, isRegistered })

    return isRegistered
  }

  executeNodeEvent (event: string, args: any[]) {
    debug(`execute plugin event '${event}' Node '${process.version}' with args: %o %o %o`, ...args)

    const evtFn = this._registeredEvents[event]

    if (typeof evtFn !== 'function') {
      throw new Error(`Missing event for ${event}`)
    }

    return evtFn(...args)
  }

  private forkConfigProcess () {
    const configProcessArgs = ['--projectRoot', this.projectRoot, '--file', this.configFilePath]

    const childOptions: ForkOptions = {
      stdio: 'pipe',
      cwd: path.dirname(this.configFilePath),
      env: {
        ...process.env,
        NODE_OPTIONS: process.env.ORIGINAL_NODE_OPTIONS || '',
        // DEBUG: '*',
      },
      execPath: this.ctx.nodePath ?? undefined,
    }

    if (inspector.url()) {
      childOptions.execArgv = _.chain(process.execArgv.slice(0))
      .remove('--inspect-brk')
      .push(`--inspect=${process.debugPort + this.childProcesses.size + 1}`)
      .value()
    }

    debug('fork child process', CHILD_PROCESS_FILE_PATH, configProcessArgs, _.omit(childOptions, 'env'))

    const proc = fork(CHILD_PROCESS_FILE_PATH, configProcessArgs, childOptions)

    this.childProcesses.add(proc)

    return proc
  }

  private killChildProcess (child: ChildProcess) {
    child.kill()
    child.stdout?.removeAllListeners()
    child.stderr?.removeAllListeners()
    child.removeAllListeners()
  }

  private wrapConfigProcess (child: ChildProcess, dfd: pDefer.DeferredPromise<LoadConfigReply> & { settled: boolean }) {
    // The "IPC" is an EventEmitter wrapping the child process, adding a "send"
    // method, and re-emitting any "message" that comes through the channel through the EventEmitter
    const ipc = new ProjectConfigIpc(child)

    if (child.stdout && child.stderr) {
      // manually pipe plugin stdout and stderr for dashboard capture
      // @see https://github.com/cypress-io/cypress/issues/7434
      child.stdout.on('data', (data) => process.stdout.write(data))
      child.stderr.on('data', (data) => process.stderr.write(data))
    }

    child.on('error', (err) => {
      this.handleChildProcessError(err, ipc, dfd)
    })

    /**
     * This reject cannot be caught anywhere??
     *
     * It's supposed to be caught on lib/modes/run.js:1689,
     * but it's not.
     */
    ipc.on('childProcess:unhandledError', (err) => {
      return this.handleChildProcessError(err, ipc, dfd)
    })

    ipc.once('loadConfig:reply', (val) => {
      debug('loadConfig:reply')
      dfd.resolve({ ...val, initialConfig: JSON.parse(val.initialConfig) })
    })

    ipc.once('loadConfig:error', (err) => {
      this.killChildProcess(child)
      dfd.reject(err)
    })

    debug('trigger the load of the file')
    ipc.once('ready', () => {
      ipc.send('loadConfig')
    })

    return ipc
  }

  private handleChildProcessError (err: any, ipc: ProjectConfigIpc, dfd: pDefer.DeferredPromise<any> & {settled: boolean}) {
    debug('plugins process error:', err.stack)

    this._cleanupIpc(ipc)

    err = getError('CONFIG_FILE_UNEXPECTED_ERROR', this.configFile || '(unknown config file)', err)
    err.title = 'Config process error'

    // this can sometimes trigger before the promise is fulfilled and
    // sometimes after, so we need to handle each case differently
    if (dfd.settled) {
      this.ctx.onError(err)
    } else {
      dfd.reject(err)
    }
  }

  private legacyPluginGuard () {
    // test and warn for incompatible plugin
    try {
      const retriesPluginPath = path.dirname(resolve.sync('cypress-plugin-retries/package.json', {
        basedir: this.projectRoot,
      }))

      this.ctx.onWarning(getError('INCOMPATIBLE_PLUGIN_RETRIES', path.relative(this.projectRoot, retriesPluginPath)))
    } catch (e) {
      // noop, incompatible plugin not installed
    }
  }

  /**
   * Find all information about the project we need to know to prompt different
   * onboarding screens, suggestions in the onboarding wizard, etc.
   */
  refreshMetaState (): ProjectMetaState {
    const configFile = this.ctx.modeOptions.configFile
    const metaState: ProjectMetaState = {
      ...PROJECT_META_STATE,
      hasLegacyCypressJson: fs.existsSync(this._pathToFile(this.legacyConfigFile)),
      hasCypressEnvFile: fs.existsSync(this._pathToFile('cypress.env.json')),
    }

    if (configFile === false) {
      return metaState
    }

    try {
      // Find the suggested framework, starting with meta-frameworks first
      const packageJson = this.ctx.fs.readJsonSync(this._pathToFile('package.json'))

      if (packageJson.dependencies?.typescript || packageJson.devDependencies?.typescript || fs.existsSync(this._pathToFile('tsconfig.json'))) {
        metaState.hasTypescript = true
      }

      for (const framework of ['next', 'nuxt', 'react-scripts', 'react', 'vue'] as const) {
        if (packageJson.dependencies?.[framework] || packageJson.devDependencies?.[framework]) {
          metaState.hasFrontendFramework = framework
          break
        }
      }
    } catch {
      // No need to handle
    }

    if (typeof configFile === 'string') {
      metaState.hasSpecifiedConfigViaCLI = this._pathToFile(configFile)
      if (configFile.endsWith('.json')) {
        metaState.needsCypressJsonMigration = true

        const configFileNameAfterMigration = configFile.replace('.json', `.config.${metaState.hasTypescript ? 'ts' : 'js'}`)

        if (this.ctx.fs.existsSync(this._pathToFile(configFileNameAfterMigration))) {
          if (this.ctx.fs.existsSync(this._pathToFile(configFile))) {
            this.ctx.onError(getError('LEGACY_CONFIG_FILE', configFileNameAfterMigration, this.projectRoot, configFile))
          } else {
            this.ctx.onError(getError('MIGRATION_ALREADY_OCURRED', configFileNameAfterMigration, configFile))
          }
        }
      } else {
        this._configFilePath = this._pathToFile(configFile)
        if (fs.existsSync(this._configFilePath)) {
          metaState.hasValidConfigFile = true
        }
      }

      this._projectMetaState = metaState

      return metaState
    }

    const configFileTs = this._pathToFile('cypress.config.ts')
    const configFileJs = this._pathToFile('cypress.config.js')

    if (fs.existsSync(configFileTs)) {
      metaState.hasValidConfigFile = true
      this.setConfigFilePath('cypress.config.ts')
    }

    if (fs.existsSync(configFileJs)) {
      metaState.hasValidConfigFile = true
      if (this._configFilePath) {
        metaState.hasMultipleConfigPaths = true
      } else {
        this.setConfigFilePath('cypress.config.js')
      }
    }

    if (!this._configFilePath) {
      this.setConfigFilePath(`cypress.config.${metaState.hasTypescript ? 'ts' : 'js'}`)
    }

    if (metaState.hasLegacyCypressJson && !metaState.hasValidConfigFile) {
      metaState.needsCypressJsonMigration = true
    }

    this._projectMetaState = metaState

    return metaState
  }

  setConfigFilePath (fileName: string) {
    this._configFilePath = this._pathToFile(fileName)
  }

  private _pathToFile (file: string) {
    return path.isAbsolute(file) ? file : path.join(this.projectRoot, file)
  }

  private verifyProjectRoot (root: string) {
    try {
      if (!fs.statSync(root).isDirectory()) {
        throw new Error('NOT DIRECTORY')
      }
    } catch (err) {
      throw getError('NO_PROJECT_FOUND_AT_PROJECT_ROOT', this.projectRoot)
    }
  }

  private async handleSetupTestingTypeReply (ipc: ProjectConfigIpc, result: SetupNodeEventsReply) {
    this._registeredEvents = {}
    this.watchRequires('setupNodeEvents', result.requires)

    for (const { event, eventId } of result.registrations) {
      debug('register plugins process event', event, 'with id', eventId)

      this.registerEvent(event, function (...args: any[]) {
        return new Promise((resolve, reject) => {
          const invocationId = _.uniqueId('inv')

          debug('call event', event, 'for invocation id', invocationId)

          ipc.once(`promise:fulfilled:${invocationId}`, (err: any, value: any) => {
            if (err) {
              debug('promise rejected for id %s %o', invocationId, ':', err.stack)
              reject(_.extend(new Error(err.message), err))

              return
            }

            if (value === UNDEFINED_SERIALIZED) {
              value = undefined
            }

            debug(`promise resolved for id '${invocationId}' with value`, value)

            return resolve(value)
          })

          const ids = { invocationId, eventId }

          // no argument is passed for cy.task()
          // This is necessary because undefined becomes null when it is sent through ipc.
          if (event === 'task' && args[1] === undefined) {
            args[1] = {
              __cypress_task_no_argument__: true,
            }
          }

          ipc.send('execute:plugins', event, ids, args)
        })
      })
    }

    assert(this._envFileResult.state === 'loaded')
    assert(this._configResult.state === 'loaded')

    const fullConfig = await this.buildBaseFullConfig(this._configResult.value.initialConfig, this._envFileResult.value, this.ctx.modeOptions)

    const finalConfig = this._cachedFullConfig = this.ctx._apis.configApi.updateWithPluginValues(fullConfig, result.setupConfig ?? {})

    // This happens automatically with openProjectCreate in run mode
    if (!this.ctx.isRunMode) {
      if (!this._initializedProject) {
        this._initializedProject = await this.ctx.actions.project.initializeActiveProject({})
      } else {
        // TODO: modify the _initializedProject
      }
    }

    if (this.ctx.coreData.cliBrowser) {
      await this.setActiveBrowser(this.ctx.coreData.cliBrowser)
    }

    this._pendingInitialize?.resolve(finalConfig)

    return result
  }

  private async setActiveBrowser (cliBrowser: string) {
    // When we're starting up, if we've chosen a browser to run with, check if it exists
    this.ctx.coreData.cliBrowser = null

    try {
      const browser = await this.ctx._apis.browserApi.ensureAndGetByNameOrPath(cliBrowser)

      this.ctx.coreData.chosenBrowser = browser ?? null
    } catch (e) {
      const error = e as CypressError

      this.ctx.onWarning(error)
    }
  }

  private registerSetupIpcHandlers (ipc: ProjectConfigIpc) {
    const dfd = pDefer<SetupNodeEventsReply>()

    ipc.childProcess.on('error', dfd.reject)

    // For every registration event, we want to turn into an RPC with the child process
    ipc.once('setupTestingType:reply', dfd.resolve)
    ipc.once('setupTestingType:error', (err) => {
      dfd.reject(err)
    })

    const handleWarning = (warningErr: CypressError) => {
      debug('plugins process warning:', warningErr.stack)

      return this.ctx.onWarning(warningErr)
    }

    ipc.on('warning', handleWarning)

    return dfd
  }

  destroy () {
    this.resetInternalState()
    // @ts-ignore
    process.removeListener('exit', this.onProcessExit)
  }

  isTestingTypeConfigured (testingType: TestingType): boolean {
    const config = this.loadedConfigFile

    if (!config) {
      return false
    }

    if (!_.has(config, testingType)) {
      return false
    }

    if (testingType === 'component') {
      return Boolean(config.component?.devServer)
    }

    return true
  }

  async needsCypressJsonMigration () {
    const legacyConfigFileExist = await this.checkIfLegacyConfigFileExist()

    return this.metaState.needsCypressJsonMigration && Boolean(legacyConfigFileExist)
  }

  private _pendingInitialize?: pDefer.DeferredPromise<FullConfig>

  async initializeRunMode () {
    this._pendingInitialize = pDefer()

    if (!this._currentTestingType) {
      // e2e is assumed to be the default testing type if
      // none is passed in run mode
      this.setCurrentTestingType('e2e')
    }

    if (!this.metaState.hasValidConfigFile) {
      return this.ctx.onError(getError('NO_DEFAULT_CONFIG_FILE_FOUND', this.projectRoot))
    }

    return this._pendingInitialize.promise.finally(() => {
      this._pendingInitialize = undefined
    })
  }

  private configFileWarningCheck () {
    // Only if they've explicitly specified a config file path do we error, otherwise they'll go through onboarding
    if (!this.metaState.hasValidConfigFile && this.metaState.hasSpecifiedConfigViaCLI !== false && this.ctx.isRunMode) {
      this.onLoadError(getError('CONFIG_FILE_NOT_FOUND', path.basename(this.metaState.hasSpecifiedConfigViaCLI), path.dirname(this.metaState.hasSpecifiedConfigViaCLI)))
    }

    if (this.metaState.hasLegacyCypressJson && !this.metaState.hasValidConfigFile && this.ctx.isRunMode) {
      this.onLoadError(getError('CONFIG_FILE_MIGRATION_NEEDED', this.projectRoot))
    }

    if (this.metaState.hasMultipleConfigPaths) {
      this.onLoadError(getError('CONFIG_FILES_LANGUAGE_CONFLICT', this.projectRoot, 'cypress.config.js', 'cypress.config.ts'))
    }

    if (this.metaState.hasValidConfigFile && this.metaState.hasLegacyCypressJson) {
      this.onLoadError(getError('LEGACY_CONFIG_FILE', path.basename(this.configFilePath), this.projectRoot))
    }
  }

  /**
   * When there is an error during any part of the lifecycle
   * initiation, we pass it through here. This allows us to intercept
   * centrally in the e2e tests, as well as notify the "pending initialization"
   * for run mode
   */
  private onLoadError = (err: any) => {
    if (this.ctx.isRunMode && this._pendingInitialize) {
      this._pendingInitialize.reject(err)
    } else {
      this.ctx.onError(err, 'Error Loading Config')
    }
  }
}

function pDeferFulfilled<T> (): pDefer.DeferredPromise<T> & {settled: boolean} {
  const dfd = pDefer<T>()
  let settled = false
  const { promise, resolve, reject } = dfd

  const resolveFn = function (val: T) {
    settled = true

    return resolve(val)
  }

  const rejectFn = function (val: any) {
    settled = true

    return reject(val)
  }

  return {
    promise,
    resolve: resolveFn,
    reject: rejectFn,
    get settled () {
      return settled
    },
  }
}<|MERGE_RESOLUTION|>--- conflicted
+++ resolved
@@ -22,11 +22,8 @@
 import assert from 'assert'
 import type { AllModeOptions, FoundBrowser, FullConfig, TestingType } from '@packages/types'
 import { autoBindDebug } from '../util/autoBindDebug'
-<<<<<<< HEAD
 import type { BreakingOptionErrorKey, BreakingErrResult } from '@packages/config'
-=======
 import type { LegacyCypressConfigJson } from '../sources'
->>>>>>> 742f261a
 
 const debug = debugLib(`cypress:lifecycle:ProjectLifecycleManager`)
 
