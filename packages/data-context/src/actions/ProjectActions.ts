--- conflicted
+++ resolved
@@ -34,32 +34,20 @@
     return this.ctx._apis.projectApi
   }
 
-<<<<<<< HEAD
   async clearCurrentTestingType () {
     await this.api.closeActiveProject()
-    if (!this.ctx.appData.currentProject) {
+    if (!this.ctx.currentProject) {
       return
     }
 
-    this.ctx.appData.currentProject.currentTestingType = null
+    this.ctx.currentProject.currentTestingType = null
   }
 
   async clearCurrentProject () {
-    this.ctx.appData.currentProject = null
-    await this.api.closeActiveProject()
-
-    // TODO(tim): Improve general state management w/ immutability (immer) & updater fn
-    this.ctx.coreData.app.isInGlobalMode = true
-    this.ctx.coreData.app.currentProject = null
-=======
-  async clearActiveProject () {
-    this.ctx.coreData.currentProject = null
     await this.api.closeActiveProject()
 
     // TODO(tim): Improve general state management w/ immutability (immer) & updater fn
     this.ctx.coreData.currentProject = null
-    this.ctx.coreData.app.currentTestingType = null
->>>>>>> 8bdbd1a2
   }
 
   private get projects () {
@@ -81,29 +69,25 @@
     const title = this.ctx.project.projectTitle(projectRoot)
 
     // Set initial properties, so we can set the config object on the active project
-    this.ctx.coreData.app.currentProject = {
+    this.ctx.coreData.currentProject = {
       title,
       projectRoot,
       currentTestingType: null,
-    }
-
-    return this
-  }
-
-<<<<<<< HEAD
+      isLoadingConfig: true,
+      configPromise: null,
+      errorLoadingConfig: null,
+      config: null,
+    }
+
+    // Load the project config, but don't block on this - it will alert
+    // its status separately via updating coreData.currentProject
+    return this.loadConfigForProject(projectRoot)
+  }
+
   setCurrentTestingType (type: TestingTypeEnum) {
     if (this.ctx.currentProject) {
       this.ctx.currentProject.currentTestingType = type
     }
-=======
-  private setCurrentProjectProperties (currentProjectProperties: Partial<ActiveProjectShape>) {
-    this.ctx.coreData.currentProject = {
-      browsers: this.ctx.coreData.app.browsers,
-      ...this.ctx.coreData.currentProject,
-      ...currentProjectProperties,
-    } as ActiveProjectShape
-  }
->>>>>>> 8bdbd1a2
 
     return null
   }
@@ -114,7 +98,11 @@
     this.ctx.coreData.app.projects = await projects
   }
 
-  async initializeActiveProject (options: OpenProjectLaunchOptions = {}) {
+  /**
+   * Starts the plugins for a given project, and launches
+   * the development server if we are in component testing mode
+   */
+  async initializeActiveProject () {
     if (!this.ctx.currentProject) {
       throw Error('Cannot initialize project without an active project')
     }
@@ -140,13 +128,10 @@
       await this.api.closeActiveProject()
       await this.api.initializeProject(launchArgs, {
         ...this.ctx.launchOptions,
-        ...options,
         ctx: this.ctx,
       }, browsers)
     } catch (e) {
-      // TODO(tim): remove / replace with ctx.log.error
-      // eslint-disable-next-line
-      console.error(e)
+      this.ctx.logError(e)
       throw e
     }
   }
@@ -186,6 +171,11 @@
     }
   }
 
+  /**
+   * Launches the project in the browser, based on the current testing type
+   * @param options
+   * @returns
+   */
   async launchProject (options: LaunchOpts) {
     const currentTestingType = this.ctx.currentProject?.currentTestingType
 
@@ -263,11 +253,7 @@
     this.api.removeProjectFromCache(projectRoot)
   }
 
-  syncProjects () {
-    //
-  }
-
-  createConfigFile (args: MutationAppCreateConfigFileArgs) {
+  createConfigFile (args: { configFilename: string, code: string }) {
     const project = this.ctx.currentProject
 
     if (!project) {
@@ -319,7 +305,11 @@
     }
 
     const parsed = path.parse(codeGenCandidate)
-    const config = await this.ctx.config.getConfigForProject(project.projectRoot)
+    const config = project.config
+
+    if (!config) {
+      return null
+    }
 
     const getFileExtension = () => {
       if (codeGenType === 'integration') {
@@ -384,6 +374,39 @@
     }
   }
 
+  loadConfigForProject (projectRoot: string): Promise<FullConfig | null> {
+    const project = this.ctx.coreData.currentProject
+
+    if (!project) {
+      throw new Error(`Cannot access config without currentProject`)
+    }
+
+    if (!project.configPromise) {
+      project.configPromise = Promise.resolve().then(async () => {
+        const configFile = await this.ctx.config.getDefaultConfigBasename(projectRoot)
+
+        return this.ctx._apis.projectApi.getConfig(projectRoot, { configFile })
+      })
+      .then((fullConfig) => {
+        project.config = fullConfig
+
+        return fullConfig
+      })
+      .catch((e) => {
+        project.config = null
+        project.errorLoadingConfig = e
+
+        return null
+      })
+      .finally(() => {
+        project.isLoadingConfig = false
+        this.ctx.emitter.toLaunchpad()
+      })
+    }
+
+    return project.configPromise
+  }
+
   reconfigureProject () {
     this.ctx.actions.electron.refreshBrowserWindow()
     this.ctx.actions.electron.showBrowserWindow()
