--- conflicted
+++ resolved
@@ -22,16 +22,6 @@
   }
 
   hideBrowserWindow () {
-<<<<<<< HEAD
-    return
-    // TODO(tim): Revisit this UI / workflow
-    // this.electron.browserWindow?.hide()
-    // if (this.isMac) {
-    //   this.ctx.electronApp.dock.hide()
-    // } else {
-    //   this.electron.browserWindow?.setSkipTaskbar(true)
-    // }
-=======
     this.electron.browserWindow?.hide()
 
     if (this.isMac) {
@@ -39,7 +29,6 @@
     } else {
       this.electron.browserWindow?.setSkipTaskbar(true)
     }
->>>>>>> 2eb0ff55
   }
 
   showBrowserWindow () {
