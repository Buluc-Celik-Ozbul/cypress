--- conflicted
+++ resolved
@@ -1,9 +1,8 @@
-import { BUNDLERS, CODE_LANGUAGES, FRONTEND_FRAMEWORKS, PACKAGES_DESCRIPTIONS, SampleConfigFile, WIZARD_STEPS } from '@packages/types'
+import { Bundler, BUNDLERS, CodeLanguage, CODE_LANGUAGES, FrontendFramework, FRONTEND_FRAMEWORKS, PACKAGES_DESCRIPTIONS, SampleConfigFile, StorybookInfo, WIZARD_STEPS } from '@packages/types'
 import type { NexusGenObjects } from '@packages/graphql/src/gen/nxs.gen'
 import type { DataContext } from '..'
-import { wizardGetConfigCodeCt, wizardGetConfigCodeE2E } from '../codegen/config-file'
-import { wizardGetComponentIndexHtml } from '../codegen/template'
 import { getSampleConfigFiles } from '../codegen/sample-config-files'
+import dedent from 'dedent'
 
 export class WizardDataSource {
   constructor (private ctx: DataContext) {}
@@ -147,6 +146,7 @@
     }
 
     return wizardGetComponentIndexHtml({
+      bundler: this.chosenBundler,
       framework: this.chosenFramework,
       storybookInfo,
     })
@@ -167,8 +167,6 @@
   get chosenLanguage () {
     return CODE_LANGUAGES.find((f) => f.type === this.ctx.wizardData.chosenLanguage)
   }
-<<<<<<< HEAD
-=======
 }
 
 interface GetCodeOptsE2E {
@@ -293,7 +291,7 @@
       `,
     },
     cra: {
-      js: endent`
+      js: dedent`
         const { defineConfig } = require('cypress')
 
         module.exports = defineConfig({
@@ -303,7 +301,7 @@
           }
         })
       `,
-      ts: endent`
+      ts: dedent`
         import { defineConfig } from 'cypress'
 
         export default defineConfig({
@@ -315,7 +313,7 @@
       `,
     },
     vuecli: {
-      js: endent`
+      js: dedent`
         const { defineConfig } = require('cypress')
 
         module.exports = defineConfig({
@@ -325,7 +323,7 @@
           }
         })
       `,
-      ts: endent`
+      ts: dedent`
         import { defineConfig } from 'cypress'
 
         export default defineConfig({
@@ -365,7 +363,7 @@
 
 const getComponentTemplate = (opts: {headModifier: string, bodyModifier: string}) => {
   // TODO: Properly indent additions and strip newline if none
-  return endent`
+  return dedent`
     <!DOCTYPE html>
     <html>
       <head>
@@ -380,5 +378,4 @@
         <div id="__cy_root"></div>
       </body>
     </html>`
->>>>>>> 25c46a27
 }