--- conflicted
+++ resolved
@@ -23,13 +23,12 @@
     return path.basename(projectRoot)
   }
 
-<<<<<<< HEAD
   getCurrentProjectSavedState () {
     return this.ctx._apis.projectApi.getCurrentProjectSavedState()
-=======
+  }
+
   getConfig (projectRoot: string) {
     return this.ctx.config.getConfigForProject(projectRoot)
->>>>>>> 8a813a60
   }
 
   async findSpecs (projectRoot: string, specType: Maybe<SpecType>) {
