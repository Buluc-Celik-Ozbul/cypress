const _ = require('lodash')
const $ = require('jquery')
const blobUtil = require('blob-util')
const minimatch = require('minimatch')
const Promise = require('bluebird')
const sinon = require('sinon')
const fakeTimers = require('@sinonjs/fake-timers')

const $dom = require('./dom')
const $errorMessages = require('./cypress/error_messages')
const $Chainer = require('./cypress/chainer')
const $Command = require('./cypress/command')
const $Commands = require('./cypress/commands')
const $Cookies = require('./cypress/cookies')
const $Cy = require('./cypress/cy')
const $Events = require('./cypress/events')
const $Keyboard = require('./cy/keyboard')
const $SetterGetter = require('./cypress/setter_getter')
const $Log = require('./cypress/log')
const $Location = require('./cypress/location')
const $LocalStorage = require('./cypress/local_storage')
const $Mocha = require('./cypress/mocha')
const $Mouse = require('./cy/mouse')
const $Runner = require('./cypress/runner')
const $Downloads = require('./cypress/downloads')
const $Server = require('./cypress/server')
const $Screenshot = require('./cypress/screenshot')
const $SelectorPlayground = require('./cypress/selector_playground')
const $utils = require('./cypress/utils')
const $errUtils = require('./cypress/error_utils')
const $scriptUtils = require('./cypress/script_utils')
const browserInfo = require('./cypress/browser')
const resolvers = require('./cypress/resolvers')
const debug = require('debug')('cypress:driver:cypress')

const jqueryProxyFn = function (...args) {
  if (!this.cy) {
    $errUtils.throwErrByPath('miscellaneous.no_cy')
  }

  return this.cy.$$.apply(this.cy, args)
}

const throwPrivateCommandInterface = (method) => {
  $errUtils.throwErrByPath('miscellaneous.private_custom_command_interface', {
    args: { method },
  })
}

class $Cypress {
  constructor (config = {}) {
    this.cy = null
    this.chai = null
    this.mocha = null
    this.runner = null
    this.downloads = null
    this.Commands = null
    this.$autIframe = null
    this.onSpecReady = null

    this.events = $Events.extend(this)
    this.$ = jqueryProxyFn.bind(this)

    _.extend(this.$, $)

    this.setConfig(config)
  }

  setConfig (config = {}) {
    // config.remote
    // {
    //   origin: "http://localhost:2020"
    //   domainName: "localhost"
    //   props: null
    //   strategy: "file"
    // }

    // -- or --

    // {
    //   origin: "https://foo.google.com"
    //   domainName: "google.com"
    //   strategy: "http"
    //   props: {
    //     port: 443
    //     tld: "com"
    //     domain: "google"
    //   }
    // }

    let d = config.remote ? config.remote.domainName : undefined

    // set domainName but allow us to turn
    // off this feature in testing
    if (d) {
      document.domain = d
    }

    // a few static props for the host OS, browser
    // and the current version of Cypress
    this.arch = config.arch
    this.spec = config.spec
    this.version = config.version
    this.browser = config.browser
    this.platform = config.platform
    this.testingType = config.testingType

    // normalize this into boolean
    config.isTextTerminal = !!config.isTextTerminal

    // we asumme we're interactive based on whether or
    // not we're in a text terminal, but we keep this
    // as a separate property so we can potentially
    // slice up the behavior
    config.isInteractive = !config.isTextTerminal

    // enable long stack traces when
    // we not are running headlessly
    // for debuggability but disable
    // them when running headlessly for
    // performance since users cannot
    // interact with the stack traces
    Promise.config({
      longStackTraces: config.isInteractive,
    })

    // TODO: env is unintentionally preserved between soft reruns unlike config.
    // change this in the NEXT_BREAKING
    const { env } = config

    config = _.omit(config, 'env', 'remote', 'resolved', 'scaffoldedFiles', 'javascripts', 'state', 'testingType')

    _.extend(this, browserInfo(config))

    this.state = $SetterGetter.create({})
    this.originalConfig = _.cloneDeep(config)
    this.config = $SetterGetter.create(config)
    this.env = $SetterGetter.create(env)
    this.getTestRetries = function () {
      const testRetries = this.config('retries')

      if (_.isNumber(testRetries)) {
        return testRetries
      }

      if (_.isObject(testRetries)) {
        return testRetries[this.config('isInteractive') ? 'openMode' : 'runMode']
      }

      return null
    }

    this.Cookies = $Cookies.create(config.namespace, d)

    return this.action('cypress:config', config)
  }

  initialize ({ $autIframe, onSpecReady }) {
    this.$autIframe = $autIframe
    this.onSpecReady = onSpecReady
    if (this._onInitialize) {
      this._onInitialize()
      this._onInitialize = undefined
    }
  }

  run (fn) {
    if (!this.runner) {
      $errUtils.throwErrByPath('miscellaneous.no_runner')
    }

    return this.runner.run(fn)
  }

  // Method to manually re-execute Runner (usually within $autIframe)
  // used mainly by Component Testing
  restartRunner () {
    if (!window.top.Cypress) {
      throw Error('Cannot re-run spec without Cypress')
    }

    // MobX state is only available on the Runner instance
    // which is attached to the top level `window`
    // We avoid infinite restart loop by checking if not in a loading state.
    if (!window.top.Runner.state.isLoading) {
      window.top.Runner.emit('restart')
    }
  }

  // onSpecWindow is called as the spec window
  // is being served but BEFORE any of the actual
  // specs or support files have been downloaded
  // or parsed. we have not received any custom commands
  // at this point
  onSpecWindow (specWindow, scripts) {
    const logFn = (...args) => {
      return this.log.apply(this, args)
    }

    // create cy and expose globally
    this.cy = $Cy.create(specWindow, this, this.Cookies, this.state, this.config, logFn)
    window.cy = this.cy
    this.isCy = this.cy.isCy
    this.log = $Log.create(this, this.cy, this.state, this.config)
    this.mocha = $Mocha.create(specWindow, this, this.config)
    this.runner = $Runner.create(specWindow, this.mocha, this, this.cy, this.state)
    this.downloads = $Downloads.create(this)

    // wire up command create to cy
    this.Commands = $Commands.create(this, this.cy, this.state, this.config)

    this.events.proxyTo(this.cy)

    $scriptUtils.runScripts(specWindow, scripts)
    .catch((error) => {
      this.runner.onSpecError('error')({ error })
    })
    .then(() => {
      return (new Promise((resolve) => {
        if (this.$autIframe) {
          resolve()
        } else {
          // block initialization if the iframe has not been created yet
          // Used in CT when async chunks for plugins take their time to download/parse
          this._onInitialize = resolve
        }
      }))
    })
    .then(() => {
<<<<<<< HEAD
=======
      // in order to utilize focusmanager.testingmode and trick browser into being in focus even when not focused
      // this is critical for headless mode since otherwise the browser never gains focus
>>>>>>> 3526f9eb
      if (this.browser.isHeadless && this.isBrowser({ family: 'firefox' })) {
        window.addEventListener('blur', () => {
          this.backend('firefox:window:focus')
        })

        if (!document.hasFocus()) {
          return this.backend('firefox:window:focus')
        }
      }
    })
    .then(() => {
      this.cy.initialize(this.$autIframe)

      this.onSpecReady()
    })
  }

  action (eventName, ...args) {
    // normalizes all the various ways
    // other objects communicate intent
    // and 'action' to Cypress
    debug(eventName)
    switch (eventName) {
      case 'recorder:frame':
        return this.emit('recorder:frame', args[0])

      case 'cypress:stop':
        return this.emit('stop')

      case 'cypress:config':
        return this.emit('config', args[0])

      case 'runner:start':
        // mocha runner has begun running the tests
        this.emit('run:start')

        if (this.runner.getResumedAtTestIndex() !== null) {
          return
        }

        if (this.config('isTextTerminal')) {
          return this.emit('mocha', 'start', args[0])
        }

        break

      case 'runner:end':
        // mocha runner has finished running the tests

        // end may have been caused by an uncaught error
        // that happened inside of a hook.
        //
        // when this happens mocha aborts the entire run
        // and does not do the usual cleanup so that means
        // we have to fire the test:after:hooks and
        // test:after:run events ourselves
        this.emit('run:end')

        if (this.config('isTextTerminal')) {
          return this.emit('mocha', 'end', args[0])
        }

        break

      case 'runner:suite:start':
        // mocha runner started processing a suite
        if (this.config('isTextTerminal')) {
          return this.emit('mocha', 'suite', ...args)
        }

        break

      case 'runner:suite:end':
        // mocha runner finished processing a suite
        if (this.config('isTextTerminal')) {
          return this.emit('mocha', 'suite end', ...args)
        }

        break

      case 'runner:hook:start':
        // mocha runner started processing a hook
        if (this.config('isTextTerminal')) {
          return this.emit('mocha', 'hook', ...args)
        }

        break

      case 'runner:hook:end':
        // mocha runner finished processing a hook
        if (this.config('isTextTerminal')) {
          return this.emit('mocha', 'hook end', ...args)
        }

        break

      case 'runner:test:start':
        // mocha runner started processing a hook
        if (this.config('isTextTerminal')) {
          return this.emit('mocha', 'test', ...args)
        }

        break

      case 'runner:test:end':
        if (this.config('isTextTerminal')) {
          return this.emit('mocha', 'test end', ...args)
        }

        break

      case 'runner:pass':
        // mocha runner calculated a pass
        // this is delayed from when mocha would normally fire it
        // since we fire it after all afterEach hooks have ran
        if (this.config('isTextTerminal')) {
          return this.emit('mocha', 'pass', ...args)
        }

        break

      case 'runner:pending':
        // mocha runner calculated a pending test
        if (this.config('isTextTerminal')) {
          return this.emit('mocha', 'pending', ...args)
        }

        break

      case 'runner:fail': {
        if (this.config('isTextTerminal')) {
          return this.emit('mocha', 'fail', ...args)
        }

        break
      }
      // retry event only fired in mocha version 6+
      // https://github.com/mochajs/mocha/commit/2a76dd7589e4a1ed14dd2a33ab89f182e4c4a050
      case 'runner:retry': {
        // mocha runner calculated a pass
        if (this.config('isTextTerminal')) {
          this.emit('mocha', 'retry', ...args)
        }

        break
      }

      case 'mocha:runnable:run':
        return this.runner.onRunnableRun(...args)

      case 'runner:test:before:run':
        // get back to a clean slate
        this.cy.reset(...args)

        if (this.config('isTextTerminal')) {
          // needed for handling test retries
          this.emit('mocha', 'test:before:run', args[0])
        }

        this.emit('test:before:run', ...args)

        break

      case 'runner:test:before:run:async':
        // TODO: handle timeouts here? or in the runner?
        return this.emitThen('test:before:run:async', ...args)

      case 'runner:runnable:after:run:async':
        return this.emitThen('runnable:after:run:async', ...args)

      case 'runner:test:after:run':
        this.runner.cleanupQueue(this.config('numTestsKeptInMemory'))

        // this event is how the reporter knows how to display
        // stats and runnable properties such as errors
        this.emit('test:after:run', ...args)

        if (this.config('isTextTerminal')) {
          // needed for calculating wallClockDuration
          // and the timings of after + afterEach hooks
          return this.emit('mocha', 'test:after:run', args[0])
        }

        break

      case 'cy:before:all:screenshots':
        return this.emit('before:all:screenshots', ...args)

      case 'cy:before:screenshot':
        return this.emit('before:screenshot', ...args)

      case 'cy:after:screenshot':
        return this.emit('after:screenshot', ...args)

      case 'cy:after:all:screenshots':
        return this.emit('after:all:screenshots', ...args)

      case 'command:log:added':
        this.runner.addLog(args[0], this.config('isInteractive'))

        return this.emit('log:added', ...args)

      case 'command:log:changed':
        this.runner.addLog(args[0], this.config('isInteractive'))

        return this.emit('log:changed', ...args)

      case 'cy:fail':
        // comes from cypress errors fail()
        return this.emitMap('fail', ...args)

      case 'cy:stability:changed':
        return this.emit('stability:changed', ...args)

      case 'cy:paused':
        return this.emit('paused', ...args)

      case 'cy:canceled':
        return this.emit('canceled')

      case 'cy:visit:failed':
        return this.emit('visit:failed', args[0])

      case 'cy:viewport:changed':
        return this.emit('viewport:changed', ...args)

      case 'cy:command:start':
        return this.emit('command:start', ...args)

      case 'cy:command:end':
        return this.emit('command:end', ...args)

      case 'cy:command:retry':
        return this.emit('command:retry', ...args)

      case 'cy:command:enqueued':
        return this.emit('command:enqueued', args[0])

      case 'cy:command:queue:before:end':
        return this.emit('command:queue:before:end')

      case 'cy:command:queue:end':
        return this.emit('command:queue:end')

      case 'cy:url:changed':
        return this.emit('url:changed', args[0])

      case 'cy:next:subject:prepared':
        return this.emit('next:subject:prepared', ...args)

      case 'cy:collect:run:state':
        return this.emitThen('collect:run:state')

      case 'cy:scrolled':
        return this.emit('scrolled', ...args)

      case 'app:uncaught:exception':
        return this.emitMap('uncaught:exception', ...args)

      case 'app:window:alert':
        return this.emit('window:alert', args[0])

      case 'app:window:confirm':
        return this.emitMap('window:confirm', args[0])

      case 'app:window:confirmed':
        return this.emit('window:confirmed', ...args)

      case 'app:page:loading':
        return this.emit('page:loading', args[0])

      case 'app:window:before:load':
        this.cy.onBeforeAppWindowLoad(args[0])

        return this.emit('window:before:load', args[0])

      case 'app:navigation:changed':
        return this.emit('navigation:changed', ...args)

      case 'app:form:submitted':
        return this.emit('form:submitted', args[0])

      case 'app:window:load':
        return this.emit('window:load', args[0])

      case 'app:window:before:unload':
        return this.emit('window:before:unload', args[0])

      case 'app:window:unload':
        return this.emit('window:unload', args[0])

      case 'app:timers:reset':
        return this.emitThen('app:timers:reset', ...args)

      case 'app:timers:pause':
        return this.emitThen('app:timers:pause', ...args)

      case 'app:css:modified':
        return this.emit('css:modified', args[0])

      case 'spec:script:error':
        return this.emit('script:error', ...args)

      default:
        return
    }
  }

  backend (eventName, ...args) {
    return new Promise((resolve, reject) => {
      const fn = function (reply) {
        const e = reply.error

        if (e) {
          // clone the error object
          // and set stack cleaned
          // to prevent bluebird from
          // attaching long stace traces
          // which otherwise make this err
          // unusably long
          const err = $errUtils.makeErrFromObj(e)

          err.__stackCleaned__ = true
          err.backend = true

          return reject(err)
        }

        return resolve(reply.response)
      }

      return this.emit('backend:request', eventName, ...args, fn)
    })
  }

  automation (eventName, ...args) {
    // wrap action in promise
    return new Promise((resolve, reject) => {
      const fn = function (reply) {
        const e = reply.error

        if (e) {
          const err = $errUtils.makeErrFromObj(e)

          err.automation = true

          return reject(err)
        }

        return resolve(reply.response)
      }

      return this.emit('automation:request', eventName, ...args, fn)
    })
  }

  stop () {
    if (!this.runner) {
      // the tests have been reloaded
      return
    }

    this.runner.stop()
    this.cy.stop()

    return this.action('cypress:stop')
  }

  addAssertionCommand () {
    return throwPrivateCommandInterface('addAssertionCommand')
  }

  addUtilityCommand () {
    return throwPrivateCommandInterface('addUtilityCommand')
  }

  static create (config) {
    return new $Cypress(config)
  }
}

// attach to $Cypress to access
// all of the constructors
// to enable users to monkeypatch
$Cypress.prototype.$Cypress = $Cypress
$Cypress.prototype.Cy = $Cy
$Cypress.prototype.Chainer = $Chainer
$Cypress.prototype.Cookies = $Cookies
$Cypress.prototype.Command = $Command
$Cypress.prototype.Commands = $Commands
$Cypress.prototype.dom = $dom
$Cypress.prototype.errorMessages = $errorMessages
$Cypress.prototype.Keyboard = $Keyboard
$Cypress.prototype.Location = $Location
$Cypress.prototype.Log = $Log
$Cypress.prototype.LocalStorage = $LocalStorage
$Cypress.prototype.Mocha = $Mocha
$Cypress.prototype.resolveWindowReference = resolvers.resolveWindowReference
$Cypress.prototype.resolveLocationReference = resolvers.resolveLocationReference
$Cypress.prototype.Mouse = $Mouse
$Cypress.prototype.Runner = $Runner
$Cypress.prototype.Server = $Server
$Cypress.prototype.Screenshot = $Screenshot
$Cypress.prototype.SelectorPlayground = $SelectorPlayground
$Cypress.prototype.utils = $utils
$Cypress.prototype._ = _
$Cypress.prototype.Blob = blobUtil
$Cypress.prototype.Promise = Promise
$Cypress.prototype.minimatch = minimatch
$Cypress.prototype.sinon = sinon
$Cypress.prototype.lolex = fakeTimers

// attaching these so they are accessible
// via the runner + integration spec helper
$Cypress.$ = $
$Cypress.utils = $utils

module.exports = $Cypress<|MERGE_RESOLUTION|>--- conflicted
+++ resolved
@@ -227,11 +227,8 @@
       }))
     })
     .then(() => {
-<<<<<<< HEAD
-=======
       // in order to utilize focusmanager.testingmode and trick browser into being in focus even when not focused
       // this is critical for headless mode since otherwise the browser never gains focus
->>>>>>> 3526f9eb
       if (this.browser.isHeadless && this.isBrowser({ family: 'firefox' })) {
         window.addEventListener('blur', () => {
           this.backend('firefox:window:focus')
