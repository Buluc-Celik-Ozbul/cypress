--- conflicted
+++ resolved
@@ -161,17 +161,8 @@
       contentWindow.HTMLElement.prototype.focus = (focusOption) ->
         focused.interceptFocus(this, contentWindow, focusOption)
 
-<<<<<<< HEAD
-      ## no longer needed since we no longer keep state on cy.type
-      # contentWindow.HTMLInputElement.prototype.select = ->
-      #   $selection.interceptSelect.call(this)
-=======
       contentWindow.HTMLElement.prototype.blur = ->
         focused.interceptBlur(this)
-
-      contentWindow.HTMLInputElement.prototype.select = ->
-        $selection.interceptSelect.call(this)
->>>>>>> 50ed3e32
 
       contentWindow.document.hasFocus = ->
         top.document.hasFocus()
