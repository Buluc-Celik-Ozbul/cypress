--- conflicted
+++ resolved
@@ -20,11 +20,7 @@
 const TEST_AFTER_RUN_EVENT = 'runner:test:after:run'
 
 const RUNNABLE_LOGS = 'routes agents commands'.split(' ')
-<<<<<<< HEAD
-const RUNNABLE_PROPS = 'id order title root hookName hookId err state failedFromHookId body speed type duration wallClockStartedAt wallClockDuration timings file final currentRetry retries'.split(' ')
-=======
-const RUNNABLE_PROPS = 'id order title root hookName hookId err state failedFromHookId body speed type duration wallClockStartedAt wallClockDuration timings file originalTitle'.split(' ')
->>>>>>> 230ffef5
+const RUNNABLE_PROPS = 'id order title root hookName hookId err state failedFromHookId body speed type duration wallClockStartedAt wallClockDuration timings file originalTitle final currentRetry retries'.split(' ')
 
 const debug = require('debug')('cypress:driver:runner')
 
@@ -154,28 +150,7 @@
   }
 }
 
-<<<<<<< HEAD
-// const anyTestInSuite = function (suite, fn) {
-//   for (let test of suite.tests) {
-//     if (fn(test) === true) {
-//       return true
-//     }
-//   }
-
-//   for (suite of suite.suites) {
-//     if (anyTestInSuite(suite, fn) === true) {
-//       return true
-//     }
-//   }
-
-//   // else return false
-//   return false
-// }
-
-const eachHookInSuite = function (suite, fn) {
-=======
 const eachHookInSuite = (suite, fn) => {
->>>>>>> 230ffef5
   for (let type of HOOKS) {
     for (let hook of suite[`_${type}`]) {
       fn(hook)
@@ -255,39 +230,6 @@
   }
 }
 
-<<<<<<< HEAD
-const getTestFromHookOrFindTest = function (hook) {
-  const test = getTestFromHook(hook)
-
-  if (test) {
-    return test
-  }
-
-  const suite = hook.parent
-
-  if (hook.hookName === 'after all') {
-    return findLastTestInSuite(suite, isNotAlreadyRunTest)
-  }
-
-  if (hook.hookName === 'before all') {
-    return findTestInSuite(suite, isNotAlreadyRunTest)
-  }
-}
-
-function getTestFromRunnable (runnable) {
-  switch (runnable.type) {
-    case 'hook':
-      return getTestFromHook(runnable)
-
-    case 'test':
-      return runnable
-    default:
-      null
-  }
-}
-
-=======
->>>>>>> 230ffef5
 // we have to see if this is the last suite amongst
 // its siblings.  but first we have to filter out
 // suites which dont have a filtered test in them
@@ -619,29 +561,21 @@
   return normalizedRunnable
 }
 
-<<<<<<< HEAD
 const setHookFailureProps = (test, hook, err) => {
   const hookName = getHookName(hook)
-=======
+
+  test.err = err
+  test.state = 'failed'
+  test.duration = hook.duration // TODO: nope (?)
+  test.hookName = hookName // TODO: why are we doing this?
+  test.failedFromHookId = hook.hookId
+}
+
 const hookFailed = (hook, err, hookName, getTest, getTestFromHookOrFindTest) => {
   // NOTE: sometimes mocha will fail a hook without having emitted on('hook')
   // event, so this hook might not have currentTest set correctly
   // in which case we need to lookup the test
   const test = getTest() || getTestFromHookOrFindTest(hook)
->>>>>>> 230ffef5
-
-  test.err = err
-  test.state = 'failed'
-  test.duration = hook.duration // TODO: nope (?)
-  test.hookName = hookName // TODO: why are we doing this?
-  test.failedFromHookId = hook.hookId
-}
-
-const hookFailed = function (hook, err, Cypress) {
-  // NOTE: sometimes mocha will fail a hook without having emitted on('hook')
-  // event, so this hook might not have currentTest set correctly
-  // in which case we need to lookup the test
-  const test = getTestFromHookOrFindTest(hook)
 
   setHookFailureProps(test, hook, err)
 
@@ -877,11 +811,7 @@
       // if a hook fails (such as a before) then the test will never
       // get run and we'll need to make sure we set the test so that
       // the TEST_AFTER_RUN_EVENT fires correctly
-<<<<<<< HEAD
-      return hookFailed(runnable, runnable.err, Cypress)
-=======
       return hookFailed(runnable, runnable.err, hookName, getTest, getTestFromHookOrFindTest)
->>>>>>> 230ffef5
     }
   })
 }
@@ -1088,12 +1018,8 @@
         return noFail()
       }
 
-<<<<<<< HEAD
       if (willRetry && isAfterEachHook) {
         setHookFailureProps(test, runnable, err)
-=======
-      _runnerListeners(_runner, Cypress, _emissions, getTestById, getTest, setTest, getHookId, getTestFromHookOrFindTest)
->>>>>>> 230ffef5
 
         const newTest = test.clone()
 
@@ -1163,7 +1089,6 @@
         fire(TEST_BEFORE_RUN_EVENT, test, Cypress)
       }
 
-<<<<<<< HEAD
       const isHook = runnable.type === 'hook'
       const isAfterAllHook = isHook && runnable.hookName.match(/after all/)
 
@@ -1185,10 +1110,7 @@
       // if this isnt a hook, then the name is 'test'
       const hookName = runnable.type === 'hook' ? getHookName(runnable) : 'test'
 
-      const next = function (err) {
-=======
       const next = (err) => {
->>>>>>> 230ffef5
         // now set the duration of the after runnable run async event
         afterFnDurationEnd = (wallClockEnd = new Date())
 
@@ -1372,7 +1294,7 @@
         _startTime = moment().toJSON()
       }
 
-      _runnerListeners(_runner, Cypress, _emissions, getTestById, getTest, setTest, getHookId)
+      _runnerListeners(_runner, Cypress, _emissions, getTestById, getTest, setTest, getHookId, getTestFromHookOrFindTest)
 
       return _runner.run((failures) => {
         // if we happen to make it all the way through
