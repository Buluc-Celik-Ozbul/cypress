--- conflicted
+++ resolved
@@ -278,8 +278,8 @@
     return test
   }
 }
-<<<<<<< HEAD
-const getTestFromHookOrFindTest = function (hook, getTestById) {
+
+const getTestFromHookOrFindTest = function (hook) {
   const test = getTestFromHook(hook)
 
   if (test) {
@@ -288,42 +288,15 @@
 
   const suite = hook.parent
 
-  // TODO: make performant, use findTestInSuite()
-  if (hook.hookName === 'after all') {
-    const siblings = getAllSiblingTests(suite, getTestById)
-
-    return _.findLast(siblings, isNotAlreadyRunTest)
-  }
-
-  if (hook.hookName === 'before all') {
-    const siblings = getAllSiblingTests(suite, getTestById)
-
-    return _.find(siblings, isNotAlreadyRunTest)
-=======
-
-const getTestFromHookOrFindTest = function (hook) {
-  const test = getTestFromHook(hook)
-
-  if (test) {
-    return test
-  }
-
-  const suite = hook.parent
-
   if (hook.hookName === 'after all') {
     return findLastTestInSuite(suite, isNotAlreadyRunTest)
->>>>>>> 67908882
-  }
-}
-
-<<<<<<< HEAD
-=======
+  }
+
   if (hook.hookName === 'before all') {
     return findTestInSuite(suite, isNotAlreadyRunTest)
   }
 }
 
->>>>>>> 67908882
 function getTestFromRunnable (runnable) {
   switch (runnable.type) {
     case 'hook':
@@ -446,19 +419,11 @@
           // 4. else if we arent the last nested suite we fire if we're
           //    the last test that will run
 
-<<<<<<< HEAD
-          // TODO: move middle conditional into method
-=======
->>>>>>> 67908882
           if (
             // !this.suite.parent._afterAll.length &&
             (isRootSuite(this.suite) && isLastTest(t, allTests)) ||
               (isRootSuite(this.suite.parent) && !this.suite.parent._afterAll.length && lastTestThatWillRunInSuite(t, siblings)) ||
-<<<<<<< HEAD
-              (!isLastSuite(this.suite, allTests) && lastTestThatWillRunInSuite(t, siblings))
-=======
               (!isLastSuite(this.suite, allTests) && !this.suite.parent._afterAll.length && lastTestThatWillRunInSuite(t, siblings))
->>>>>>> 67908882
           ) {
             changeFnToRunAfterHooks()
           }
@@ -636,19 +601,11 @@
   return normalizedRunnable
 }
 
-<<<<<<< HEAD
-const hookFailed = function (hook, err, hookName, getTestById) {
-  // NOTE: sometimes mocha will fail a hook without having emitted on('hook')
-  // event, so this hook might not have currentTest set correctly
-  // in which case we need to lookup the test
-  const test = getTestFromHookOrFindTest(hook, getTestById)
-=======
 const hookFailed = function (hook, err, hookName) {
   // NOTE: sometimes mocha will fail a hook without having emitted on('hook')
   // event, so this hook might not have currentTest set correctly
   // in which case we need to lookup the test
   const test = getTestFromHookOrFindTest(hook)
->>>>>>> 67908882
 
   test.err = err
   test.state = 'failed'
@@ -721,11 +678,7 @@
     // hooks do not have their own id, their
     // commands need to grouped with the test
     // and we can only associate them by this id
-<<<<<<< HEAD
-    const test = getTestFromHookOrFindTest(hook, getTestById)
-=======
     const test = getTestFromHookOrFindTest(hook)
->>>>>>> 67908882
 
     if (!test) {
       // we couldn't find a test to run with this hook
