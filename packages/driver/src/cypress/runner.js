/* eslint-disable prefer-rest-params */
/* globals Cypress */
const _ = require('lodash')
const moment = require('moment')
const Promise = require('bluebird')
const Pending = require('mocha/lib/pending')

const $Log = require('./log')
const $utils = require('./utils')
const $errUtils = require('./error_utils')

const mochaCtxKeysRe = /^(_runnable|test)$/
const betweenQuotesRe = /\"(.+?)\"/

const HOOKS = 'beforeAll beforeEach afterEach afterAll'.split(' ')
const TEST_BEFORE_RUN_EVENT = 'runner:test:before:run'
const TEST_AFTER_RUN_EVENT = 'runner:test:after:run'

const RUNNABLE_LOGS = 'routes agents commands'.split(' ')
const RUNNABLE_PROPS = 'id order title root hookName hookId err state failedFromHookId body speed type duration wallClockStartedAt wallClockDuration timings file cfg suiteCfg isLastInSuite'.split(' ')

const debug = require('debug')('cypress:driver:runner')
// ## initial payload
// {
//   suites: [
//     {id: "r1"}, {id: "r4", suiteId: "r1"}
//   ]
//   tests: [
//     {id: "r2", title: "foo", suiteId: "r1"}
//   ]
// }

// ## normalized
// {
//   {
//     root: true
//     suites: []
//     tests: []
//   }
// }

// ## resetting state (get back from server)
// {
//   scrollTop: 100
//   tests: {
//     r2: {id: "r2", title: "foo", suiteId: "r1", state: "passed", err: "", routes: [
//         {}, {}
//       ]
//       agents: [
//       ]
//       commands: [
//         {}, {}, {}
//       ]
//     }}
//
//     r3: {id: "r3", title: "bar", suiteId: "r1", state: "failed", logs: {
//       routes: [
//         {}, {}
//       ]
//       spies: [
//       ]
//       commands: [
//         {}, {}, {}
//       ]
//     }}
//   ]
// }

const fire = function (event, runnable, Cypress) {
<<<<<<< HEAD
  debug('fire:', event)
=======
  debug('fire: %o', { event })
>>>>>>> 2ba53f68
  if (runnable._fired == null) {
    runnable._fired = {}
  }

  runnable._fired[event] = true

  // dont fire anything again if we are skipped
  if (runnable._ALREADY_RAN) {
    return
  }

  return Cypress.action(event, wrap(runnable), runnable)
}

const fired = (event, runnable) => {
  return !!(runnable._fired && runnable._fired[event])
}

const testBeforeRunAsync = (test, Cypress) => {
  return Promise.try(() => {
    if (!fired('runner:test:before:run:async', test)) {
      return fire('runner:test:before:run:async', test, Cypress)
    }
  })
}

const runnableAfterRunAsync = function (runnable, Cypress) {
  runnable.clearTimeout()

  return Promise.try(() => {
    if (!fired('runner:runnable:after:run:async', runnable)) {
      return fire('runner:runnable:after:run:async', runnable, Cypress)
    }
  })
}

const testAfterRun = function (test, Cypress, getTestById) {
  test.clearTimeout()
  if (!fired(TEST_AFTER_RUN_EVENT, test)) {
    const t = test
    const siblings = getAllSiblingTests(t.parent, getTestById)

    if (lastTestThatWillRunInSuite(t, siblings)) {
      t.isLastInSuite = true
    }

    setWallClockDuration(test)
    fire(TEST_AFTER_RUN_EVENT, test, Cypress)

    // perf loop only through
    // a tests OWN properties and not
    // inherited properties from its shared ctx
    for (let key of Object.keys(test.ctx || {})) {
      const value = test.ctx[key]

      if (_.isObject(value) && !mochaCtxKeysRe.test(key)) {
        // nuke any object properties that come from
        // cy.as() aliases or anything set from 'this'
        // so we aggressively perform GC and prevent obj
        // ref's from building up
        test.ctx[key] = undefined
      }
    }

    // reset the fn to be empty function
    // for GC to be aggressive and prevent
    // closures from hold references
    test.fn = function () {}

    // prevent loop comprehension
    return null
  }
}

const setTestTimingsForHook = function (test, hookName, obj) {
  if (test.timings == null) {
    test.timings = {}
  }

  if (test.timings[hookName] == null) {
    test.timings[hookName] = []
  }

  return test.timings[hookName].push(obj)
}

const setTestTimings = function (test, name, obj) {
  if (test.timings == null) {
    test.timings = {}
  }

  test.timings[name] = obj
}

const setWallClockDuration = (test) => {
  return test.wallClockDuration = new Date() - test.wallClockStartedAt
}

// we need to optimize wrap by converting
// tests to an id-based object which prevents
// us from recursively iterating through every
// parent since we could just return the found test
const wrap = (runnable) => {
  return $utils.reduceProps(runnable, RUNNABLE_PROPS)
}

const wrapAll = (runnable) => {
  return _.extend(
    {},
    $utils.reduceProps(runnable, RUNNABLE_PROPS),
    $utils.reduceProps(runnable, RUNNABLE_LOGS),
  )
}

const getHookName = function (hook) {
  // find the name of the hook by parsing its
  // title and pulling out whats between the quotes
  const name = hook.title.match(betweenQuotesRe)

  return name && name[1]
}

const forceGc = function (obj) {
  // aggressively forces GC by purging
  // references to ctx, and removes callback
  // functions for closures
  for (let key of Object.keys(obj.ctx || {})) {
    obj.ctx[key] = undefined
  }

  if (obj.fn) {
    obj.fn = function () {}
  }
}

const eachHookInSuite = function (suite, fn) {
  for (let type of HOOKS) {
    for (let hook of suite[`_${type}`]) {
      fn(hook)
    }
  }

  // prevent loop comprehension
  return null
}

const onFirstTest = function (suite, fn) {
  let test

  for (test of suite.tests) {
    if (fn(test)) {
      return test
    }
  }

  for (suite of suite.suites) {
    test = onFirstTest(suite, fn)

    if (test) {
      return test
    }
  }
}

const getAllSiblingTests = function (suite, getTestById) {
  const tests = []

  suite.eachTest((test) => {
    // iterate through each of our suites tests.
    // this will iterate through all nested tests
    // as well.  and then we add it only if its
    // in our filtered tests array
    if (getTestById(test.id)) {
      return tests.push(test)
    }
  })

  return tests
}

const getTestFromHook = function (hook, suite, getTestById) {
  // if theres already a currentTest use that
  let found; let test

  test = hook != null ? hook.ctx.currentTest : undefined

  if (test) {
    return test
  }

  // if we have a hook id then attempt
  // to find the test by its id
  if (hook != null ? hook.id : undefined) {
    found = onFirstTest(suite, (test) => {
      return hook.id === test.id
    })

    if (found) {
      return found
    }
  }

  // returns us the very first test
  // which is in our filtered tests array
  // based on walking down the current suite
  // iterating through each test until it matches
  found = onFirstTest(suite, (test) => {
    return getTestById(test.id)
  })

  if (found) {
    return found
  }

  // have one last final fallback where
  // we just return true on the very first
  // test (used in testing)
  return onFirstTest(suite, (test) => {
    return true
  })
}

// we have to see if this is the last suite amongst
// its siblings.  but first we have to filter out
// suites which dont have a filtered test in them
const isLastSuite = function (suite, tests) {
  if (suite.root) {
    return false
  }

  // grab all of the suites from our filtered tests
  // including all of their ancestor suites!
  const suites = _.reduce(tests, (memo, test) => {
    let parent

    while ((parent = test.parent)) {
      memo.push(parent)
      test = parent
    }

    return memo
  }
  , [])

  // intersect them with our parent suites and see if the last one is us
  return _
  .chain(suites)
  .uniq()
  .intersection(suite.parent.suites)
  .last()
  .value() === suite
}

// we are the last test that will run in the suite
// if we're the last test in the tests array or
// if we failed from a hook and that hook was 'before'
// since then mocha skips the remaining tests in the suite
const lastTestThatWillRunInSuite = (test, tests) => {
  return isLastTest(test, tests) || (test.failedFromHookId && (test.hookName === 'before all'))
}

const isLastTest = (test, tests) => {
  return test === _.last(tests)
}

const isRootSuite = (suite) => {
  return suite && suite.root
}

const overrideRunnerHook = function (Cypress, _runner, getTestById, getTest, setTest, getTests) {
  // bail if our _runner doesnt have a hook.
  // useful in tests
  if (!_runner.hook) {
    return
  }

  // monkey patch the hook event so we can wrap
  // 'test:after:run' around all of
  // the hooks surrounding a test runnable
  const _runnerHook = _runner.hook

  _runner.hook = function (name, fn) {
    const allTests = getTests()

    const changeFnToRunAfterHooks = function () {
      const originalFn = fn

      const test = getTest()

      fn = function () {
        setTest(null)

        testAfterRun(test, Cypress, getTestById)

        // and now invoke next(err)
        return originalFn.apply(window, arguments)
      }
    }

    switch (name) {
      case 'afterEach': {
        const t = getTest()

        // find all of the filtered _tests which share
        // the same parent suite as our current _test
        const tests = getAllSiblingTests(t.parent, getTestById)

        // make sure this test isnt the last test overall but also
        // isnt the last test in our filtered parent suite's tests array
        if (this.suite.root && (t !== _.last(allTests)) && (t !== _.last(tests))) {
          changeFnToRunAfterHooks()
        }

        break
      }

      case 'afterAll': {
        // find all of the filtered allTests which share
        // the same parent suite as our current _test
        const t = getTest()

        if (t) {
          const siblings = getAllSiblingTests(t.parent, getTestById)

          // 1. if we're the very last test in the entire allTests
          //    we wait until the root suite fires
          // 2. else we wait until the very last possible moment by waiting
          //    until the root suite is the parent of the current suite
          //    since that will bubble up IF we're the last nested suite
          // 3. else if we arent the last nested suite we fire if we're
          //    the last test that will run
          if (
            (isRootSuite(this.suite) && isLastTest(t, allTests)) ||
              (isRootSuite(this.suite.parent) && lastTestThatWillRunInSuite(t, siblings)) ||
              (!isLastSuite(this.suite, allTests) && lastTestThatWillRunInSuite(t, siblings))
          ) {
            changeFnToRunAfterHooks()
          }
        }

        break
      }

      default:
        break
    }

    return _runnerHook.call(this, name, fn)
  }
}

const getTestResults = (tests) => {
  return _.map(tests, (test) => {
    const obj = _.pick(test, 'id', 'duration', 'state')

    obj.title = test.originalTitle
    // TODO FIX THIS!
    if (!obj.state) {
      obj.state = 'skipped'
    }

    return obj
  })
}

const hasOnly = (suite) => {
  return (
    suite._onlyTests.length ||
    suite._onlySuites.length ||
    _.some(suite.suites, hasOnly)
  )
}

const normalizeAll = (suite, initialTests = {}, setTestsById, setTests, onRunnable, onLogsById, getTestId) => {
  let hasTests = false

  // only loop until we find the first test
  onFirstTest(suite, (test) => {
    return hasTests = true
  })

  // if we dont have any tests then bail
  if (!hasTests) {
    return
  }

  // we are doing a super perf loop here where
  // we hand back a normalized object but also
  // create optimized lookups for the tests without
  // traversing through it multiple times
  const tests = {}
  const normalizedSuite = normalize(suite, tests, initialTests, onRunnable, onLogsById, getTestId)

  if (setTestsById) {
    // use callback here to hand back
    // the optimized tests
    setTestsById(tests)
  }

  if (setTests) {
    let i = 0

    const testsArr = _.map(tests, (test) => {
      test.order = i += 1

      return test
    })

    // same pattern here
    setTests(testsArr)
  }

  return normalizedSuite
}

const normalize = (runnable, tests, initialTests, onRunnable, onLogsById, getTestId) => {
  const normalizeRunnable = (runnable) => {
    let i

    runnable.id = getTestId()

    // tests have a type of 'test' whereas suites do not have a type property
    if (runnable.type == null) {
      runnable.type = 'suite'
    }

    if (onRunnable) {
      onRunnable(runnable)
    }

    // if we have a runnable in the initial state
    // then merge in existing properties into the runnable
    i = initialTests[runnable.id]
    if (i) {
      _.each(RUNNABLE_LOGS, (type) => {
        return _.each(i[type], onLogsById)
      })

      _.extend(runnable, i)
    }

    // reduce this runnable down to its props
    // and collections
    return wrapAll(runnable)
  }

  const push = (test) => {
    return tests[test.id] != null ? tests[test.id] : (tests[test.id] = test)
  }

  const normalizedRunnable = normalizeRunnable(runnable)

  if ((runnable.type !== 'suite') || !hasOnly(runnable)) {
    if (runnable.type === 'test') {
      push(runnable)
    }

    // recursively iterate and normalize all other _runnables
    _.each({ tests: runnable.tests, suites: runnable.suites }, (_runnables, type) => {
      if (runnable[type]) {
        return normalizedRunnable[type] = _.map(_runnables, (runnable) => {
          return normalize(runnable, tests, initialTests, onRunnable, onLogsById, getTestId)
        })
      }
    })

    return normalizedRunnable
  }

  // this follows how mocha filters onlys. its runner#filterOnly
  // is pretty much the same minus the normalization part
  const filterOnly = (normalizedSuite, suite) => {
    if (suite._onlyTests.length) {
      suite.tests = suite._onlyTests
      normalizedSuite.tests = _.map(suite._onlyTests, (test) => {
        const normalizedTest = normalizeRunnable(test, initialTests, onRunnable, onLogsById, getTestId)

        push(normalizedTest)

        return normalizedTest
      })

      suite.suites = []
      normalizedSuite.suites = []
    } else {
      suite.tests = []
      normalizedSuite.tests = []
      _.each(suite._onlySuites, (onlySuite) => {
        const normalizedOnlySuite = normalizeRunnable(onlySuite, initialTests, onRunnable, onLogsById, getTestId)

        if (hasOnly(onlySuite)) {
          return filterOnly(normalizedOnlySuite, onlySuite)
        }
      })

      suite.suites = _.filter(suite.suites, (childSuite) => {
        const normalizedChildSuite = normalizeRunnable(childSuite, initialTests, onRunnable, onLogsById, getTestId)

        return (suite._onlySuites.indexOf(childSuite) !== -1) || filterOnly(normalizedChildSuite, childSuite)
      })

      normalizedSuite.suites = _.map(suite.suites, (childSuite) => normalize(childSuite, tests, initialTests, onRunnable, onLogsById, getTestId))
    }

    return suite.tests.length || suite.suites.length
  }

  filterOnly(normalizedRunnable, runnable)

  return normalizedRunnable
}

const hookFailed = function (hook, err, hookName, getTestById, getTest) {
  // finds the test by returning the first test from
  // the parent or looping through the suites until
  // it finds the first test
  const test = getTest() || getTestFromHook(hook, hook.parent, getTestById)

  test.err = err
  test.state = 'failed'
  test.duration = hook.duration // TODO: nope (?)
  test.hookName = hookName // TODO: why are we doing this?
  test.failedFromHookId = hook.hookId

  if (hook.alreadyEmittedMocha) {
    test.alreadyEmittedMocha = true
  } else {
    return Cypress.action('runner:test:end', wrap(test))
  }
}

const _runnerListeners = function (_runner, Cypress, _emissions, getTestById, getTest, setTest, getHookId) {
  _runner.on('start', () => {
    return Cypress.action('runner:start', {
      start: new Date(),
    })
  })

  _runner.on('end', () => {
    return Cypress.action('runner:end', {
      end: new Date(),
    })
  })

  _runner.on('suite', (suite) => {
    if (_emissions.started[suite.id]) {
      return
    }

    _emissions.started[suite.id] = true

    return Cypress.action('runner:suite:start', wrap(suite))
  })

  _runner.on('suite end', (suite) => {
    // cleanup our suite + its hooks
    forceGc(suite)
    eachHookInSuite(suite, forceGc)

    if (_emissions.ended[suite.id]) {
      return
    }

    _emissions.ended[suite.id] = true

    return Cypress.action('runner:suite:end', wrap(suite))
  })

  _runner.on('hook', (hook) => {
    if (hook.hookId == null) {
      hook.hookId = getHookId()
    }

    if (hook.hookName == null) {
      hook.hookName = getHookName(hook)
    }

    // mocha incorrectly sets currentTest on before all's.
    // if there is a nested suite with a before, then
    // currentTest will refer to the previous test run
    // and not our current
    if ((hook.hookName === 'before all') && hook.ctx.currentTest) {
      delete hook.ctx.currentTest
    }

    // set the hook's id from the test because
    // hooks do not have their own id, their
    // commands need to grouped with the test
    // and we can only associate them by this id
    const test = getTest() || getTestFromHook(hook, hook.parent, getTestById)

    hook.id = test.id
    hook.ctx.currentTest = test

    // make sure we set this test as the current now
    // else its possible that our TEST_AFTER_RUN_EVENT
    // will never fire if this failed in a before hook
    setTest(test)

    return Cypress.action('runner:hook:start', wrap(hook))
  })

  _runner.on('hook end', (hook) => {
    return Cypress.action('runner:hook:end', wrap(hook))
  })

  _runner.on('test', (test) => {
    setTest(test)

    if (_emissions.started[test.id]) {
      return
    }

    _emissions.started[test.id] = true

    return Cypress.action('runner:test:start', wrap(test))
  })

  _runner.on('test end', (test) => {
    if (_emissions.ended[test.id]) {
      return
    }

    _emissions.ended[test.id] = true

    return Cypress.action('runner:test:end', wrap(test))
  })

  _runner.on('pass', (test) => {
    return Cypress.action('runner:pass', wrap(test))
  })

  // if a test is pending mocha will only
  // emit the pending event instead of the test
  // so we normalize the pending / test events
  _runner.on('pending', function (test) {
    // do nothing if our test is skipped
    if (test._ALREADY_RAN) {
      return
    }

    if (!fired(TEST_BEFORE_RUN_EVENT, test)) {
      fire(TEST_BEFORE_RUN_EVENT, test, Cypress)
    }

    test.state = 'pending'

    if (!test.alreadyEmittedMocha) {
      // do not double emit this event
      test.alreadyEmittedMocha = true

      Cypress.action('runner:pending', wrap(test))
    }

    this.emit('test', test)

    // if this is not the last test amongst its siblings
    // then go ahead and fire its test:after:run event
    // else this will not get called
    const tests = getAllSiblingTests(test.parent, getTestById)

    if (_.last(tests) !== test) {
      return fire(TEST_AFTER_RUN_EVENT, test, Cypress)
    }
  })

  return _runner.on('fail', (runnable, err) => {
    let hookName
    const isHook = runnable.type === 'hook'

    $errUtils.normalizeErrorStack(err)

    if (isHook) {
      const parentTitle = runnable.parent.title

      hookName = getHookName(runnable)

      // append a friendly message to the error indicating
      // we're skipping the remaining tests in this suite
      err = $errUtils.appendErrMsg(
        err,
        $errUtils.errMsgByPath('uncaught.error_in_hook', {
          parentTitle,
          hookName,
        }),
      )
    }

    // always set runnable err so we can tap into
    // taking a screenshot on error
    runnable.err = $errUtils.wrapErr(err)

    if (!runnable.alreadyEmittedMocha) {
      // do not double emit this event
      runnable.alreadyEmittedMocha = true

      Cypress.action('runner:fail', wrap(runnable), runnable.err)
    }

    // if we've already fired the test after run event
    // it means that this runnable likely failed due to
    // a double done(err) callback, and we need to fire
    // this again!
    if (fired(TEST_AFTER_RUN_EVENT, runnable)) {
      fire(TEST_AFTER_RUN_EVENT, runnable, Cypress)
    }

    if (isHook) {
      // if a hook fails (such as a before) then the test will never
      // get run and we'll need to make sure we set the test so that
      // the TEST_AFTER_RUN_EVENT fires correctly
      return hookFailed(runnable, runnable.err, hookName, getTestById, getTest)
    }
  })
}

const create = function (specWindow, mocha, Cypress, cy) {
  let _id = 0
  let _hookId = 0
  let _uncaughtFn = null

  const _runner = mocha.getRunner()

  _runner.suite = mocha.getRootSuite()

  specWindow.onerror = function () {
    let err = cy.onSpecWindowUncaughtException.apply(cy, arguments)

    // err will not be returned if cy can associate this
    // uncaught exception to an existing runnable
    if (!err) {
      return true
    }

    const todoMsg = function () {
      if (!Cypress.config('isTextTerminal')) {
        return 'Check your console for the stack trace or click this message to see where it originated from.'
      }
    }

    const append = () => {
      return _.chain([
        'Cypress could not associate this error to any specific test.',
        'We dynamically generated a new test to display this failure.',
        todoMsg(),
      ])
      .compact()
      .join('\n\n')
      .value()
    }

    // else  do the same thing as mocha here
    err = $errUtils.appendErrMsg(err, append())

    // remove this error's stack since it gives no valuable context
    err.stack = ''

    const throwErr = function () {
      throw err
    }

    // we could not associate this error
    // and shouldn't ever start our run
    _uncaughtFn = throwErr

    // return undefined so the browser does its default
    // uncaught exception behavior (logging to console)
    return undefined
  }

  // hold onto the _runnables for faster lookup later
  let _stopped = false
  let _test = null
  let _tests = []
  let _testsById = {}
  const _testsQueue = []
  const _testsQueueById = {}
  const _runnables = []
  const _logsById = {}
  let _emissions = {
    started: {},
    ended: {},
  }
  let _startTime = null

  // increment the id counter
  const getTestId = () => {
    return `r${_id += 1}`
  }

  const getHookId = () => {
    return `h${_hookId += 1}`
  }

  const setTestsById = (tbid) => {
    return _testsById = tbid
  }

  const setTests = (t) => {
    return _tests = t
  }

  const getTests = () => {
    return _tests
  }

  const onRunnable = (r) => {
    return _runnables.push(r)
  }

  const onLogsById = (l) => {
    return _logsById[l.id] = l
  }

  const getTest = () => {
    return _test
  }

  const setTest = (t) => {
    return _test = t
  }

  const getTestById = function (id) {
    // perf short circuit
    if (!id) {
      return
    }

    return _testsById[id]
  }

  overrideRunnerHook(Cypress, _runner, getTestById, getTest, setTest, getTests)

  return {
    normalizeAll (tests) {
      // if we have an uncaught error then slice out
      // all of the tests and suites and just generate
      // a single test since we received an uncaught
      // error prior to processing any of mocha's tests
      // which could have occurred in a separate support file
      if (_uncaughtFn) {
        _runner.suite.suites = []
        _runner.suite.tests = []

        // create a runnable to associate for the failure
        mocha.createRootTest('An uncaught error was detected outside of a test', _uncaughtFn)
      }

      return normalizeAll(
        _runner.suite,
        tests,
        setTestsById,
        setTests,
        onRunnable,
        onLogsById,
        getTestId,
      )
    },

    run (fn) {
      if (_startTime == null) {
        _startTime = moment().toJSON()
      }

      _runnerListeners(_runner, Cypress, _emissions, getTestById, getTest, setTest, getHookId)

      return _runner.run((failures) => {
        // if we happen to make it all the way through
        // the run, then just set _stopped to true here
        _stopped = true

        // TODO this functions is not correctly
        // synchronized with the 'end' event that
        // we manage because of uncaught hook errors
        if (fn) {
          return fn(failures, getTestResults(_tests))
        }
      })
    },

    onRunnableRun (runnableRun, runnable, args) {
      let lifecycleStart; let test

      if (!runnable.id) {
        if (!_stopped) {
          throw new Error('runnable must have an id', runnable.id)
        }
<<<<<<< HEAD
=======

        return
>>>>>>> 2ba53f68
      }

      switch (runnable.type) {
        case 'hook':
          test = getTest() || getTestFromHook(runnable, runnable.parent, getTestById)
          break

        case 'test':
          test = runnable
          break

        default:
          break
      }

      // closure for calculating the actual
      // runtime of a runnables fn exection duration
      // and also the run of the runnable:after:run:async event
      let wallClockStartedAt = null
      let wallClockEnd = null
      let fnDurationStart = null
      let fnDurationEnd = null
      let afterFnDurationStart = null
      let afterFnDurationEnd = null

      // when this is a hook, capture the real start
      // date so we can calculate our test's duration
      // including all of its hooks
      wallClockStartedAt = new Date()

      if (!test.wallClockStartedAt) {
        // if we don't have lifecycle timings yet
        lifecycleStart = wallClockStartedAt
      }

      if (test.wallClockStartedAt == null) {
        test.wallClockStartedAt = wallClockStartedAt
      }

      // if this isnt a hook, then the name is 'test'
      const hookName = runnable.type === 'hook' ? getHookName(runnable) : 'test'

      // if we haven't yet fired this event for this test
      // that means that we need to reset the previous state
      // of cy - since we now have a new 'test' and all of the
      // associated _runnables will share this state
      if (!fired(TEST_BEFORE_RUN_EVENT, test)) {
        // if this is the first test in a suite, attach parent configuration to it
        if (test.parent && test.parent.cfg) {
          test.suiteCfg = test.parent.cfg
          delete test.parent.cfg
        }

        fire(TEST_BEFORE_RUN_EVENT, test, Cypress)
      }

      // extract out the next(fn) which mocha uses to
      // move to the next runnable - this will be our async seam
      const _next = args[0]

      const next = function (err) {
        // now set the duration of the after runnable run async event
        afterFnDurationEnd = (wallClockEnd = new Date())

        switch (runnable.type) {
          case 'hook':
            // reset runnable duration to include lifecycle
            // and afterFn timings purely for the mocha runner.
            // this is what it 'feels' like to the user
            runnable.duration = wallClockEnd - wallClockStartedAt

            setTestTimingsForHook(test, hookName, {
              hookId: runnable.hookId,
              fnDuration: fnDurationEnd - fnDurationStart,
              afterFnDuration: afterFnDurationEnd - afterFnDurationStart,
            })

            break

          case 'test':
            // if we are currently on a test then
            // recalculate its duration to be based
            // against that (purely for the mocha reporter)
            test.duration = wallClockEnd - test.wallClockStartedAt

            // but still preserve its actual function
            // body duration for timings
            setTestTimings(test, 'test', {
              fnDuration: fnDurationEnd - fnDurationStart,
              afterFnDuration: afterFnDurationEnd - afterFnDurationStart,
            })

            break

          default:
            break
        }

        return _next(err)
      }

      const onNext = function (err) {
        // when done with the function set that to end
        fnDurationEnd = new Date()

        // and also set the afterFnDuration to this same date
        afterFnDurationStart = fnDurationEnd

        // attach error right now
        // if we have one
        if (err) {
          if (err instanceof Pending) {
            err.isPending = true
          }

          runnable.err = $errUtils.wrapErr(err)
        }

        return runnableAfterRunAsync(runnable, Cypress)
        .then(() => {
          // once we complete callback with the
          // original err
          next(err)

          // return null here to signal to bluebird
          // that we did not forget to return a promise
          // because mocha internally does not return
          // the test.run(fn)
          return null
        }).catch((err) => {
          next(err)

          // return null here to signal to bluebird
          // that we did not forget to return a promise
          // because mocha internally does not return
          // the test.run(fn)
          return null
        })
      }

      // our runnable is about to run, so let cy know. this enables
      // us to always have a correct runnable set even when we are
      // running lifecycle events
      // and also get back a function result handler that we use as
      // an async seam
      cy.setRunnable(runnable, hookName)

      // TODO: handle promise timeouts here!
      // whenever any runnable is about to run
      // we figure out what test its associated to
      // if its a hook, and then we fire the
      // test:before:run:async action if its not
      // been fired before for this test
      return testBeforeRunAsync(test, Cypress)
      .catch((err) => {
        // TODO: if our async tasks fail
        // then allow us to cause the test
        // to fail here by blowing up its fn
        // callback
        const { fn } = runnable

        const restore = () => {
          return runnable.fn = fn
        }

        runnable.fn = function () {
          restore()

          throw err
        }
      }).finally(() => {
        if (lifecycleStart) {
          // capture how long the lifecycle took as part
          // of the overall wallClockDuration of our test
          setTestTimings(test, 'lifecycle', new Date() - lifecycleStart)
        }

        // capture the moment we're about to invoke
        // the runnable's callback function
        fnDurationStart = new Date()

        // call the original method with our
        // custom onNext function
        return runnableRun.call(runnable, onNext)
      })
    },

    getStartTime () {
      return _startTime
    },

    setStartTime (iso) {
      _startTime = iso
    },

    countByTestState (tests, state) {
      const count = _.filter(tests, (test, key) => {
        return test.state === state
      })

      return count.length
    },

    setNumLogs (num) {
      return $Log.setCounter(num)
    },

    getEmissions () {
      return _emissions
    },

    getTestsState () {
      const id = _test != null ? _test.id : undefined
      const tests = {}

      // bail if we dont have a current test
      if (!id) {
        return {}
      }

      // search through all of the tests
      // until we find the current test
      // and break then
      for (let test of _tests) {
        if (test.id === id) {
          break
        } else {
          test = wrapAll(test)

          _.each(RUNNABLE_LOGS, (type) => {
            let logs

            logs = test[type]

            if (logs) {
              test[type] = _.map(logs, $Log.toSerializedJSON)
            }
          })

          tests[test.id] = test
        }
      }

      return tests
    },

    stop () {
      if (_stopped) {
        return
      }

      _stopped = true

      // abort the run
      _runner.abort()

      // emit the final 'end' event
      // since our reporter depends on this event
      // and mocha may never fire this becuase our
      // runnable may never finish
      _runner.emit('end')

      // remove all the listeners
      // so no more events fire
      return _runner.removeAllListeners()
    },

    getDisplayPropsForLog: $Log.getDisplayProps,

    getConsolePropsForLogById (logId) {
      let attrs

      attrs = _logsById[logId]

      if (attrs) {
        return $Log.getConsoleProps(attrs)
      }
    },

    getSnapshotPropsForLogById (logId) {
      let attrs

      attrs = _logsById[logId]

      if (attrs) {
        return $Log.getSnapshotProps(attrs)
      }
    },

    getErrorByTestId (testId) {
      let test

      test = getTestById(testId)

      if (test) {
        return $errUtils.wrapErr(test.err)
      }
    },

    resumeAtTest (id, emissions = {}) {
      Cypress._RESUMED_AT_TEST = id

      _emissions = emissions

      for (let test of _tests) {
        if (test.id !== id) {
          test._ALREADY_RAN = true
          test.pending = true
        } else {
          // bail so we can stop now
          return
        }
      }
    },

    cleanupQueue (numTestsKeptInMemory) {
      const cleanup = function (queue) {
        if (queue.length > numTestsKeptInMemory) {
          const test = queue.shift()

          delete _testsQueueById[test.id]

          _.each(RUNNABLE_LOGS, (logs) => {
            return _.each(test[logs], (attrs) => {
            // we know our attrs have been cleaned
            // now, so lets store that
              attrs._hasBeenCleanedUp = true

              return $Log.reduceMemory(attrs)
            })
          })

          return cleanup(queue)
        }
      }

      return cleanup(_testsQueue)
    },

    addLog (attrs, isInteractive) {
      // we dont need to hold a log reference
      // to anything in memory when we're headless
      // because you cannot inspect any logs
      let existing

      if (!isInteractive) {
        return
      }

      let test = getTestById(attrs.testId)

      // bail if for whatever reason we
      // cannot associate this log to a test
      if (!test) {
        return
      }

      // if this test isnt in the current queue
      // then go ahead and add it
      if (!_testsQueueById[test.id]) {
        _testsQueueById[test.id] = true
        _testsQueue.push(test)
      }

      existing = _logsById[attrs.id]

      if (existing) {
        // because log:state:changed may
        // fire at a later time, its possible
        // we've already cleaned up these attrs
        // and in that case we don't want to do
        // anything at all
        if (existing._hasBeenCleanedUp) {
          return
        }

        // mutate the existing object
        return _.extend(existing, attrs)
      }

      _logsById[attrs.id] = attrs

      const { testId, instrument } = attrs

      test = getTestById(testId)

      if (test) {
        // pluralize the instrument
        // as a property on the runnable
        let name
        const logs = test[name = `${instrument}s`] != null ? test[name] : (test[name] = [])

        // else push it onto the logs
        return logs.push(attrs)
      }
    },
  }
}

module.exports = {
  overrideRunnerHook,

  normalize,

  normalizeAll,

  create,
}<|MERGE_RESOLUTION|>--- conflicted
+++ resolved
@@ -67,11 +67,7 @@
 // }
 
 const fire = function (event, runnable, Cypress) {
-<<<<<<< HEAD
-  debug('fire:', event)
-=======
   debug('fire: %o', { event })
->>>>>>> 2ba53f68
   if (runnable._fired == null) {
     runnable._fired = {}
   }
@@ -959,11 +955,8 @@
         if (!_stopped) {
           throw new Error('runnable must have an id', runnable.id)
         }
-<<<<<<< HEAD
-=======
 
         return
->>>>>>> 2ba53f68
       }
 
       switch (runnable.type) {
