--- conflicted
+++ resolved
@@ -59,6 +59,7 @@
   onError: (handlerType) => (event) => undefined
   onHistoryNav: (delta) => void
   onSubmit: (e) => any
+  onLoad: (e) => any
   onBeforeUnload: (e) => undefined
   onUnload: (e) => any
   onNavigation: (...args) => any
@@ -78,22 +79,16 @@
   addListener(contentWindow, 'error', callbacks.onError('error'))
   addListener(contentWindow, 'unhandledrejection', callbacks.onError('unhandledrejection'))
 
-<<<<<<< HEAD
-    addListener(contentWindow, 'load', (e) => {
-      callbacks.onLoad(e)
-    })
+  addListener(contentWindow, 'load', (e) => {
+    callbacks.onLoad(e)
+  })
 
-    addListener(contentWindow, 'unload', (e) => {
-      // when we unload we need to remove all of the event listeners
-      removeAllListeners()
-=======
   addListener(contentWindow, 'beforeunload', (e) => {
     // bail if we've canceled this event (from another source)
     // or we've set a returnValue on the original event
     if (e.defaultPrevented || eventHasReturnValue(e)) {
       return
     }
->>>>>>> d87711e2
 
     callbacks.onBeforeUnload(e)
   })
