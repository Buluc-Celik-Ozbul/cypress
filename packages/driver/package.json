--- conflicted
+++ resolved
@@ -83,11 +83,7 @@
     "unfetch": "4.1.0",
     "url-parse": "1.5.9",
     "vanilla-text-mask": "5.1.1",
-<<<<<<< HEAD
-    "vite": "2.4.4",
-=======
     "vite": "2.8.4",
->>>>>>> e0941990
     "webpack": "^4.44.2",
     "zone.js": "0.9.0"
   },
