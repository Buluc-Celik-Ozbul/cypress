--- conflicted
+++ resolved
@@ -55,13 +55,12 @@
           display: block
         }
 
-<<<<<<< HEAD
         .content-box {
           box-sizing: content-box
-=======
+        }
+        
         #button {
           width: 60px
->>>>>>> 807ada5f
         }
 
       </style>
