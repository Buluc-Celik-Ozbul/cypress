$ = Cypress.$.bind(Cypress)
_ = Cypress._
Promise = Cypress.Promise

Cookie = require("js-cookie")

describe "src/cy/commands/navigation", ->
  context "#reload", ->
    before ->
      cy
        .visit("/fixtures/generic.html")
        .then (win) ->
          @body = win.document.body.outerHTML

    beforeEach ->
      doc = cy.state("document")
      @win = cy.state("window")

      $(doc.body).empty().html(@body)

    afterEach ->
      cy.state("window", @win)

    it "calls into window.location.reload", ->
      locReload = cy.spy(Cypress.utils, "locReload")

      cy.reload().then ->
        expect(locReload).to.be.calledWith(false)

    it "can pass forceReload", ->
      locReload = cy.spy(Cypress.utils, "locReload")

      cy.reload(true).then ->
        expect(locReload).to.be.calledWith(true)

    it "can pass forceReload + options", ->
      locReload = cy.spy(Cypress.utils, "locReload")

      cy.reload(true, {}).then ->
        expect(locReload).to.be.calledWith(true)

    it "can pass just options", ->
      locReload = cy.spy(Cypress.utils, "locReload")

      cy.reload({}).then ->
        expect(locReload).to.be.calledWith(false)

    it "returns the window object", ->
      cy
        .window().then (oldWin) ->
          oldWin.foo = "bar"
          expect(oldWin.foo).to.eq("bar")

          cy.reload().then (win) ->
            expect(win).not.to.be.undefined
            expect(win.foo).to.be.undefined

            expect(win).to.eq(cy.state("window"))

    it "removes page:ready listeners", ->
      listeners = cy.listeners("page:ready")

      winLoad = cy.spy(cy, "once").withArgs("page:ready")

      cy.reload().then ->
        expect(winLoad).to.be.calledOnce

        expect(cy.listeners("page:ready")).to.deep.eq(listeners)

    ## TODO: fix this
    it.skip "(FLAKY) sets timeout to Cypress.config(pageLoadTimeout)", ->
      timeout = cy.spy(Promise.prototype, "timeout")

      Cypress.config("pageLoadTimeout", 4567)

      cy.reload().then ->
        expect(timeout).to.be.calledWith(4567, "reload")

    it "fires stability:changed and window events events", ->
      stub1 = cy.stub()
      stub2 = cy.stub()
      stub3 = cy.stub()

      cy.on("stability:changed", stub1)
      cy.on("before:window:unload", stub2)
      cy.on("page:end", stub3)

      cy.reload().then ->
        expect(stub1.firstCall).to.be.calledWith(false, "beforeunload")
        expect(stub1.secondCall).to.be.calledWith(true, "load")
        expect(stub2).to.be.calledOnce
        expect(stub3).to.be.calledOnce

    it "removes listeners", ->
      win = cy.state("window")

      rel = cy.stub(win, "removeEventListener")

      cy.reload().then ->
        expect(rel).to.be.calledWith("beforeunload")
        expect(rel).to.be.calledWith("unload")

    describe "errors", ->
      beforeEach ->
        Cypress.config("defaultCommandTimeout", 50)

        @logs = []

        cy.on "log:added", (attrs, log) =>
          @lastLog = log
          @logs.push(log)

        return null

      it "logs once on failure", (done) ->
        cy.on "test:fail", (err) =>
          expect(@logs.length).to.eq(1)
          done()

        cy.reload(Infinity)

      it "throws passing more than 2 args", (done) ->
        cy.on "test:fail", (err) ->
          expect(err.message).to.eq("cy.reload() can only accept a boolean or options as its arguments.")
          done()

        cy.reload(1, 2, 3)

      it "throws passing 2 invalid arguments", (done) ->
        cy.on "test:fail", (err) ->
          expect(err.message).to.eq("cy.reload() can only accept a boolean or options as its arguments.")
          done()

        cy.reload(true, 1)

      it "throws passing 1 invalid argument", (done) ->
        cy.on "test:fail", (err) ->
          expect(err.message).to.eq("cy.reload() can only accept a boolean or options as its arguments.")
          done()

        cy.reload(1)

      it "fully refreshes page", ->
        cy
          .window().then (win) ->
            win.foo = "foo"
          .reload()
          .window().then (win) ->
            expect(win.foo).to.be.undefined

      it "throws when reload times out", (done) ->
        locReload = cy.spy(Cypress.utils, "locReload")

        cy
          .visit("/timeout?ms=100").then ->
            expected = false

            ## wait until the window finishes loading first
            ## else we can potentially move onto the next test
            ## while we're still unstable, which will result in
            ## properties on the window being inaccessible
            ## since we only visit once at the beginning of these tests
            cy.on "page:ready", ->
              expect(expected).to.be.true
              done()

            cy.on "test:fail", (err) ->
              expected = true

              expect(err.message).to.include "Your page did not fire its 'load' event within '1ms'."

          .reload({timeout: 1})

    describe ".log", ->
      beforeEach ->
        @logs = []

        cy.on "log:added", (attrs, log) =>
          if attrs.name is "reload"
            @lastLog = log

          @logs.push(log)

        return null

      it "logs reload", ->
        cy.reload().then ->
          expect(@lastLog.get("name")).to.eq("reload")

      it "can turn off logging", ->
        cy.reload({log: false}).then ->
          expect(@lastLog).to.be.undefined

      it "does not log 'Page Load' events", ->
        cy.reload().then ->
          @logs.slice(0).forEach (log) ->
            expect(log.get("event")).to.be.false

      it "logs before + after", ->
        beforeunload = false

        cy
          .window().then (win) ->
            cy.on "before:window:unload", =>
              lastLog = @lastLog

              beforeunload = true
              expect(lastLog.get("snapshots").length).to.eq(1)
              expect(lastLog.get("snapshots")[0].name).to.eq("before")
              expect(lastLog.get("snapshots")[0].body).to.be.an("object")

              return undefined

          .reload().then ->
            lastLog = @lastLog

            expect(beforeunload).to.be.true
            expect(lastLog.get("snapshots").length).to.eq(2)
            expect(lastLog.get("snapshots")[1].name).to.eq("after")
            expect(lastLog.get("snapshots")[1].body).to.be.an("object")

  context "#go", ->
    before ->
      cy
        .visit("/fixtures/generic.html")
        .then (win) ->
          @body = win.document.body.outerHTML

    beforeEach ->
      doc = cy.state("document")

      $(doc.body).empty().html(@body)

    ## TODO: fix this
    it.skip "(FLAKY) sets timeout to Cypress.config(pageLoadTimeout)", ->
      timeout = cy.spy Promise.prototype, "timeout"
      Cypress.config("pageLoadTimeout", 4567)

      cy
        .visit("/fixtures/jquery.html")
        .go("back").then ->
          expect(timeout).to.be.calledWith(4567, "go")

    it "removes listeners", ->
      cy
        .visit("/fixtures/jquery.html")
        .then ->
          winLoadListeners = cy.listeners("page:ready")
          beforeWinUnloadListeners = cy.listeners("before:window:unload")

          cyOn = cy.spy(cy, "once")

          winLoad = cyOn.withArgs("page:ready")
          beforeWinUnload = cyOn.withArgs("before:window:unload")

          cy.go("back").then ->
            expect(winLoad).to.be.calledOnce
            expect(beforeWinUnload).to.be.calledOnce

            expect(cy.listeners("page:ready")).to.deep.eq(winLoadListeners)
            expect(cy.listeners("before:window:unload")).to.deep.eq(beforeWinUnloadListeners)

    it "fires stability:changed and window events events", ->
      stub1= cy.stub()
      stub2 = cy.stub()
      stub3 = cy.stub()

      cy
        .visit("/fixtures/jquery.html")
        .then ->
          cy.on("stability:changed", stub1)
          cy.on("before:window:unload", stub2)
          cy.on("page:end", stub3)
        .go("back").then ->
          expect(stub1.firstCall).to.be.calledWith(false, "beforeunload")
          expect(stub1.secondCall).to.be.calledWith(true, "load")
          expect(stub2).to.be.calledOnce
          expect(stub3).to.be.calledOnce

    it "removes listeners from window", ->
      cy
        .visit("/fixtures/jquery.html")
        .then (win) ->
          rel = cy.stub(win, "removeEventListener")

          cy.go("back").then ->
            expect(rel).to.be.calledWith("beforeunload")
            expect(rel).to.be.calledWith("unload")

    describe "errors", ->
      beforeEach ->
        Cypress.config("defaultCommandTimeout", 50)

        @logs = []

        cy.on "log:added", (attrs, log) =>
          if attrs.name is "go"
            @lastLog = log
            @logs.push(log)

        return null

      _.each [null, undefined, NaN, Infinity, {}, [], ->], (val) =>
        it "throws on: '#{val}'", (done) ->
          cy.on "test:fail", (err) ->
            expect(err.message).to.eq("cy.go() accepts only a string or number argument")
            done()

          cy.go(val)

      it "throws on invalid string", (done) ->
        cy.on "test:fail", (err) ->
          expect(err.message).to.eq("cy.go() accepts either 'forward' or 'back'. You passed: 'foo'")
          done()

        cy.go("foo")

      it "throws on zero", (done) ->
        cy.on "test:fail", (err) ->
          expect(err.message).to.eq("cy.go() cannot accept '0'. The number must be greater or less than '0'.")
          done()

        cy.go(0)

      it "throws when go times out", (done) ->
        cy
          .visit("/timeout?ms=100")
          .visit("/fixtures/jquery.html")
          .then ->
            expected = false

            ## wait until the window finishes loading first
            ## else we can potentially move onto the next test
            ## while we're still unstable, which will result in
            ## properties on the window being inaccessible
            ## since we only visit once at the beginning of these tests
            cy.on "page:ready", ->
              expect(expected).to.be.true
              done()

            cy.on "test:fail", (err) ->
              expected = true

              expect(err.message).to.include "Your page did not fire its 'load' event within '1ms'."

            cy.go("back", {timeout: 1})

      it "only logs once on error", (done) ->
        cy.on "test:fail", (err) =>
          expect(@logs.length).to.eq(1)
          expect(@logs[0].get("error")).to.eq(err)
          done()

        cy
          .visit("/fixtures/jquery.html")
          .go("back", {timeout: 1})

    describe ".log", ->
      beforeEach ->
        @logs = []

        cy.on "log:added", (attrs, log) =>
          if attrs.name is "go"
            @lastLog = log

          @logs.push(log)

        return null

      it "logs go", ->
        cy
          .visit("/fixtures/jquery.html")
          .go("back").then ->
            lastLog = @lastLog

            expect(lastLog.get("name")).to.eq("go")
            expect(lastLog.get("message")).to.eq("back")

      it "can turn off logging", ->
        cy
          .visit("/fixtures/jquery.html")
          .go("back", {log: false}).then ->
            expect(@lastLog).to.be.undefined

      it "does not log 'Page Load' events", ->
        cy
          .visit("/fixtures/jquery.html")
          .go("back").then ->
            @logs.slice(0).forEach (log) ->
              expect(log.get("event")).to.be.false

      it "logs before + after", ->
        beforeunload = false

        cy
          .visit("/fixtures/jquery.html")
          .window().then (win) ->
            cy.on "before:window:unload", =>
              lastLog = @lastLog

              beforeunload = true
              expect(lastLog.get("snapshots").length).to.eq(1)
              expect(lastLog.get("snapshots")[0].name).to.eq("before")
              expect(lastLog.get("snapshots")[0].body).to.be.an("object")

              return undefined

            cy.go("back").then ->
              lastLog = @lastLog

              expect(beforeunload).to.be.true
              expect(lastLog.get("snapshots").length).to.eq(2)
              expect(lastLog.get("snapshots")[1].name).to.eq("after")
              expect(lastLog.get("snapshots")[1].body).to.be.an("object")

  context "#visit", ->
    ## TODO: fix this
    it.skip "(FLAKY) sets timeout to Cypress.config(pageLoadTimeout)", ->
      timeout = cy.spy Promise.prototype, "timeout"

      Cypress.config("pageLoadTimeout", 4567)

      cy.visit("/fixtures/jquery.html").then ->
        expect(timeout).to.be.calledWith(4567)

    it "removes page:ready listeners", ->
      listeners = cy.listeners("page:ready")

      winLoad = cy.spy(cy, "once").withArgs("page:ready")

      cy.visit("/fixtures/generic.html").then ->
        ## once for about:blank, once for $iframe src
        expect(winLoad).to.be.calledTwice

        expect(cy.listeners("page:ready")).to.deep.eq(listeners)

    it "can visit pages on the same originPolicy", ->
      cy
        .visit("http://localhost:3500/fixtures/jquery.html")
        .visit("http://localhost:3500/fixtures/generic.html")
        .visit("http://localhost:3500/fixtures/dimensions.html")

    it "resolves the subject to the remote iframe window", ->
      cy.visit("/fixtures/jquery.html").then (win) ->
        expect(win).to.eq cy.state("$autIframe").prop("contentWindow")

    it "changes the src of the iframe to the initial src", ->
      cy.visit("/fixtures/jquery.html").then ->
        src = cy.state("$autIframe").attr("src")
        expect(src).to.eq "http://localhost:3500/fixtures/jquery.html"

    it "invokes onReady callback", (done) ->
      ctx = @

      cy.visit("/fixtures/jquery.html", {
        onReady: (contentWindow) ->
          thisValue = @ is ctx

          expect(thisValue).be.true
          expect(!!contentWindow.Cypress).to.be.true
          done()
      })

    it "invokes onStart callback with cy context", (done) ->
      ctx = @

      cy.visit("/fixtures/jquery.html", {
        onStart: (contentWindow) ->
          thisValue = @ is ctx

          expect(thisValue).be.true

          expect(!!contentWindow.Cypress).to.be.true
          done()
      })

    it "does not error without an onStart callback", ->
      cy.visit("/fixtures/jquery.html").then ->
        prev = cy.state("current").get("prev")
        expect(prev.get("args")).to.have.length(1)

    it "calls resolve:url with http:// when localhost", ->
      backend = cy.spy(Cypress, "backend")

      cy
        .visit("localhost:3500/timeout")
        .then ->
          expect(backend).to.be.calledWith("resolve:url", "http://localhost:3500/timeout")

    it "prepends hostname when visiting locally", ->
      prop = cy.spy(cy.state("$autIframe"), "prop")

      cy
        .visit("fixtures/jquery.html")
        .then ->
          expect(prop).to.be.calledWith("src", "http://localhost:3500/fixtures/jquery.html")

    it "can visit relative pages on the same originPolicy", ->
      ## as long as we are already on the localhost:3500
      ## domain this will work

      cy
        .visit("http://localhost:3500/fixtures/dimensions.html")
        .visit("/fixtures/jquery.html")

    it "can visit relative pages with domain like query params", ->
      cy
        .visit("http://localhost:3500/fixtures/generic.html")
        .visit("http://localhost:3500/fixtures/dimensions.html?email=briancypress.io")

    it "can visit pages with non-2xx status codes when option failOnStatusCode is false", ->
      cy
        .visit("localhost:3500/status-404", { failOnStatusCode: false })
        .visit("localhost:3500/status-500", { failOnStatusCode: false })

    it "strips username + password out of the url when provided", ->
      backend = cy.spy(Cypress, "backend")

      cy
        .visit("http://cypress:password123@localhost:3500/timeout")
        .then ->
          expect(backend).to.be.calledWith("resolve:url", "http://localhost:3500/timeout")

    it "passes auth options", ->
      backend = cy.spy(Cypress, "backend")

      auth = {
        username: "cypress"
        password: "password123"
      }

      cy
        .visit("http://localhost:3500/timeout", { auth })
        .then ->
          expect(backend).to.be.calledWithMatch("resolve:url", "http://localhost:3500/timeout", { auth })

    describe "when only hashes are changing", ->
      it "short circuits the visit if the page will not refresh", ->
        count = 0
        urls = []

        cy.on "page:ready", ->
          urls.push cy.state("window").location.href

          count += 1

        cy
          ## about:blank yes (1)
          .visit("/fixtures/generic.html?foo#bar") ## yes (2)
          .visit("/fixtures/generic.html?foo#foo") ## no (2)
          .visit("/fixtures/generic.html?bar#bar") ## yes (3)
          .visit("/fixtures/dimensions.html?bar#bar") ## yes (4)
          .visit("/fixtures/dimensions.html?baz#bar") ## yes (5)
          .visit("/fixtures/dimensions.html#bar") ## yes (6)
          .visit("/fixtures/dimensions.html") ## yes (7)
          .visit("/fixtures/dimensions.html#baz") ## no (7)
          .visit("/fixtures/dimensions.html#") ## no (7)
          .then ->
            expect(count).to.eq(7)
            expect(urls).to.deep.eq([
              "about:blank"
              "http://localhost:3500/fixtures/generic.html?foo#bar"
              "http://localhost:3500/fixtures/generic.html?bar#bar"
              "http://localhost:3500/fixtures/dimensions.html?bar#bar"
              "http://localhost:3500/fixtures/dimensions.html?baz#bar"
              "http://localhost:3500/fixtures/dimensions.html#bar"
              "http://localhost:3500/fixtures/dimensions.html"
            ])

    ## https://github.com/cypress-io/cypress/issues/1311
    it "window immediately resolves and doesn't reload when visiting the same URL with hashes", ->
      onLoad = cy.stub()

      cy
        .visit("http://localhost:3500/fixtures/generic.html#foo").then (win) ->
          win.foo = 'bar'
        .visit("http://localhost:3500/fixtures/generic.html#foo", {
          onLoad: onLoad
        }).then (win) ->
          expect(win.bar).to.not.exist
          expect(onLoad).not.to.have.been.called

    describe "when origins don't match", ->
      beforeEach ->
        Cypress.emit("test:start", { id: 888 })

        cy.stub(Cypress, "getEmissions").returns([])
        cy.stub(Cypress, "getTestsState").returns([])
        cy.stub(Cypress, "getStartTime").returns("12345")
        cy.stub(Cypress.Log, "countLogsByTests").withArgs([]).returns(1)
        cy.stub(Cypress, "countByTestState")
        .withArgs([], "passed").returns(2)
        .withArgs([], "failed").returns(3)
        .withArgs([], "pending").returns(4)

      it "emits preserve:run:state with title + fn", (done) ->
        obj = {
          currentId: 888
          tests: []
          emissions: []
          startTime: "12345"
          numLogs: 1
          passed: 2
          failed: 3
          pending: 4
        }

        fn = (eventName, state) ->
          _.each obj, (value, key) ->
            expect(state[key]).to.deep.eq(value)

          done()

        cy.stub(Cypress, "backend")
        .withArgs("resolve:url")
        .resolves({
          isOkStatusCode: true
          isHtml: true
          url: "http://localhost:4200"
        })
        .withArgs("preserve:run:state")
        .callsFake(fn)

        cy.visit("http://localhost:4200")

      it "replaces window.location when origins don't match", (done) ->
        fn = (str, win) ->
          isEqual = win is top.window

          expect(isEqual).to.be.true
          expect(str).to.eq("http://localhost:4200/foo?bar=baz#/tests/integration/foo_spec.js")

          done()

        fakeUrl = Cypress.Location.create("http://localhost:3500/foo?bar=baz#/tests/integration/foo_spec.js")

        cy.stub(Cypress.utils, "locExisting").returns(fakeUrl)
        cy.stub(Cypress.utils, "locHref")
        .callThrough()
        .withArgs("http://localhost:4200/foo?bar=baz#/tests/integration/foo_spec.js")
        .callsFake(fn)

        cy.stub(Cypress, "backend")
        .withArgs("resolve:url")
        .resolves({
          isOkStatusCode: true
          isHtml: true
          url: "http://localhost:4200"
        })
        .withArgs("preserve:run:state")
        .resolves()

        cy.visit("http://localhost:4200")

    describe "location getter overrides", ->
      before ->
        cy
          .visit("/fixtures/jquery.html?foo=bar#dashboard?baz=quux")
          .window().as("win").then (win) ->
            ## ensure href always returns the full path
            ## so our tests guarantee that in fact we are
            ## overriding the location getters
            expect(win.location.href).to.include "/fixtures/jquery.html?foo=bar#dashboard?baz=quux"

      beforeEach ->
        @win = cy.state("window")

        @eq = (attr, str) =>
          expect(@win.location[attr]).to.eq str

      it "hash", ->
        @eq "hash", "#dashboard?baz=quux"

      it "hostname", ->
        @eq "hostname", "localhost"

      it "origin", ->
        @eq "origin", "http://localhost:3500"

      it "pathname", ->
        @eq "pathname", "/fixtures/jquery.html"

      it "port", ->
        @eq "port", "3500"

      it "protocol", ->
        @eq "protocol", "http:"

      it "search", ->
        @eq "search", "?foo=bar"

    describe ".log", ->
      beforeEach ->
        cy.stub(Cypress, "getEmissions").returns([])

        @logs = []

        cy.on "log:added", (attrs, log) =>
          if attrs.name is "visit"
            @lastLog = log

          @logs.push(log)

        return null

      it "preserves url on subsequent visits", ->
        cy.visit("/fixtures/jquery.html").get("button").then ->
          expect(@lastLog.get("url")).to.eq "http://localhost:3500/fixtures/jquery.html"

      it "does not log 'Page Load' events", ->
        cy
          .visit("/fixtures/generic.html")
          .visit("/fixtures/jquery.html")
          .then ->
            @logs.slice(0).forEach (log) ->
              expect(log.get("event")).to.be.false

      it "logs immediately before resolving", ->
        expected = false

        cy.on "log:added", (attrs, log) ->
          cy.removeAllListeners("log:added")

          expect(log.pick("name", "message")).to.deep.eq {
            name: "visit"
            message: "localhost:3500/fixtures/jquery.html#/hash"
          }

          expected = true

        cy.visit("localhost:3500/fixtures/jquery.html#/hash").then ->
          expect(expected).to.be.true

      it "logs obj once complete", ->
        cy.visit("http://localhost:3500/fixtures/generic.html").then ->
          obj = {
            state: "passed"
            name: "visit"
            message: "http://localhost:3500/fixtures/generic.html"
            url: "http://localhost:3500/fixtures/generic.html"
          }

          lastLog = @lastLog

          _.each obj, (value, key) =>
            expect(lastLog.get(key)).deep.eq(value, "expected key: #{key} to eq value: #{value}")

      it "logs obj once complete when onLoad is not called", ->
        cy.visit("http://localhost:3500/fixtures/generic.html#foo")
        cy.visit("http://localhost:3500/fixtures/generic.html#foo").then ->
          obj = {
            state: "passed"
            name: "visit"
            message: "http://localhost:3500/fixtures/generic.html#foo"
            url: "http://localhost:3500/fixtures/generic.html#foo"
          }

          lastLog = @lastLog

          _.each obj, (value, key) =>
            expect(lastLog.get(key)).deep.eq(value, "expected key: #{key} to eq value: #{value}")

      it "snapshots once", ->
        cy.visit("/fixtures/generic.html").then ->
          lastLog = @lastLog

          expect(lastLog.get("snapshots").length).to.eq(1)
          expect(lastLog.get("snapshots")[0]).to.be.an("object")

      it "can turn off logging", ->
        cy.visit("/timeout?ms=0", {log: false}).then ->
          expect(@lastLog).not.to.exist

      it "displays file attributes as consoleProps", ->
        cy.stub(Cypress, "backend")
        .withArgs("resolve:url")
        .resolves({
          isOkStatusCode: true
          isHtml: true
          contentType: "text/html"
          url: "http://localhost:3500/foo/bar"
          filePath: "/path/to/foo/bar"
          redirects: [1, 2]
          cookies: [{}, {}]
        })

        cy.visit("/fixtures/jquery.html").then ->
          expect(@lastLog.invoke("consoleProps")).to.deep.eq({
            "Command": "visit"
            "File Served": "/path/to/foo/bar"
            "Resolved Url": "http://localhost:3500/foo/bar"
            "Redirects": [1, 2]
            "Cookies Set": [{}, {}]
          })

      it "displays http attributes as consoleProps", ->
        cy.stub(Cypress, "backend")
        .withArgs("resolve:url")
        .resolves({
          isOkStatusCode: true
          isHtml: true
          contentType: "text/html"
          url: "http://localhost:3500/foo"
          originalUrl: "http://localhost:3500/foo"
          redirects: [1, 2]
          cookies: [{}, {}]
        })

        cy.visit("http://localhost:3500/foo").then ->
          expect(@lastLog.invoke("consoleProps")).to.deep.eq({
            "Command": "visit"
            "Resolved Url": "http://localhost:3500/foo"
            "Redirects": [1, 2]
            "Cookies Set": [{}, {}]
          })

      it "displays originalUrl http attributes as consoleProps", ->
        cy.stub(Cypress, "backend")
        .withArgs("resolve:url")
        .resolves({
          isOkStatusCode: true
          isHtml: true
          contentType: "text/html"
          url: "http://localhost:3500/foo/bar"
          originalUrl: "http://localhost:3500/foo"
          redirects: [1, 2]
          cookies: [{}, {}]
        })

        cy.visit("http://localhost:3500/foo").then ->
          expect(@lastLog.invoke("consoleProps")).to.deep.eq({
            "Command": "visit"
            "Original Url": "http://localhost:3500/foo"
            "Resolved Url": "http://localhost:3500/foo/bar"
            "Redirects": [1, 2]
            "Cookies Set": [{}, {}]
          })

      it "indicates redirects in the message", ->
        cy.stub(Cypress, "backend")
        .withArgs("resolve:url")
        .resolves({
          isOkStatusCode: true
          isHtml: true
          contentType: "text/html"
          url: "http://localhost:3500/foo/bar"
          originalUrl: "http://localhost:3500/foo"
          redirects: [1, 2]
          cookies: [{}, {}]
        })

        cy.visit("http://localhost:3500/foo").then ->
          lastLog = @lastLog

          expect(lastLog.get("message")).to.eq(
            "http://localhost:3500/foo -> 1 -> 2"
          )

      it "displays note in consoleProps when visiting the same page with a hash", ->
        cy.visit("http://localhost:3500/fixtures/generic.html#foo")
          .visit("http://localhost:3500/fixtures/generic.html#foo")
          .then ->
            expect(@lastLog.invoke("consoleProps")).to.deep.eq({
              "Command": "visit"
              "Note": "Because this visit was to the same hash, the page did not reload and the onBeforeLoad and onLoad callbacks did not fire."
          })

    describe "errors", ->
      beforeEach ->
        Cypress.config("defaultCommandTimeout", 50)

        @logs = []

        cy.on "log:added", (attrs, log) =>
          if attrs.name is "visit"
            @lastLog = log
            @logs.push(log)

        return null

      it "sets error command state", (done) ->
        cy.stub(Cypress, "backend")
        .withArgs("resolve:url")
        .rejects(new Error)

        cy.on "test:fail", (err) =>
          lastLog = @lastLog

          expect(lastLog.get("state")).to.eq "failed"
          expect(lastLog.get("error")).to.eq err
          done()

        cy.visit("/fixtures/generic.html")

      it "logs once on error", (done) ->
        cy.stub(Cypress, "backend")
        .withArgs("resolve:url")
        .rejects(new Error)

        cy.on "test:fail", (err) =>
          expect(@logs.length).to.eq(1)
          done()

        cy.visit("/fixtures/generic.html")

      it "logs once on timeout error", (done) ->
        cy.on "test:fail", (err) =>
          lastLog = @lastLog

          expect(@logs.length).to.eq(1)
          expect(err.message).to.include "Your page did not fire its 'load' event within '20ms'."
          expect(lastLog.get("error")).to.eq(err)
          done()

        cy.visit("/timeout?ms=5000", {timeout: 20})

      it "cancels resolve url promise on timeout", (done) ->
        cy.on "collect:run:state", ->
          done(new Error("should not have tried to swap domains"))

        fn = ->
          ## resolve after 100ms
          Promise.delay(100)
          .then ->
            done(new Error("should not have invoked this callback"))

        p = cy.stub(Cypress, "backend")
        .withArgs("resolve:url")
        .callsFake(fn)

        cy.on "test:fail", -> done()

        cy.visit("/", {timeout: 20})

      it "throws when url isnt a string", (done) ->
        cy.on "test:fail", (err) ->
          expect(err.message).to.eq "cy.visit() must be called with a string as its 1st argument"
          done()

        cy.visit()

      it "throws when onBeforeLoad callback is used", (done) ->
        cy.on "test:fail", (err) ->
          expect(err.message).to.eq """
            The 'onBeforeLoad' callback for cy.visit() has been renamed to 'onStart'.

            Please change:

              cy.visit({
                onBeforeLoad () {}
              })

            to:

              cy.visit({
                onStart () {}
              })
          """
          done()

        cy.visit("/fixtures/dom.html", {
          onBeforeLoad: ->
        })

      it "throws when onLoad callback is used", (done) ->
        cy.on "test:fail", (err) ->
          expect(err.message).to.eq """
            The 'onLoad' callback for cy.visit() has been renamed to 'onReady'.

            Please change:

              cy.visit({
                onLoad () {}
              })

            to:

              cy.visit({
                onReady () {}
              })
          """
          done()

        cy.visit("/fixtures/dom.html", {
          onLoad: ->
        })

      it "throws when attempting to visit a 2nd domain on different port", (done) ->
        cy.on "test:fail", (err) =>
          lastLog = @lastLog

          expect(err.message).to.include("cy.visit() failed because you are attempting to visit a second unique domain.")
          expect(@logs.length).to.eq(2)
          expect(lastLog.get("error")).to.eq(err)
          done()

        cy
          .visit("http://localhost:3500/fixtures/generic.html")
          .visit("http://localhost:3501/fixtures/generic.html")

      it "throws when attempting to visit a 2nd domain on different protocol", (done) ->
        cy.on "test:fail", (err) =>
          lastLog = @lastLog

          expect(err.message).to.include("cy.visit() failed because you are attempting to visit a second unique domain.")
          expect(@logs.length).to.eq(2)
          expect(lastLog.get("error")).to.eq(err)
          done()

        cy
          .visit("http://localhost:3500/fixtures/generic.html")
          .visit("https://localhost:3500/fixtures/generic.html")

      it "throws when attempting to visit a 2nd domain on different host", (done) ->
        cy.on "test:fail", (err) =>
          lastLog = @lastLog

          expect(err.message).to.include("cy.visit() failed because you are attempting to visit a second unique domain.")
          expect(@logs.length).to.eq(2)
          expect(lastLog.get("error")).to.eq(err)
          done()

        cy
          .visit("http://localhost:3500/fixtures/generic.html")
          .visit("http://google.com:3500/fixtures/generic.html")

      it "throws attemping to visit 2 unique ip addresses", (done) ->
        $autIframe = cy.state("$autIframe")

        load = ->
          $autIframe.trigger("load")

        cy.stub(Cypress, "backend")
        .withArgs("resolve:url")
        .resolves({
          isOkStatusCode: true
          isHtml: true
          url: "http://127.0.0.1:3500"
        })

        ## whenever we're told to change the src
        ## just fire the load event directly on the $autIframe
        cy.stub(Cypress.utils, "iframeSrc").callsFake(load)

        ## make it seem like we're already on http://127.0.0.1:3500
        one = Cypress.Location.create("http://127.0.0.1:3500/fixtures/generic.html")
        cy.stub(Cypress.utils, "locExisting")
        .returns(one)

        cy.on "test:fail", (err) =>
          lastLog = @lastLog

          expect(err.message).to.include("cy.visit() failed because you are attempting to visit a second unique domain.")
          expect(@logs.length).to.eq(2)
          expect(lastLog.get("error")).to.eq(err)
          done()

        cy
          .visit("http://127.0.0.1:3500/fixtures/generic.html")
          .visit("http://126.0.0.1:3500/fixtures/generic.html")

      it "does not call resolve:url when throws attemping to visit a 2nd domain", (done) ->
        backend = cy.spy(Cypress, "backend")

        cy.on "test:fail", (err) =>
          expect(backend).to.be.calledWithMatch("resolve:url", "http://localhost:3500/fixtures/generic.html")
          expect(backend).not.to.be.calledWithMatch("resolve:url", "http://google.com:3500/fixtures/generic.html")
          done()

        cy
          .visit("http://localhost:3500/fixtures/generic.html")
          .visit("http://google.com:3500/fixtures/generic.html")

      it "displays loading_network_failed when _resolveUrl throws", (done) ->
        err1 = new Error("connect ECONNREFUSED 127.0.0.1:64646")

        ## dont log else we create an endless loop!
        emit = cy.spy(Cypress, "emit").log(false)

        backend = cy.stub(Cypress, "backend")
        .withArgs("resolve:url")
        .rejects(err1)

        cy.on "test:fail", (err) =>
          lastLog = @lastLog

          expect(err.message).to.include("""
            cy.visit() failed trying to load:

            http://localhost:3500/foo.html

            We attempted to make an http request to this URL but the request failed without a response.

            We received this error at the network level:

              > Error: connect ECONNREFUSED 127.0.0.1:64646

            Common situations why this would fail:
              - you don't have internet access
              - you forgot to run / boot your web server
              - your web server isn't accessible
              - you have weird network configuration settings on your computer

            The stack trace for this error is:
          """)
          expect(err1.url).to.include("/foo.html")
          expect(emit).to.be.calledWith("visit:failed", err1)
          expect(@logs.length).to.eq(1)
          expect(lastLog.get("error")).to.eq(err)
          done()

        cy.visit("/foo.html")

      it "displays loading_file_failed when _resolveUrl resp is not ok", (done) ->
        obj = {
          isOkStatusCode: false
          isHtml: true
          contentType: "text/html"
          originalUrl: "/foo.html"
          filePath: "/path/to/foo.html"
          status: 404
          statusText: "Not Found"
          redirects: []
        }

        visitErrObj = _.clone(obj)
        obj.url = obj.originalUrl

        cy.stub(Cypress, "backend")
        .withArgs("resolve:url")
        .resolves(obj)

        ## dont log else we create an endless loop!
        emit = cy.spy(Cypress, "emit").log(false)

        cy.on "test:fail", (err) =>
          lastLog = @lastLog

          expect(err.message).to.include("""
            cy.visit() failed trying to load:

            /foo.html

            We failed looking for this file at the path:

            /path/to/foo.html

            The internal Cypress web server responded with:

              > 404: Not Found
          """)
          expect(emit).to.be.calledWithMatch("visit:failed", obj)
          expect(@logs.length).to.eq(1)
          expect(lastLog.get("error")).to.eq(err)
          done()

        cy.visit("/foo.html")

      it "displays loading_file_failed redirects when _resolveUrl resp is not ok", (done) ->
        obj = {
          isOkStatusCode: false
          isHtml: true
          contentType: "text/html"
          originalUrl: "/bar"
          filePath: "/path/to/bar/"
          status: 404
          statusText: "Not Found"
          redirects: [
            "301: http://localhost:3500/bar/"
          ]
        }

        visitErrObj = _.clone(obj)
        obj.url = obj.originalUrl

        cy.stub(Cypress, "backend")
        .withArgs("resolve:url")
        .resolves(obj)

        ## dont log else we create an endless loop!
        emit = cy.spy(Cypress, "emit").log(false)

        cy.on "test:fail", (err) =>
          lastLog = @lastLog

          expect(err.message).to.include("""
            cy.visit() failed trying to load:

            /bar

            We failed looking for this file at the path:

            /path/to/bar/

            The internal Cypress web server responded with:

              > 404: Not Found

            We were redirected '1' time to:

              - 301: http://localhost:3500/bar/
          """)
          expect(emit).to.be.calledWithMatch("visit:failed", obj)
          expect(@logs.length).to.eq(1)
          expect(lastLog.get("error")).to.eq(err)
          done()

        cy.visit("/bar")

      it "displays loading_http_failed when _resolveUrl resp is not ok", (done) ->
        obj = {
          isOkStatusCode: false
          isHtml: true
          contentType: "text/html"
          originalUrl: "https://google.com/foo"
          status: 500
          statusText: "Server Error"
          redirects: []
        }

        visitErrObj = _.clone(obj)
        obj.url = obj.originalUrl

        cy.stub(Cypress, "backend")
        .withArgs("resolve:url", "https://google.com/foo")
        .resolves(obj)

        ## dont log else we create an endless loop!
        emit = cy.spy(Cypress, "emit").log(false)

        cy.on "test:fail", (err) =>
          lastLog = @lastLog

          expect(err.message).to.include("""
            cy.visit() failed trying to load:

            https://google.com/foo

            The response we received from your web server was:

              > 500: Server Error

            This was considered a failure because the status code was not '2xx'.

            If you do not want status codes to cause failures pass the option: 'failOnStatusCode: false'
          """)
          expect(emit).to.be.calledWithMatch("visit:failed", obj)
          expect(@logs.length).to.eq(1)
          expect(lastLog.get("error")).to.eq(err)
          done()

        cy.visit("https://google.com/foo")

      it "displays loading_http_failed redirects when _resolveUrl resp is not ok", (done) ->
        obj = {
          isOkStatusCode: false
          isHtml: true
          contentType: "text/html"
          originalUrl: "https://google.com/foo"
          status: 401
          statusText: "Unauthorized"
          redirects: [
            "302: https://google.com/bar/"
            "301: https://gmail.com/"
          ]
        }

        visitErrObj = _.clone(obj)
        obj.url = obj.originalUrl

        cy.stub(Cypress, "backend")
        .withArgs("resolve:url", "https://google.com/foo")
        .resolves(obj)

        ## dont log else we create an endless loop!
        emit = cy.spy(Cypress, "emit").log(false)

        cy.on "test:fail", (err) =>
          lastLog = @lastLog

          expect(err.message).to.include("""
            cy.visit() failed trying to load:

            https://google.com/foo

            The response we received from your web server was:

              > 401: Unauthorized

            This was considered a failure because the status code was not '2xx'.

            This http request was redirected '2' times to:

              - 302: https://google.com/bar/
              - 301: https://gmail.com/

            If you do not want status codes to cause failures pass the option: 'failOnStatusCode: false'
          """)
          expect(emit).to.be.calledWithMatch("visit:failed", obj)
          expect(@logs.length).to.eq(1)
          expect(lastLog.get("error")).to.eq(err)
          done()

        cy.visit("https://google.com/foo")

<<<<<<< HEAD
      it "displays loading_invalid_content_type when isHtml is false on http requests", (done) ->
        obj = {
          isOkStatusCode: true
          isHtml: false
          contentType: "application/json"
          originalUrl: "https://google.com/foo"
          status: 200
          statusText: "OK"
        }

        visitErrObj = _.clone(obj)
        obj.url = obj.originalUrl

        cy.stub(Cypress, "backend")
        .withArgs("resolve:url", "https://google.com/foo")
        .resolves(obj)

        ## dont log else we create an endless loop!
        emit = cy.spy(Cypress, "emit").log(false)

        cy.on "test:fail", (err) =>
          lastLog = @lastLog
=======
      ## https://github.com/cypress-io/cypress/issues/3101
      [{
        contentType: 'application/json', 
        pathName: 'json-content-type'
      }, {
        contentType: 'text/html; charset=utf-8,text/html',
        pathName: 'invalid-content-type'
      }]
      .forEach ({contentType, pathName}) ->
        it "displays loading_invalid_content_type when content type is #{contentType} on http requests", (done) ->
          cy.on "fail", (err) =>
            lastLog = @lastLog
>>>>>>> e2705e96

            expect(err.message).to.include("""
              cy.visit() failed trying to load:

              http://localhost:3500/#{pathName}

              The content-type of the response we received from your web server was:

                > #{contentType}

              This was considered a failure because responses must have content-type: 'text/html'

              However, you can likely use cy.request() instead of cy.visit().

              cy.request() will automatically get and set cookies and enable you to parse responses.
            """)
            expect(@logs.length).to.eq(1)
            expect(lastLog.get("error")).to.eq(err)
            done()

          cy.visit("http://localhost:3500/#{pathName}")

      it "displays loading_invalid_content_type when isHtml is false on file requests", (done) ->
        obj = {
          isOkStatusCode: true
          isHtml: false
          filePath: "/path/to/bar/"
          contentType: "application/json"
          originalUrl: "https://google.com/foo"
          status: 200
          statusText: "OK"
        }

        visitErrObj = _.clone(obj)
        obj.url = obj.originalUrl

        cy.stub(Cypress, "backend")
        .withArgs("resolve:url", "https://google.com/foo")
        .resolves(obj)

        ## dont log else we create an endless loop!
        emit = cy.spy(Cypress, "emit").log(false)

        cy.on "test:fail", (err) =>
          lastLog = @lastLog

          expect(err.message).to.include("""
            cy.visit() failed trying to load:

            https://google.com/foo

            The content-type of the response we received from this local file was:

              > application/json

            This was considered a failure because responses must have content-type: 'text/html'

            However, you can likely use cy.request() instead of cy.visit().

            cy.request() will automatically get and set cookies and enable you to parse responses.
          """)
          expect(emit).to.be.calledWithMatch("visit:failed", obj)
          expect(@logs.length).to.eq(1)
          expect(lastLog.get("error")).to.eq(err)
          done()

        cy.visit("https://google.com/foo")

  context "#page load", ->
    it "sets initial=true and then removes", ->
      Cookie.remove("__cypress.initial")

      expect(Cookie.get("__cypress.initial")).to.be.undefined

      expected = false

      cy.on "before:window:unload", ->
        expected = true
        expect(Cookie.get("__cypress.initial")).to.eq("true")

      ## this navigates us to a new page so
      ## we should be setting the initial cookie
      cy
        .visit("/fixtures/form.html")
        .then ->
          cy.once "page:end", ->
            expect(cy.state("onPageLoadErr")).to.be.a("function")

          null
        .get("a:first").click().then ->
          listeners = cy.listeners("page:ready")

          ## everything should have unbound properly
          expect(listeners.length).to.eq(0)

          expect(expected).to.be.true

          expect(cy.state("onPageLoadErr")).to.be.null

          expect(Cookie.get("__cypress.initial")).to.be.undefined

    it "does not reset the timeout", (done) ->
      cy.timeout(1000)

      ## previously loading would reset the timeout
      ## which could cause failures on the next test
      ## if there was logic after a test finished running
      cy.window().then (win) =>
        timeout = cy.spy(cy, "timeout")

        ## we are unstable at this point
        cy.on "before:window:unload", ->
          cy.whenStable ->
            expect(timeout).not.to.be.called
            done()

        win.location.href = "about:blank"

    it "does not time out current commands until stability is reached", ->
      ## on the first retry cause a page load event synchronously
      cy.on "internal:commandRetry", (options) ->
        switch options._retries
          when 1
            win = cy.state("window")

            ## load a page which times out after 500ms
            ## to guarantee that url does not time out
            $a = win.$("<a href='/timeout?ms=500'>jquery</a>")
            .appendTo(win.document.body)

            ## this causes a synchronous beforeunload event
            ## unlike win.location.href setter
            $a.get(0).click()

          when 2
            ## on 2nd retry add the DOM element
            win = cy.state("window")
            $("<div id='does-not-exist'>does not exist<div>")
            .appendTo(win.document.body)

          when 3
            ## and on the 3rd retry add the class
            win = cy.state("window")
            $("#does-not-exist").addClass("foo")

      cy
        .visit("/fixtures/jquery.html")

        ## make get timeout after 300ms
        ## but even though our page does not load for 500ms
        ## this does not time out
        .get("#does-not-exist", { timeout: 300 }).should("have.class", "foo")

    describe "errors", ->
      beforeEach ->
        @logs = []

        cy.on "log:added", (attrs, log) =>
          @lastLog = log
          @logs.push(log)

        return null

      it "can time out", (done) ->
        thenCalled = false

        cy.on "test:fail", (err) =>
          lastLog = @lastLog

          ## visit, window, page loading
          expect(@logs.length).to.eq(3)
          expect(err.message).to.include "Your page did not fire its 'load' event within '50ms'."
          expect(lastLog.get("name")).to.eq("page load")
          expect(lastLog.get("error")).to.eq(err)

          Promise
          .delay(100)
          .then ->
            expect(cy.state("onPageLoadErr")).to.be.null
            expect(cy.isStopped()).to.be.true ## make sure we ran our cleanup routine
            expect(thenCalled).to.be.false

            done()

        cy
          .visit("/fixtures/jquery.html")
          .window().then (win) ->
            Cypress.config("pageLoadTimeout", 50)

            $a = win.$("<a href='/timeout?ms=500'>jquery</a>")
            .appendTo(win.document.body)

            ## this causes a synchronous beforeunload event
            ## unlike win.location.href setter
            $a.get(0).click()

            null
          .wrap(null).then ->
            thenCalled = true

      it "does time out once stability is reached", (done) ->
        logByName = (name) =>
          _.find @logs, (log) ->
            log.get("name") is name

        cy.on "test:fail", (err) ->
          cy.on "internal:commandRetry", ->
            throw new Error("should not have retried twice")

          expect(err.message).to.include("Expected to find element")

          get = logByName("get")

          expect(get.get("error")).to.eq(err)

          Promise.delay(200)
          .then ->
            expect(cy.isStopped()).to.be.true

            done()

        start = null

        ## on the first retry cause a page load event synchronously
        cy.on "internal:commandRetry", (options) ->
          switch options._retries
            when 1
              ## hold a ref to this
              start = options._start

              win = cy.state("window")

              ## load a page which times out after 400ms
              ## to guarantee that url does not time out
              $a = win.$("<a href='/timeout?ms=400'>jquery</a>")
              .appendTo(win.document.body)

              ## this causes a synchronous beforeunload event
              ## unlike win.location.href setter
              $a.get(0).click()

              ## immediately logs pending state
              expect(logByName("page load").get("state")).to.eq("pending")

            when 2
              ## it should have reset this because we became
              ## unstable
              expect(start).not.to.eq(options._start)

              ## and by the time we retry for the 2nd time
              ## the page should be loaded
              expect(logByName("page load").get("state")).to.eq("passed")

        cy
          .visit("/fixtures/jquery.html")

          ## make get timeout after only 200ms
          .get("#does-not-exist", { timeout: 200 }).should("have.class", "foo")

      it "captures cross origin failures", (done) ->
        cy.once "test:fail", (err) =>
          lastLog = @lastLog

          expect(@logs.length).to.eq(2)
          expect(err.message).to.include("Cypress detected a cross origin error happened on page load")
          expect(lastLog.get("name")).to.eq("page load")
          expect(lastLog.get("state")).to.eq("failed")
          expect(lastLog.get("error")).to.eq(err)
          expect(cy.state("onPageLoadErr")).to.be.null

          done()

        cy
          .visit("/fixtures/jquery.html")
          .window({log: false}).then (win) ->
            url = "http://localhost:3501/fixtures/generic.html"

            $a = win.$("<a href='#{url}'>jquery</a>")
            .appendTo(win.document.body)

            $a.get(0).click()

            null

  ## this tests isLoading spinner
  ## and page load event
  context "#page loading", ->
    beforeEach ->
      @logs = []

      cy.on "log:added", (attrs, log) =>
        if attrs.name is "page load"
          @lastLog = log

          @logs.push(log)

      return null

    it "emits 'page:loading' before and after initial visit", ->
      emit = cy.spy(Cypress, "emit").log(false).withArgs("page:loading")

      cy
        .visit("/timeout?ms=10", {
          onStart: ->
            expect(emit).to.be.calledOnce
            expect(emit.firstCall).to.be.calledWith("page:loading", true)
        })
        .then ->
          expect(emit).to.be.calledTwice
          expect(emit.secondCall).to.be.calledWith("page:loading", false)

    it "emits during page navigation", ->
      emit = cy.spy(Cypress, "emit").log(false).withArgs("page:loading")
      expected = false

      cy
        .visit("/fixtures/generic.html")
        .then ->
          cy.once "page:end", ->
            expected = true
            expect(emit.callCount).to.eq(3)
            expect(emit.thirdCall).to.be.calledWith("page:loading", true)

        .get("#dimensions").click()
        .then ->
          expect(expected).to.be.true
          expect(emit.callCount).to.eq(4)
          expect(emit.getCall(3)).to.be.calledWith("page:loading", false)

    it "does not log during initial visit", ->
      cy.visit("/timeout?ms=10").then ->
        expect(@lastLog).not.to.exist

    it "logs during page navigation", ->
      expected = false

      cy
        .visit("/fixtures/generic.html")
        .then ->
          cy.once "before:window:unload", =>
            expected = true

            expect(@lastLog).to.exist
            expect(@lastLog.get("state")).to.eq("pending")
            expect(@lastLog.get("message")).to.eq("--waiting for new page to load--")
            expect(@lastLog.get("snapshots")).to.not.exist

        .get("#dimensions").click()
        .then ->
          expect(expected).to.be.true
          expect(@lastLog.get("state")).to.eq("passed")
          expect(@lastLog.get("message")).to.eq("--page loaded--")
          expect(@lastLog.get("snapshots")).to.have.length(1)

    it "logs during form submission and yields stale element", ->
      expected = false

      names = cy.queue.names()

      cy
        .visit("/fixtures/form.html")
        .then ->
          $input = cy.$$("form#click-me input[type=submit]")

          cy.once "before:window:unload", =>
            expected = true

            expect(@lastLog).to.exist
            expect(@lastLog.get("state")).to.eq("pending")
            expect(@lastLog.get("message")).to.eq("--waiting for new page to load--")
            expect(@lastLog.get("snapshots")).to.not.exist

          cy
            .get("form#click-me")
            .find("input[type=submit]")
            .click()
            .then (subject) ->
              expect(expected).to.be.true

              expect(@lastLog.get("state")).to.eq("passed")
              expect(@lastLog.get("message")).to.eq("--page loaded--")
              expect(@lastLog.get("snapshots")).to.have.length(1)

              expect(cy.queue.names()).to.deep.eq names.concat([
                "visit", "then", "get", "find", "click", "then"
              ])

              expect(Cypress.dom.isDetached(subject)).to.be.true

              expect(subject.get(0)).to.eq($input.get(0))

    it "waits for stability at the end of the command queue when not stable", (done) ->
      cy
      .visit("/fixtures/generic.html")
      .then (win) ->
        cy.on "page:ready", ->
          cy.on "command:queue:end", ->
            done()

        cy.on "before:command:queue:end", ->
          ## force us to become unstable immediately
          ## else the beforeunload event fires at the end
          ## of the tick which is too late
          cy.isStable(false, "testing")

          ## this should cause instability
          win.location.href = "/timeout?ms=100"

        null

  context "#page:url:changed", ->
    beforeEach ->
      @logs = []

      cy.on "log:added", (attrs, log) =>
        if attrs.name is "new url"
          @lastLog = log

          @logs.push(log)

      return null

    describe "page navigation", ->
      it "emits page:url:changed event on initial visit", ->
        emit = cy.spy(Cypress, "emit").log(false).withArgs("page:url:changed")

        cy
          .visit("/fixtures/generic.html")
          .then ->
            expect(emit).to.be.calledOnce

            expect(emit).to.be.calledWith(
              "page:url:changed"
              "http://localhost:3500/fixtures/generic.html"
            )

      it "emits page:url:changed on 2nd visit to different page", ->
        emit = cy.spy(Cypress, "emit").log(false).withArgs("page:url:changed")

        cy
          .visit("/fixtures/generic.html")
          .visit("/fixtures/jquery.html")
          .then ->
            expect(emit).to.be.calledTwice

            expect(emit).to.be.calledWith(
              "page:url:changed"
              "http://localhost:3500/fixtures/generic.html"
            )

            expect(emit).to.be.calledWith(
              "page:url:changed"
              "http://localhost:3500/fixtures/jquery.html"
            )

      it "does not emit page:url:changed twice on visit to the same page", ->
        emit = cy.spy(Cypress, "emit").log(false).withArgs("page:url:changed")

        cy
          .visit("/fixtures/generic.html")
          .visit("/fixtures/generic.html")
          .then ->
            expect(emit).to.be.calledOnce

            expect(emit).to.be.calledWith(
              "page:url:changed"
              "http://localhost:3500/fixtures/generic.html"
            )

      it "does not log page:url:changed event on visit", ->
        cy
          .visit("/fixtures/generic.html")
          .then ->
            expect(@lastLog).not.to.exist

      it "emits page:url:changed event on page navigation", ->
        emit = cy.spy(Cypress, "emit").log(false).withArgs("page:url:changed")

        cy
          .visit("/fixtures/generic.html")
          .get("#dimensions").click()
          .then ->
            expect(emit).to.be.calledTwice

            expect(emit).to.be.calledWith(
              "page:url:changed"
              "http://localhost:3500/fixtures/generic.html"
            )

            expect(emit).to.be.calledWith(
              "page:url:changed"
              "http://localhost:3500/fixtures/dimensions.html"
            )

      it "logs page:url:changed event on page navigation", ->
        cy
          .visit("/fixtures/generic.html")
          .get("#dimensions").click()
          .then ->
            expect(@logs.length).to.eq(1)

            expect(@logs[0].get("message")).to.eq(
              "http://localhost:3500/fixtures/dimensions.html"
            )

            expect(@logs[0].invoke("consoleProps")).to.deep.eq({
              "Event": "new url"
              "New Url": "http://localhost:3500/fixtures/dimensions.html"
              "Url Updated By": "page navigation event (before:load)"
            })

    describe "hashchange events", ->
      it "emits page:url:changed event", ->
        emit = cy.spy(Cypress, "emit").log(false)

        cy
          .visit("/fixtures/generic.html")
          .get("#hashchange").click()
          .then ->
            expect(emit).to.be.calledWith(
              "page:url:changed"
              "http://localhost:3500/fixtures/generic.html#hashchange"
            )

      it "emits page:url:changed event as navigation events occur", ->
        emit = cy.spy(Cypress, "emit").log(false).withArgs("page:url:changed")

        cy
        .visit("/fixtures/generic.html")
        .get("#hashchange").click()
        .window().then (win) ->
          new Promise (resolve) ->
            cy.once "navigation:changed", resolve

            win.history.back()
          .then ->
            new Promise (resolve) ->
              cy.once "navigation:changed", resolve

              win.history.forward()
          .then ->
            expect(emit.callCount).to.eq(4)

            expect(emit.firstCall).to.be.calledWith(
              "page:url:changed"
              "http://localhost:3500/fixtures/generic.html"
            )

            expect(emit.secondCall).to.be.calledWith(
              "page:url:changed"
              "http://localhost:3500/fixtures/generic.html#hashchange"
            )

            expect(emit.thirdCall).to.be.calledWith(
              "page:url:changed"
              "http://localhost:3500/fixtures/generic.html"
            )

            expect(emit.getCall(3)).to.be.calledWith(
              "page:url:changed"
              "http://localhost:3500/fixtures/generic.html#hashchange"
            )

      it "logs url changed event", ->
        cy
          .visit("/fixtures/generic.html")
          .window().then (win) ->
            ohc = null

            win.onhashchange = (event) ->
              ohc = event

            cy
            .get("#hashchange").click()
            .then ->
              lastLog = @lastLog

              expect(lastLog.get("message")).to.eq("http://localhost:3500/fixtures/generic.html#hashchange")
              expect(lastLog.get("type")).to.eq("parent")
              expect(lastLog.get("event")).to.be.true

              expect(lastLog.invoke("consoleProps")).to.deep.eq({
                "Event": "new url"
                "New Url": "http://localhost:3500/fixtures/generic.html#hashchange"
                "Url Updated By": "hashchange"
                "Args": ohc
              })

      it "logs page:url:changed event as navigation events occur", ->
        cy
        .visit("/fixtures/generic.html")
        .get("#hashchange").click()
        .window().then (win) ->
          new Promise (resolve) ->
            cy.once "navigation:changed", resolve

            win.history.back()
          .then ->
            new Promise (resolve) ->
              cy.once "navigation:changed", resolve

              win.history.forward()
        .then ->
          expect(@logs.length).to.eq(3)

          expect(@logs[0].get("message")).to.eq(
            "http://localhost:3500/fixtures/generic.html#hashchange"
          )

          expect(@logs[1].get("message")).to.eq(
            "http://localhost:3500/fixtures/generic.html"
          )

          expect(@logs[2].get("message")).to.eq(
            "http://localhost:3500/fixtures/generic.html#hashchange"
          )

    describe "history.pushState", ->
      it "emits page:url:changed event", ->
        emit = cy.spy(Cypress, "emit").log(false)

        cy
          .visit("/fixtures/generic.html")
          .window().then (win) ->
            win.history.pushState({foo: "bar"}, null, "pushState.html")

            expect(emit).to.be.calledWith(
              "page:url:changed"
              "http://localhost:3500/fixtures/pushState.html"
            )

      it "logs url changed event", ->
        cy
          .visit("/fixtures/generic.html")
          .window().then (win) ->
            win.history.pushState({foo: "bar"}, null, "pushState.html")

            lastLog = @lastLog

            expect(lastLog.get("message")).to.eq("http://localhost:3500/fixtures/pushState.html")
            expect(lastLog.get("type")).to.eq("parent")
            expect(lastLog.get("event")).to.be.true

            expect(lastLog.invoke("consoleProps")).to.deep.eq({
              "Event": "new url"
              "New Url": "http://localhost:3500/fixtures/pushState.html"
              "Url Updated By": "pushState"
              "Args": [
                { foo: "bar" },
                null,
                "pushState.html",
              ]
            })

    describe "history.replaceState", ->
      it "emits page:url:changed event", ->
        emit = cy.spy(Cypress, "emit").log(false)

        cy
          .visit("/fixtures/generic.html")
          .window().then (win) ->
            win.history.replaceState({foo: "bar"}, null, "replaceState.html")

            expect(emit).to.be.calledWith(
              "page:url:changed"
              "http://localhost:3500/fixtures/replaceState.html"
            )

      it "logs url changed event", ->
        cy
          .visit("/fixtures/generic.html")
          .window().then (win) ->
            win.history.replaceState({foo: "bar"}, null, "replaceState.html")

            lastLog = @lastLog

            expect(lastLog.get("message")).to.eq("http://localhost:3500/fixtures/replaceState.html")
            expect(lastLog.get("type")).to.eq("parent")
            expect(lastLog.get("event")).to.be.true

            expect(lastLog.invoke("consoleProps")).to.deep.eq({
              "Event": "new url"
              "New Url": "http://localhost:3500/fixtures/replaceState.html"
              "Url Updated By": "replaceState"
              "Args": [
                { foo: "bar" },
                null,
                "replaceState.html",
              ]
            })

  context "#form sub", ->
    beforeEach ->
      @logs = []

      cy.on "log:added", (attrs, log) =>
        if attrs.name is "form sub"
          @lastLog = log

          @logs.push(log)

      return null

    it "logs 'form sub'", ->
      event = null

      cy
        .visit("/fixtures/form.html")
        .then ->
          $form = cy.$$("#click-me").on "submit", (e) ->
            event = e.originalEvent

          cy
          .get("#click-me").find("input[type=submit]").click()
          .then ->
            expect(@logs.length).to.eq(1)

            expect(@logs[0].get("message")).to.eq(
              "--submitting form--"
            )

            expect(@logs[0].invoke("consoleProps")).to.deep.eq({
              "Event": "form sub"
              "Originated From": $form.get(0)
              "Args": event
            })<|MERGE_RESOLUTION|>--- conflicted
+++ resolved
@@ -1303,33 +1303,9 @@
 
         cy.visit("https://google.com/foo")
 
-<<<<<<< HEAD
-      it "displays loading_invalid_content_type when isHtml is false on http requests", (done) ->
-        obj = {
-          isOkStatusCode: true
-          isHtml: false
-          contentType: "application/json"
-          originalUrl: "https://google.com/foo"
-          status: 200
-          statusText: "OK"
-        }
-
-        visitErrObj = _.clone(obj)
-        obj.url = obj.originalUrl
-
-        cy.stub(Cypress, "backend")
-        .withArgs("resolve:url", "https://google.com/foo")
-        .resolves(obj)
-
-        ## dont log else we create an endless loop!
-        emit = cy.spy(Cypress, "emit").log(false)
-
-        cy.on "test:fail", (err) =>
-          lastLog = @lastLog
-=======
       ## https://github.com/cypress-io/cypress/issues/3101
       [{
-        contentType: 'application/json', 
+        contentType: 'application/json',
         pathName: 'json-content-type'
       }, {
         contentType: 'text/html; charset=utf-8,text/html',
@@ -1337,9 +1313,8 @@
       }]
       .forEach ({contentType, pathName}) ->
         it "displays loading_invalid_content_type when content type is #{contentType} on http requests", (done) ->
-          cy.on "fail", (err) =>
+          cy.on "test:fail", (err) =>
             lastLog = @lastLog
->>>>>>> e2705e96
 
             expect(err.message).to.include("""
               cy.visit() failed trying to load:
