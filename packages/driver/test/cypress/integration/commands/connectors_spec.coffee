$ = Cypress.$.bind(Cypress)
_ = Cypress._
Promise = Cypress.Promise

describe "src/cy/commands/connectors", {
  isInteractive: true
  numTestsKeptInMemory: 1
}, ->
  describe "with jquery", ->
    before ->
      cy
        .visit("/fixtures/jquery.html")
        .then (win) ->
          @body = win.document.body.outerHTML

    beforeEach ->
      doc = cy.state("document")

      $(doc.body).empty().html(@body)

    context "#spread", ->
      it "spreads an array into individual arguments", ->
        cy.noop([1,2,3]).spread (one, two, three) ->
          expect(one).to.eq(1)
          expect(two).to.eq(2)
          expect(three).to.eq(3)

      it "spreads a jQuery wrapper into individual arguments", ->
        cy.noop($("div")).spread (first, second) ->
          expect(first.tagName).to.eq('DIV')
          expect(first.innerText).to.eq("div")
          expect(second.tagName).to.eq('DIV')
          expect(second.innerText).to.contain("Nested Find")

      it "passes timeout option to spread", ->
        cy.timeout(50)

        cy.noop([1,2,3]).spread {timeout: 150}, (one, two, three) ->
          Promise.delay(100)

      describe "errors", {
        defaultCommandTimeout: 50
      }, ->

        it "throws when subject isn't array-like", (done) ->
          cy.on "fail", (err) =>
            expect(err.message).to.eq "`cy.spread()` requires the existing subject be array-like."
            expect(err.docsUrl).to.eq("https://on.cypress.io/spread")
            done()

          cy.noop({}).spread ->

        it "throws when promise timeout", (done) ->
          logs = []

          cy.on "log:added", (attrs, log) =>
            logs?.push(log)

          cy.on "fail", (err) =>
            expect(logs.length).to.eq(1)
            expect(logs[0].get("error")).to.eq(err)
            expect(err.message).to.include "`cy.spread()` timed out after waiting `20ms`."
            done()

          cy.noop([1,2,3]).spread {timeout: 20}, ->
            new Promise (resolve, reject) ->

    context "#then", ->
      it "converts raw DOM elements", ->
        div = cy.$$("div:first").get(0)

        cy.wrap(div).then ($div) ->
          expect($div.get(0)).to.eq(div)

      it "does not insert a mocha callback", ->
        cy.noop().then ->
          expect(cy.queue.length).to.eq(2)

      it "passes timeout option to then", ->
        cy.timeout(50)

        cy.then {timeout: 150}, ->
          Promise.delay(100)

      it "can resolve nested thens", ->
        cy.get("div:first").then ->
          cy.get("div:first").then ->
            cy.get("div:first")

      it "can resolve cypress commands inside of a promise", ->
        _then = false

        cy.wrap(null).then ->
          Promise.delay(10).then ->
            cy.then ->
              _then = true
        .then ->
          expect(_then).to.be.true

      it "can resolve chained cypress commands inside of a promise", ->
        _then = false

        cy.wrap(null).then ->
          Promise.delay(10).then ->
            cy.get("div:first").then ->
              _then = true
        .then ->
          expect(_then).to.be.true

      it "can resolve cypress instance inside of a promise", ->
        cy.then ->
          Promise.delay(10).then =>
            cy

      it "passes values to the next command", ->
        cy
          .wrap({foo: "bar"}).then (obj) ->
            obj.foo
          .then (val) ->
            expect(val).to.eq("bar")

      it "does not throw when returning thenables with cy commands", ->
        cy
          .wrap({foo: "bar"})
          .then (obj) ->
            new Promise (resolve) =>
              cy.wait(10)

              resolve(obj.foo)

      it "should pass the eventual resolved thenable value downstream", ->
        cy
          .wrap({foo: "bar"})
          .then (obj) ->
            cy
            .wait(10)
            .then ->
              obj.foo
            .then (value) ->
              expect(value).to.eq("bar")

              return value
          .then (val) ->
            expect(val).to.eq("bar")

      it "should not pass the eventual resolve thenable value downstream because thens are not connected", ->
        cy
          .wrap({foo: "bar"})
          .then (obj) ->
            cy
            .wait(10)
            .then ->
              obj.foo
            .then (value) ->
              expect(value).to.eq("bar")

              return value
        cy.then (val) ->
          expect(val).to.be.undefined

      it "passes the existing subject if ret is undefined", ->
        cy.wrap({foo: "bar"}).then (obj) ->
          return undefined
        .then (obj) ->
          expect(obj).to.deep.eq({foo: "bar"})

      it "sets the subject to null when given null", ->
        cy.wrap({foo: "bar"}).then (obj) ->
          return null
        .then (obj) ->
          expect(obj).to.be.null

      describe "errors", {
        defaultCommandTimeout: 50
      }, ->
        beforeEach ->
          @logs = []

          cy.on "log:added", (attrs, log) =>
            @lastLog = log
            @logs?.push(log)

          return null

        it "throws when promise timeout", (done) ->
          cy.on "fail", (err) =>
            lastLog = @lastLog

            expect(@logs.length).to.eq(1)
            expect(lastLog.get("error")).to.eq(err)
            expect(err.message).to.include "`cy.then()` timed out after waiting `150ms`."
            done()

          cy.then {timeout: 150}, ->
            new Promise (resolve, reject) ->

        it "throws when mixing up async + sync return values", (done) ->
          cy.on "fail", (err) =>
            lastLog = @lastLog

            expect(@logs.length).to.eq(1)
            expect(lastLog.get("error")).to.eq(err)
            expect(err.message).to.include "`cy.then()` failed because you are mixing up async and sync code."
            done()

          cy.then ->
            cy.wait(5000)

            return "foo"

        it "unbinds command:enqueued in the case of an error thrown", (done) ->
          listeners = []

          cy.on "fail", (err) =>
            listeners.push(cy.listeners("command:enqueued").length)

            expect(@logs.length).to.eq(1)
            expect(listeners).to.deep.eq([1, 0])
            done()

          cy.then ->
            listeners.push(cy.listeners("command:enqueued").length)

            throw new Error("foo")

      describe "yields to remote jQuery subject", ->
        beforeEach ->
          @remoteWindow = cy.state("window")

        it "calls the callback function with the remote jQuery subject", ->
          @remoteWindow.$.fn.foo = fn = ->

          cy
            .get("div:first").then ($div) ->
              expect($div).to.be.instanceof(@remoteWindow.$)
              return $div
            .then ($div) ->
              expect($div).to.be.instanceof(@remoteWindow.$)

        it "does not store the remote jquery object as the subject", ->
          cy
            .get("div:first").then ($div) ->
              expect($div).to.be.instanceof(@remoteWindow.$)
              return $div
            .then ($div) ->
              expect(cy.state("subject")).not.to.be.instanceof(@remoteWindow.$)

    context "#invoke", ->
      beforeEach ->
        @remoteWindow = cy.state("window")

      describe "assertion verification", {
        defaultCommandTimeout: 100
      }, ->
        beforeEach ->
          delete @remoteWindow.$.fn.foo

          @logs = []

          cy.on "log:added", (attrs, log) =>
            @lastLog = log
            @logs?.push(log)

          return null

        it "eventually passes the assertion", ->
          cy.on "command:retry", _.after 2, =>
            @remoteWindow.$.fn.foo = -> "foo"

          cy.get("div:first").invoke("foo").should("eq", "foo").then ->
            lastLog = @lastLog

            expect(lastLog.get("name")).to.eq("assert")
            expect(lastLog.get("state")).to.eq("passed")
            expect(lastLog.get("ended")).to.be.true

        it "eventually fails the assertion", (done) ->
          cy.on "command:retry", _.after 2, =>
            @remoteWindow.$.fn.foo = -> "foo"

          cy.on "fail", (err) =>
            lastLog = @lastLog

            expect(err.message).to.include(lastLog.get("error").message)
            expect(err.message).not.to.include("undefined")
            expect(lastLog.get("name")).to.eq("assert")
            expect(lastLog.get("state")).to.eq("failed")
            expect(lastLog.get("error")).to.be.an.instanceof(chai.AssertionError)

            done()

          cy.get("div:first").invoke("foo").should("eq", "bar")

        it "can still fail on invoke", (done) ->
          cy.on "fail", (err) =>
            lastLog = @lastLog

            expect(err.message).to.include(lastLog.get("error").message)
            expect(err.message).not.to.include("undefined")
            expect(lastLog.get("name")).to.eq("invoke")
            expect(lastLog.get("state")).to.eq("failed")

            done()

          cy.get("div:first").invoke("foobarbaz")

        it "does not log an additional log on failure", (done) ->
          @remoteWindow.$.fn.foo = -> "foo"

          cy.on "fail", =>
            expect(@logs.length).to.eq(3)
            done()

          cy.get("div:first").invoke("foo").should("eq", "bar")

      describe "remote DOM subjects", ->
        it "is invoked on the remote DOM subject", ->
          @remoteWindow.$.fn.foo = -> "foo"

          cy.get("div:first").invoke("foo").then (str) ->
            expect(str).to.eq "foo"

        it "re-wraps the remote element if its returned", ->
          parent = cy.$$("div:first").parent()
          expect(parent).to.exist

          cy.get("div:first").invoke("parent").then ($parent) ->
            expect($parent).to.be.instanceof @remoteWindow.$
            expect(cy.state("subject")).to.match parent

      describe "function property", ->
        beforeEach ->
          @obj = {
            foo: -> "foo"
            bar: (num1, num2) -> num1 + num2
            err: -> throw new Error("fn.err failed.")
            baz: 10
          }

        it "changes subject to function invocation", ->
          cy.noop(@obj).invoke("foo").then (str) ->
            expect(str).to.eq "foo"

        it "works with numerical indexes", ->
          i = 0
          fn = ->
            i++
            return i == 5

          cy.noop([_.noop, fn]).invoke(1).should('be.true')

        it "works with 0 as a value if object has property 0", ->
          i = 0
          fn = ->
            if i++ is 0 then "cy.noop is undocumented"
            else "and I don't understand what it is"

          cy.wrap([fn, "bar"]).invoke(0).should("eq", "cy.noop is undocumented")
          cy.wrap({"0": fn}).invoke(0).should("eq", "and I don't understand what it is")


        it "forwards any additional arguments", ->
          cy.noop(@obj).invoke("bar", 1, 2).then (num) ->
            expect(num).to.eq 3


          obj = {
            bar: -> undefined
          }

          cy.noop(obj).invoke("bar").then (val) ->
            expect(val).to.be.undefined

        it "invokes reduced prop", ->
          obj = {
            foo: {
              bar: {
                baz: -> "baz"
              }
            }
          }

          cy.wrap(obj).invoke("foo.bar.baz").should("eq", "baz")

        it "handles properties on the prototype", ->
          num = new Number(10)

          cy.noop(num).invoke("valueOf").then (num) ->
            expect(num).to.eq 10

        it "retries until function exists on the subject", ->
          obj = {}

          cy.on "command:retry", _.after 3, ->
            obj.foo = -> "bar"

          cy.wrap(obj).invoke("foo").then (val) ->
            expect(val).to.eq("bar")

        it "retries until property is a function", ->
          obj = {
            foo: ""
          }

          cy.on "command:retry", _.after 3, ->
            obj.foo = -> "bar"

          cy.wrap(obj).invoke("foo").then (val) ->
            expect(val).to.eq("bar")

        it "retries until property is a function when initially undefined", ->
          obj = {
            foo: undefined
          }

          cy.on "command:retry", _.after 3, ->
            obj.foo = -> "bar"

          cy.wrap(obj).invoke("foo").then (val) ->
            expect(val).to.eq("bar")

        it "retries until value matches assertions", ->
          obj = {
            foo: -> "foo"
          }

          cy.on "command:retry", _.after 3, ->
            obj.foo = -> "bar"

          cy.wrap(obj).invoke("foo").should("eq", "bar")

        [null, undefined].forEach (val) ->
          it "changes subject to '#{val}' without throwing default assertion existence", ->
            obj = {
              foo: -> val
            }

            cy.wrap(obj).invoke("foo").then (val2) ->
              expect(val2).to.eq(val)

        describe "errors", {
          defaultCommandTimeout: 50
        }, ->

          it "bubbles up automatically", (done) ->
            cy.on "fail", (err) ->
              expect(err.message).to.include "fn.err failed."
              done()

            cy.noop(@obj).invoke("err")

          it "throws when prop is not a function", (done) ->
            obj = {
              foo: /re/
            }

            cy.on "fail", (err) ->
              expect(err.message).to.include("Timed out retrying: `cy.invoke()` errored because the property: `foo` returned a `regexp` value instead of a function. `cy.invoke()` can only be used on properties that return callable functions.")
              expect(err.message).to.include("`cy.invoke()` waited for the specified property `foo` to return a function, but it never did.")
              expect(err.message).to.include("If you want to assert on the property's value, then switch to use `cy.its()` and add an assertion such as:")
              expect(err.message).to.include("`cy.wrap({ foo: 'bar' }).its('foo').should('eq', 'bar')`")
              expect(err.docsUrl).to.eq("https://on.cypress.io/invoke")

              done()

            cy.wrap(obj).invoke("foo")

          it "throws when reduced prop is not a function", (done) ->
            obj = {
              foo: {
                bar: "bar"
              }
            }

            cy.on "fail", (err) ->
              expect(err.message).to.include("Timed out retrying: `cy.invoke()` errored because the property: `bar` returned a `string` value instead of a function. `cy.invoke()` can only be used on properties that return callable functions.")
              expect(err.message).to.include("`cy.invoke()` waited for the specified property `bar` to return a function, but it never did.")
              expect(err.message).to.include("If you want to assert on the property's value, then switch to use `cy.its()` and add an assertion such as:")
              expect(err.message).to.include("`cy.wrap({ foo: 'bar' }).its('foo').should('eq', 'bar')`")
              expect(err.docsUrl).to.eq("https://on.cypress.io/invoke")

              done()

            cy.wrap(obj).invoke("foo.bar")

      describe "accepts a options argument", ->

        it "changes subject to function invocation", ->
          cy.noop({ foo: -> "foo" }).invoke({ log: false }, "foo").then (str) ->
            expect(str).to.eq "foo"

        it "forwards any additional arguments", ->
          cy.noop({ bar: (num1, num2) -> num1 + num2 }).invoke({ log: false }, "bar", 1, 2).then (num) ->
            expect(num).to.eq 3

          cy.noop({ bar: -> undefined }).invoke({ log: false }, "bar").then (val) ->
            expect(val).to.be.undefined

        it "works with numerical indexes", ->
          i = 0
          fn = ->
            i++
            return i == 5

          cy.noop([_.noop, fn]).invoke({}, 1).should('be.true')

        describe "errors", {
          defaultCommandTimeout: 50
        }, ->
          beforeEach ->
            cy.on "log:added", (attrs, log) =>
              @lastLog = log

            return null

          it "throws when function name is missing", (done) ->
            cy.on "fail", (err) =>
                lastLog = @lastLog
                expect(err.message).to.include "`cy.invoke()` expects the functionName argument to have a value"
                expect(lastLog.get("error").message).to.include(err.message)
                done()

            cy.wrap({ foo: -> "foo"}).invoke({})

          it "throws when function name is not of type string but of type boolean", (done) ->
            cy.on "fail", (err) =>
                lastLog = @lastLog
                expect(err.message).to.include "`cy.invoke()` only accepts a string or a number as the functionName argument."
                expect(lastLog.get("error").message).to.include(err.message)
                done()

            cy.wrap({ foo: -> "foo"}).invoke({}, true)

          it "throws when function name is not of type string but of type function", (done) ->
            cy.on "fail", (err) =>
                lastLog = @lastLog
                expect(err.message).to.include "`cy.invoke()` only accepts a string or a number as the functionName argument."
                expect(lastLog.get("error").message).to.include(err.message)
                done()

            cy.wrap({ foo: -> "foo"}).invoke(() -> {})

          it "throws when first parameter is neither of type object nor of type string nor of type number", (done) ->
            cy.on "fail", (err) =>
                lastLog = @lastLog
                expect(err.message).to.include "`cy.invoke()` only accepts a string or a number as the functionName argument."
                expect(lastLog.get("error").message).to.include(err.message)
                done()

            cy.wrap({ foo: -> "foo"}).invoke(true, "show")

        describe ".log", ->
          beforeEach ->
            @obj = {
              foo: "foo bar baz"
              num: 123
              bar: -> "bar"
              attr: (key, value) ->
                obj = {}
                obj[key] = value
                obj
              sum: (a, b) -> a + b
            }

            cy.on "log:added", (attrs, log) =>
              @lastLog = log

            return null

          it "logs obj as a function", ->
            cy.noop(@obj).invoke({ log: true }, "bar").then ->
              obj = {
                name: "invoke"
                message: ".bar()"
              }

              lastLog = @lastLog

              _.each obj, (value, key) =>
                expect(lastLog.get(key)).to.deep.eq value

          it "logs obj with arguments", ->
            cy.noop(@obj).invoke({ log: true }, "attr", "numbers", [1,2,3]).then ->
              expect(@lastLog.invoke("consoleProps")).to.deep.eq {
                Command:  "invoke"
                Function: ".attr(numbers, [1, 2, 3])"
                "With Arguments": ["numbers", [1,2,3]]
                Subject: @obj
                Yielded: {numbers: [1,2,3]}
              }

          it "can be disabled", ->
            cy.noop(@obj).invoke({ log: true }, "sum", 1, 2).then ->
              expect(@lastLog.invoke("consoleProps")).to.have.property("Function", ".sum(1, 2)")
              @lastLog = undefined

            cy.noop(@obj).invoke({ log: false }, "sum", 1, 2).then ->
              expect(@lastLog).to.be.undefined

      describe ".log", ->
        beforeEach ->
          @obj = {
            foo: "foo bar baz"
            num: 123
            bar: -> "bar"
            attr: (key, value) ->
              obj = {}
              obj[key] = value
              obj
            sum: (args...) ->
              _.reduce args, (memo, num) ->
                memo + num
              , 0
            math: {
              sum: (args...) =>
                @obj.sum(args...)
            }
          }

          @logs = []

          cy.on "log:added", (attrs, log) =>
            @lastLog = log
            @logs?.push(log)

          return null

        it "logs $el if subject is element", ->
          cy.get("div:first").invoke("hide").then ($el) ->
            lastLog = @lastLog

            expect(lastLog.get("$el").get(0)).to.eq $el.get(0)

        it "does not log $el if subject isnt element", ->
          cy.noop(@obj).invoke("bar").then ->
            lastLog = @lastLog

            expect(lastLog.get("$el")).not.to.exist

        it "logs obj as a function", ->
          cy.noop(@obj).invoke("bar").then ->
            obj = {
              name: "invoke"
              message: ".bar()"
            }

            lastLog = @lastLog

            _.each obj, (value, key) =>
              expect(lastLog.get(key)).to.deep.eq value

        it "logs obj with arguments", ->
          cy.noop(@obj).invoke("attr", "numbers", [1,2,3]).then ->
            expect(@lastLog.invoke("consoleProps")).to.deep.eq {
              Command:  "invoke"
              Function: ".attr(numbers, [1, 2, 3])"
              "With Arguments": ["numbers", [1,2,3]]
              Subject: @obj
              Yielded: {numbers: [1,2,3]}
            }

        it "#consoleProps as a function property without args", ->
          cy.noop(@obj).invoke("bar").then ->
            expect(@lastLog.invoke("consoleProps")).to.deep.eq {
              Command:  "invoke"
              Function: ".bar()"
              Subject: @obj
              Yielded: "bar"
            }

        it "#consoleProps as a function property with args", ->
          cy.noop(@obj).invoke("sum", 1, 2, 3).then ->
            expect(@lastLog.invoke("consoleProps")).to.deep.eq {
              Command:  "invoke"
              Function: ".sum(1, 2, 3)"
              "With Arguments": [1,2,3]
              Subject: @obj
              Yielded: 6
            }

        it "#consoleProps as a function reduced property with args", ->
          cy.noop(@obj).invoke("math.sum", 1, 2, 3).then ->
            expect(@lastLog.invoke("consoleProps")).to.deep.eq {
              Command:  "invoke"
              Function: ".math.sum(1, 2, 3)"
              "With Arguments": [1,2,3]
              Subject: @obj
              Yielded: 6
            }

        it "#consoleProps as a function on DOM element", ->
          cy.get("div:first").invoke("hide").then ($btn) ->
            consoleProps = @lastLog.invoke("consoleProps")
            expect(consoleProps).to.deep.eq {
              Command: "invoke"
              Function: ".hide()"
              Subject: $btn.get(0)
              Yielded: $btn.get(0)
            }

      describe "errors", {
        defaultCommandTimeout: 50
      }, ->
        beforeEach ->
          @logs = []

          cy.on "log:added", (attrs, log) =>
            @lastLog = log
            @logs?.push(log)

          return null

        it "throws when property does not exist on the subject", (done) ->
          cy.on "fail", (err) =>
            lastLog = @lastLog

            expect(err.message).to.include "Timed out retrying: `cy.invoke()` errored because the property: `foo` does not exist on your subject."
            expect(err.message).to.include "`cy.invoke()` waited for the specified property `foo` to exist, but it never did."
            expect(err.message).to.include "If you do not expect the property `foo` to exist, then add an assertion such as:"
            expect(err.message).to.include "`cy.wrap({ foo: 'bar' }).its('quux').should('not.exist')`"
            expect(lastLog.get("error").message).to.include(err.message)
            expect(err.docsUrl).to.eq("https://on.cypress.io/invoke")

            done()

          cy.wrap({}).invoke("foo")

        it "throws without a subject", (done) ->
          cy.on "fail", (err) ->
            expect(err.message).to.include("cy.invoke(\"queue\")")
            expect(err.message).to.include("child command before running a parent command")
            done()

          cy.invoke("queue")

        it "logs once when not dom subject", (done) ->
          cy.on "fail", (err) =>
            lastLog = @lastLog

            expect(@logs.length).to.eq(1)
            expect(lastLog.get("error")).to.eq(err)
            done()

          cy.invoke({})

        it "throws when failing assertions", (done) ->
          obj = {
            foo: -> "foo"
          }

          cy.on "fail", (err) =>
            lastLog = @lastLog

            expect(err.message).to.eq("Timed out retrying: expected 'foo' to equal 'bar'")

            expect(lastLog.get("error").message).to.eq("Timed out retrying: expected 'foo' to equal 'bar'")

            done()

          cy.wrap(obj).invoke("foo").should("eq", "bar")

        it "throws when initial subject is undefined", (done) ->
          cy.on "fail", (err) =>
            lastLog = @lastLog

            expect(err.message).to.include("Timed out retrying: `cy.invoke()` errored because your subject is: `undefined`. You cannot invoke any functions such as `foo` on a `undefined` value.")
            expect(err.message).to.include("If you expect your subject to be `undefined`, then add an assertion such as:")
            expect(err.message).to.include("`cy.wrap(undefined).should('be.undefined')`")
            expect(err.docsUrl).to.eq("https://on.cypress.io/invoke")
            expect(lastLog.get("error").message).to.include(err.message)

            done()

          cy.wrap(undefined).invoke("foo")

        it "throws when property value is undefined", (done) ->
          cy.on "fail", (err) =>
            lastLog = @lastLog

            expect(err.message).to.include "Timed out retrying: `cy.invoke()` errored because the property: `foo` is not a function, and instead returned a `undefined` value."
            expect(err.message).to.include "`cy.invoke()` waited for the specified property `foo` to become a callable function, but it never did."
            expect(err.message).to.include "If you expect the property `foo` to be `undefined`, then switch to use `cy.its()` and add an assertion such as:"
            expect(err.message).to.include "`cy.wrap({ foo: undefined }).its('foo').should('be.undefined')`"
            expect(lastLog.get("error").message).to.include(err.message)
            expect(err.docsUrl).to.eq("https://on.cypress.io/invoke")

            done()

          cy.wrap({ foo: undefined }).invoke("foo")

        it "throws when nested property value is undefined", (done) ->
          cy.on "fail", (err) =>
            lastLog = @lastLog

            expect(err.message).to.include("Timed out retrying: `cy.invoke()` errored because the property: `baz` does not exist on your subject.")
            expect(lastLog.get("error").message).to.include(err.message)
            expect(err.docsUrl).to.eq("https://on.cypress.io/invoke")
            done()

          obj = {
            foo: {
              bar: {}
            }
          }

          cy.wrap(obj).invoke("foo.bar.baz.fizz")

    context "#its", ->
      beforeEach ->
        @remoteWindow = cy.state("window")

      it "proxies to #invokeFn", ->
        fn = -> "bar"
        cy.wrap({foo: fn}).its("foo").should("eq", fn)

      it "works with numerical indexes", ->
        cy.wrap(['foo', 'bar']).its(1).should('eq', 'bar')

      it "works with 0 as a value if object has property 0", ->
        cy.wrap(["foo", "bar"]).its(0).should("eq", "foo")
        cy.wrap({"0": "whoa"}).its(0).should("eq", "whoa")
        cy.wrap([###empty###, "spooky"]).its(0).should("not.exist")

      it "reduces into dot separated values", ->
        obj = {
          foo: {
            bar: {
              baz: "baz"
            }
          }
        }

        cy.wrap(obj).its("foo.bar.baz").should("eq", "baz")

      it "does not invoke a function and uses as a property", ->
        fn = -> "fn"
        fn.bar = "bar"

        cy.wrap(fn).its("bar").should("eq", "bar")

      it "does not invoke a function with multiple its", ->
        fn = -> "fn"
        fn.bar = -> "bar"
        fn.bar.baz = "baz"

        cy.wrap(fn).its("bar").its("baz").should("eq", "baz")

      it "does not invoke a function and uses as a reduced property", ->
        fn = -> "fn"
        fn.bar = -> "bar"
        fn.bar.baz = "baz"

        obj = {
          foo: fn
        }

        cy.wrap(obj).its("foo.bar.baz").should("eq", "baz")

      it "does not invoke a function and can assert it throws", ->
        err = new Error("nope cant access me")

        obj = {
          foo:  -> throw err
        }

        cy.wrap(obj).its("foo").should("throw", "nope cant access me")

      it "returns property", ->
        cy.noop({baz: "baz"}).its("baz").then (num) ->
          expect(num).to.eq "baz"

      it "returns property on remote subject", ->
        @remoteWindow.$.fn.baz = 123

        cy.get("div:first").its("baz").then (num) ->
          expect(num).to.eq 123

      it "handles string subjects", ->
        str = "foobarbaz"

        cy.noop(str).its("length").then (num) ->
          expect(num).to.eq str.length

      it "handles number subjects", ->
        num = 12345

        toFixed = top.Number.prototype.toFixed

        cy.wrap(num).its("toFixed").should("eq", toFixed)

      it "retries by default until property exists without an assertion", ->
        obj = {}

        cy.on "command:retry", _.after 3, ->
          obj.foo = "bar"

        cy.wrap(obj).its("foo").then (val) ->
          expect(val).to.eq("bar")

      it "retries until property is not undefined without an assertion", ->
        obj = {
          foo: undefined
        }

        cy.on "command:retry", _.after 3, ->
          obj.foo = "bar"

        cy.wrap(obj).its("foo").then (val) ->
          expect(val).to.eq("bar")

      it "retries until property is not null without an assertion", ->
        obj = {
          foo: null
        }

        cy.on "command:retry", _.after 3, ->
          obj.foo = "bar"

        cy.wrap(obj).its("foo").then (val) ->
          expect(val).to.eq("bar")

      it "retries when yielded undefined value and using assertion", ->
        obj = { foo: '' }

        cy.stub(obj, 'foo').get(
          cy.stub()
            .onCall(0).returns(undefined)
            .onCall(1).returns(undefined)
            .onCall(2).returns(true)
        )
        cy.wrap(obj).its('foo').should('eq', true)

      it "retries until property does NOT exist with an assertion", ->
        obj = {
          foo: ""
        }

        cy.on "command:retry", _.after 3, ->
          delete obj.foo

        cy.wrap(obj).its("foo").should("not.exist").then (val) ->
          expect(val).to.be.undefined

      it "passes when property does not exist on the subject with assertions", ->
        cy.wrap({}).its("foo").should("not.exist")
        cy.wrap({}).its("foo").should("be.undefined")
        cy.wrap({}).its("foo").should("not.be.ok")

        ## TODO: should these really pass here?
        ## isn't this the same situation as: cy.should('not.have.class', '...')
        ##
        ## when we use the 'eq' and 'not.eq' chainer aren't we effectively
        ## saying that it must *have* a value as opposed to the property not
        ## existing at all?
        ##
        ## does a tree falling in the forest really make a sound?
        cy.wrap({}).its("foo").should("eq", undefined)
        cy.wrap({}).its("foo").should("not.eq", "bar")

      it "passes when nested property does not exist on the subject with assertions", ->
        obj = {
          foo: {}
        }

        cy.wrap(obj).its("foo").should("not.have.property", "bar")
        cy.wrap(obj).its("foo.bar").should("not.exist")
        cy.wrap(obj).its("foo.bar.baz").should("not.exist")

      it "passes when property value is null with assertions", ->
        obj = {
          foo: null
        }

        cy.wrap(obj).its("foo").should("be.null")
        cy.wrap(obj).its("foo").should("eq", null)

      it "passes when property value is undefined with assertions", ->
        obj = {
          foo: undefined
        }

        cy.wrap(obj).its("foo").should("be.undefined")
        cy.wrap(obj).its("foo").should("eq", undefined)

      describe "accepts a options argument and works as without options argument", ->

        it "proxies to #invokeFn", ->
          fn = -> "bar"
          cy.wrap({foo: fn}).its("foo", { log: false }).should("eq", fn)

        it "does not invoke a function and uses as a property", ->
          fn = -> "fn"
          fn.bar = "bar"

          cy.wrap(fn).its("bar", { log: false }).should("eq", "bar")

        it "works with numerical indexes", ->
          cy.wrap(['foo', 'bar']).its(1, {}).should('eq', 'bar')

        describe ".log", ->
          beforeEach ->
            @obj = {
              foo: "foo bar baz"
              num: 123
            }

            cy.on "log:added", (attrs, log) =>
              @lastLog = log

            return null

          it "logs obj as a property", ->
            cy.noop(@obj).its("foo", { log: true }).then ->
              obj = {
                name: "its"
                message: ".foo"
              }

              lastLog = @lastLog

              _.each obj, (value, key) =>
                expect(lastLog.get(key)).to.deep.eq value

          it "#consoleProps as a regular property", ->
            cy.noop(@obj).its("num", { log: true }).then ->
              expect(@lastLog.invoke("consoleProps")).to.deep.eq {
                Command:  "its"
                Property: ".num"
                Subject:       @obj
                Yielded: 123
              }

      describe ".log", ->
        beforeEach ->
          @obj = {
            foo: "foo bar baz"
            num: 123
            bar: -> "bar"
            attr: (key, value) ->
              obj = {}
              obj[key] = value
              obj
            sum: (args...) ->
              _.reduce args, (memo, num) ->
                memo + num
              , 0
            baz: ->
          }

          @obj.baz.quux = -> "quux"
          @obj.baz.lorem = "ipsum"

          @logs = []

          cy.on "log:added", (attrs, log) =>
            @lastLog = log
            @logs?.push(log)

          return null

        it "logs immediately before resolving", (done) ->
          cy.on "log:added", (attrs, log) ->
            if log.get("name") is "its"
              expect(log.get("state")).to.eq("pending")
              expect(log.get("message")).to.eq ".foo"
              done()

          cy.noop({foo: "foo"}).its("foo")

        it "snapshots after invoking", ->
          cy.noop({foo: "foo"}).its("foo").then ->
            lastLog = @lastLog

            expect(lastLog.get("snapshots").length).to.eq(1)
            expect(lastLog.get("snapshots")[0]).to.be.an("object")

        it "ends", ->
          cy.noop({foo: "foo"}).its("foo").then ->
            lastLog = @lastLog

            expect(lastLog.get("state")).to.eq("passed")
            expect(lastLog.get("ended")).to.be.true

        it "logs obj as a property", ->
          cy.noop(@obj).its("foo").then ->
            obj = {
              name: "its"
              message: ".foo"
            }

            lastLog = @lastLog

            _.each obj, (value, key) =>
              expect(lastLog.get(key)).to.deep.eq value

        it "#consoleProps as a regular property", ->
          cy.noop(@obj).its("num").then ->
            expect(@lastLog.invoke("consoleProps")).to.deep.eq {
              Command:  "its"
              Property: ".num"
              Subject:       @obj
              Yielded: 123
            }

        it "can be disabled", ->
          cy.noop(@obj).its("num", { log: true }).then ->
            expect(@lastLog.invoke("consoleProps")).to.have.property("Property", ".num")
            @lastLog = undefined

          cy.noop(@obj).its("num", { log: false }).then ->
            expect(@lastLog).to.be.undefined

      describe "errors", {
        defaultCommandTimeout: 50
      }, ->
        beforeEach ->
          @logs = []

          cy.on "log:added", (attrs, log) =>
            if attrs.name is "its"
              @lastLog = log

            @logs?.push(log)

          return null

        it "throws without a subject", (done) ->
          cy.on "fail", (err) ->
            expect(err.message).to.include("cy.its(\"wat\")")
            expect(err.message).to.include("child command before running a parent command")
            done()

          cy.its("wat")

        it "throws when property does not exist", (done) ->
          cy.on "fail", (err) =>
            lastLog = @lastLog

            expect(err.message).to.include "Timed out retrying: `cy.its()` errored because the property: `foo` does not exist on your subject."
            expect(err.message).to.include "`cy.its()` waited for the specified property `foo` to exist, but it never did."
            expect(err.message).to.include "If you do not expect the property `foo` to exist, then add an assertion such as:"
            expect(err.message).to.include "`cy.wrap({ foo: 'bar' }).its('quux').should('not.exist')`"
            expect(err.docsUrl).to.eq("https://on.cypress.io/its")
            expect(lastLog.get("error").message).to.include(err.message)

            done()

          cy.wrap({}).its("foo")

        it "throws when property is undefined", (done) ->
          cy.on "fail", (err) =>
            lastLog = @lastLog

            expect(err.message).to.include "Timed out retrying: `cy.its()` errored because the property: `foo` returned a `undefined` value."
            expect(err.message).to.include "`cy.its()` waited for the specified property `foo` to become accessible, but it never did."
            expect(err.message).to.include "If you expect the property `foo` to be `undefined`, then add an assertion such as:"
            expect(err.message).to.include "`cy.wrap({ foo: undefined }).its('foo').should('be.undefined')`"
            expect(err.docsUrl).to.eq("https://on.cypress.io/its")
            expect(lastLog.get("error").message).to.include(err.message)

            done()

          cy.wrap({ foo: undefined }).its("foo")

        it "throws when property is null", (done) ->
          cy.on "fail", (err) =>
            lastLog = @lastLog

            expect(err.message).to.include "Timed out retrying: `cy.its()` errored because the property: `foo` returned a `null` value."
            expect(err.message).to.include "`cy.its()` waited for the specified property `foo` to become accessible, but it never did."
            expect(err.message).to.include "If you expect the property `foo` to be `null`, then add an assertion such as:"
            expect(err.message).to.include "`cy.wrap({ foo: null }).its('foo').should('be.null')`"
            expect(err.docsUrl).to.eq("https://on.cypress.io/its")
            expect(lastLog.get("error").message).to.include(err.message)

            done()

          cy.wrap({ foo: null }).its("foo")

        it "throws the traversalErr as precedence when property does not exist even if the additional assertions fail", (done) ->
          cy.on "fail", (err) =>
            lastLog = @lastLog

            expect(err.message).to.include "Timed out retrying: `cy.its()` errored because the property: `b` does not exist on your subject."
            expect(err.message).to.include "`cy.its()` waited for the specified property `b` to exist, but it never did."
            expect(err.message).to.include "If you do not expect the property `b` to exist, then add an assertion such as:"
            expect(err.message).to.include "`cy.wrap({ foo: 'bar' }).its('quux').should('not.exist')`"

            expect(lastLog.get("error").message).to.include(err.message)

            done()

          cy.wrap({ a: "a" }).its("b").should("be.true")

        it "throws the traversalErr as precedence when property value is undefined even if the additional assertions fail", (done) ->
          cy.on "fail", (err) =>
            lastLog = @lastLog

            expect(err.message).to.include "Timed out retrying: `cy.its()` errored because the property: `a` returned a `undefined` value."
            expect(err.message).to.include "`cy.its()` waited for the specified property `a` to become accessible, but it never did."
            expect(err.message).to.include "If you expect the property `a` to be `undefined`, then add an assertion such as:"
            expect(err.message).to.include "`cy.wrap({ foo: undefined }).its('foo').should('be.undefined')`"
            expect(err.docsUrl).to.eq("https://on.cypress.io/its")
            expect(lastLog.get("error").message).to.include(err.message)

            done()

          cy.wrap({ a: undefined }).its("a").should("be.true")

        it "does not display parenthesis on command", (done) ->
          obj = {
            foo: {
              bar: ->
            }
          }

          obj.foo.bar.baz = => "baz"

          cy.on "fail", (err) =>
            lastLog = @lastLog

            expect(lastLog.get("error").message).to.include(err.message)
            expect(lastLog.invoke("consoleProps").Property).to.eq(".foo.bar.baz")
            done()

          cy.wrap(obj).its("foo.bar.baz").should("eq", "baz")

        it "can handle getter that throws", (done) ->
          spy = cy.spy((err)=>
            expect(err.message).to.eq('Timed out retrying: some getter error')
            done()
          ).as('onFail')

          cy.on 'fail', spy

          obj = {}

          Object.defineProperty obj, 'foo', {
            get: -> throw new Error('some getter error')
          }

          cy.wrap(obj).its('foo')

        it "throws when reduced property does not exist on the subject", (done) ->
          cy.on "fail", (err) =>
            lastLog = @lastLog

            expect(err.message).to.include("Timed out retrying: `cy.its()` errored because the property: `baz` does not exist on your subject.")
            expect(err.docsUrl).to.eq("https://on.cypress.io/its")
            expect(lastLog.get("error").message).to.include(err.message)
            expect(lastLog.get("error").message).to.include(err.message)
            done()

          obj = {
            foo: {
              bar: {}
            }
          }

          cy.wrap(obj).its("foo.bar.baz.fizz")

        [null, undefined].forEach (val) ->
          it "throws on traversed '#{val}' subject", (done) ->
            cy.on "fail", (err) ->
              expect(err.message).to.include("Timed out retrying: `cy.its()` errored because the property: `a` returned a `#{val}` value. The property: `b` does not exist on a `#{val}` value.")
              expect(err.message).to.include("`cy.its()` waited for the specified property `b` to become accessible, but it never did.")
              expect(err.message).to.include("If you do not expect the property `b` to exist, then add an assertion such as:")
              expect(err.message).to.include("`cy.wrap({ foo: #{val} }).its('foo.baz').should('not.exist')`")
              expect(err.docsUrl).to.eq("https://on.cypress.io/its")
              done()

            cy.wrap({ a: val }).its("a.b.c")

          it "throws on initial '#{val}' subject", (done) ->
            cy.on "fail", (err) ->
              expect(err.message).to.include("Timed out retrying: `cy.its()` errored because your subject is: `#{val}`. You cannot access any properties such as `foo` on a `#{val}` value.")
              expect(err.message).to.include("If you expect your subject to be `#{val}`, then add an assertion such as:")
              expect(err.message).to.include("`cy.wrap(#{val}).should('be.#{val}')`")
              expect(err.docsUrl).to.eq("https://on.cypress.io/its")
              done()

            cy.wrap(val).its("foo")

        it "throws does not accept additional arguments", (done) ->
          cy.on "fail", (err) =>
            lastLog = @lastLog

            expect(err.message).to.include("`cy.its()` does not accept additional arguments.")
            expect(err.docsUrl).to.eq("https://on.cypress.io/its")
            expect(lastLog.get("error").message).to.include(err.message)
            done()

          fn = -> "fn"
          fn.bar = -> "bar"
          fn.bar.baz = "baz"

          cy.wrap(fn).its("bar", { log: false }, "baz").should("eq", "baz")

        it "throws when options argument is not an object", (done) ->
          cy.on "fail", (err) =>
              lastLog = @lastLog
              expect(err.message).to.include "`cy.its()` only accepts an object as the options argument."
              expect(lastLog.get("error").message).to.include(err.message)
              done()

          cy.wrap({ foo: "string" }).its("foo", "bar")

        it "throws when property name is missing", (done) ->
          cy.on "fail", (err) =>
              lastLog = @lastLog
              expect(err.message).to.include "`cy.its()` expects the propertyName argument to have a value"
              expect(lastLog.get("error").message).to.include(err.message)
              done()

          cy.wrap({ foo: "foo"}).its()

        it "throws when property name is not of type string", (done) ->
          cy.on "fail", (err) =>
              lastLog = @lastLog
              expect(err.message).to.include "`cy.its()` only accepts a string or a number as the propertyName argument."
              expect(lastLog.get("error").message).to.include(err.message)
              done()

          cy.wrap({ foo: "foo"}).its(true)

        it "resets traversalErr and throws the right assertion", (done) ->
          cy.timeout(200)

          obj = {}

          cy.on "fail", (err) =>
            lastLog = @lastLog

            expect(err.message).to.include("Timed out retrying: expected 'bar' to equal 'baz'")
            expect(lastLog.get("error").message).to.include(err.message)
            done()

          cy.on "command:retry", _.after 3, =>
            obj.foo = {
              bar: "bar"
            }

          cy.noop(obj).its("foo.bar").should("eq", "baz")

        it "consoleProps subject", (done) ->
          cy.on "fail", (err) =>
            expect(@lastLog.invoke("consoleProps")).to.deep.eq {
              Command: "its"
              Property: ".fizz.buzz"
              Error: """
              CypressError: Timed out retrying: `cy.its()` errored because the property: `fizz` does not exist on your subject.

              `cy.its()` waited for the specified property `fizz` to exist, but it never did.

              If you do not expect the property `fizz` to exist, then add an assertion such as:

              `cy.wrap({ foo: 'bar' }).its('quux').should('not.exist')`
              """
              Subject: {foo: "bar"}
              Yielded: undefined
            }
            done()

          cy.noop({foo: "bar"}).its("fizz.buzz")

  describe "without jquery", ->
    before ->
      cy
        .visit("/fixtures/dom.html")
        .then (win) ->
          @body = win.document.body.outerHTML

    beforeEach ->
      doc = cy.state("document")

      $(doc.body).empty().html(@body)

    context "#each", ->
      it "invokes callback function with runnable.ctx", ->
        ctx = @

        cy.wrap([1]).each ->
          expect(ctx is @).to.be.true

      it "can each a single element", ->
        count = 0

        cy.get("#dom").each ->
          count += 1
        .then ->
          expect(count).to.eq(1)

      it "passes the existing subject downstream without side effects", ->
        count = 0

        $lis = cy.$$("#list li")

        expect($lis).to.have.length(3)

        cy.get("#list li").each ($li, i, arr) ->
          expect(i).to.eq(count)
          count += 1
          expect(arr.length).to.eq(3)

          cy.wrap($li).should("have.class", "item")
        .then ($lis) ->
          expect(count).to.eq(3)
          expect($lis).to.have.length(3)

      it "awaits promises returned", ->
        count = 0

        start = new Date()

        cy.get("#list li").each ($li, i, arr) ->
          new Promise (resolve, reject) ->
            _.delay ->
              count += 1
              resolve()
            , 20
        .then ($lis) ->
          expect(count).to.eq(3)
          expect(new Date() - start).to.be.gt(60)

      it "supports array like structures", ->
        count = 0
        arr = [1,2,3]

        cy.wrap(arr).each (num, i, a) ->
          expect(a).to.eq(arr)
          expect(i).to.eq(count)
          count += 1
          expect(num).to.eq(count)
        .then (a) ->
          expect(a).to.eq(arr)

      it "ends early when returning false", ->
        arr = [1,2,3]

        ## after 2 calls return false
        ## to end the loop early
        fn = _.after 2, ->
          return false

        fn = cy.spy(fn)

        cy.wrap(arr).each(fn)
        .then (a) ->
          expect(fn).to.be.calledTwice

      it "works with nested eaches", ->
        count = 0

        cy.get("#list li").each ($li, i, arr) ->
          cy.wrap($li).parent().siblings("#asdf").find("li").each ($li2, i2, arr2) ->
            count += 1
          .then ($lis) ->
            expect($lis.first()).to.have.text("asdf 1")
            expect($lis).to.have.length(3)
        .then ($lis) ->
          expect($lis).to.have.length(3)
          expect($lis.first()).to.have.text("li 0")
          expect(count).to.eq(9)

      it "can operate on a single element", ->
        count = 0

        cy.get("div:first").each ($div) ->
          count += 1
        .then ->
          expect(count).to.eq(1)

      describe "errors", {
        defaultCommandTimeout: 100
      }, ->
        beforeEach ->
          @logs = []

          cy.on "log:added", (attrs, log) =>
            @lastLog = log
            @logs?.push(log)

          return null

        it "can time out", (done) ->
          cy.on "fail", (err) =>
            ## get + each
            expect(@logs.length).to.eq(2)
<<<<<<< HEAD
            expect(err.message).to.include("cy.each() timed out after waiting '100ms'.\n\nYour callback function returned a promise which never resolved.")
=======
            expect(err.message).to.include("`cy.each()` timed out after waiting `50ms`.\n\nYour callback function returned a promise which never resolved.")
            expect(err.docsUrl).to.include("https://on.cypress.io/each")
>>>>>>> cb6f0fd9
            done()

          cy.get("ul").each ($ul) ->
            new Promise (resolve) ->

        it "throws when not passed a callback function", (done) ->
          logs = []

          cy.on "log:added", (attrs, log) ->
            logs?.push(log)

          cy.on "fail", (err) =>
            ## get + each
            expect(@logs.length).to.eq(2)
            expect(err.message).to.include("`cy.each()` must be passed a callback function.")
            expect(err.docsUrl).to.eq('https://on.cypress.io/each')
            done()

          cy.get("ul").each({})

        it "throws when not passed a number", (done) ->
          cy.on "fail", (err) =>
            ## get + each
            expect(@logs.length).to.eq(2)
            expect(err.message).to.include("`cy.each()` can only operate on an array like subject. Your subject was: `100`")
            expect(err.docsUrl).to.eq('https://on.cypress.io/each')
            done()

          cy.wrap(100).each ->

        it "throws when not passed an array like structure", (done) ->
          cy.on "fail", (err) =>
            ## get + each
            expect(@logs.length).to.eq(2)
            expect(err.message).to.include("`cy.each()` can only operate on an array like subject. Your subject was: `{}`")
            expect(err.docsUrl).to.eq('https://on.cypress.io/each')
            done()

          cy.wrap({}).each -><|MERGE_RESOLUTION|>--- conflicted
+++ resolved
@@ -1486,12 +1486,8 @@
           cy.on "fail", (err) =>
             ## get + each
             expect(@logs.length).to.eq(2)
-<<<<<<< HEAD
-            expect(err.message).to.include("cy.each() timed out after waiting '100ms'.\n\nYour callback function returned a promise which never resolved.")
-=======
-            expect(err.message).to.include("`cy.each()` timed out after waiting `50ms`.\n\nYour callback function returned a promise which never resolved.")
+            expect(err.message).to.include("`cy.each()` timed out after waiting `100ms`.\n\nYour callback function returned a promise which never resolved.")
             expect(err.docsUrl).to.include("https://on.cypress.io/each")
->>>>>>> cb6f0fd9
             done()
 
           cy.get("ul").each ($ul) ->
