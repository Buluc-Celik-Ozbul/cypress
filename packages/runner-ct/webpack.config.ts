--- conflicted
+++ resolved
@@ -71,7 +71,6 @@
 // })
 
 // @ts-ignore
-<<<<<<< HEAD
 // babelLoader.use.options.plugins.push([require.resolve('babel-plugin-prismjs'), {
 //   languages: ['javascript', 'coffeescript', 'typescript', 'jsx', 'tsx'],
 //   plugins: ['line-numbers', 'line-highlight'],
@@ -101,7 +100,7 @@
 // commonConfig.module!.rules = commonConfig.module!.rules.filter((x) => {
 //   return !['css', 's[ac]ss'].some((x) => x.match(x))
 // })
-=======
+
 babelLoader.use.options.plugins.push([require.resolve('babel-plugin-prismjs'), {
   languages: ['javascript', 'coffeescript', 'typescript', 'jsx', 'tsx'],
   plugins: ['line-numbers', 'line-highlight'],
@@ -138,7 +137,6 @@
   outputPath: 'img',
   publicPath: '/__cypress/runner/img/',
 }
->>>>>>> f35efca7
 
 // @ts-ignore
 const config: webpack.Configuration = {
