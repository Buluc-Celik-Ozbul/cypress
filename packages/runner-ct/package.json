--- conflicted
+++ resolved
@@ -28,16 +28,12 @@
     "mobx": "5.15.4",
     "mobx-react": "6.1.8",
     "mocha": "^8.1.3",
-<<<<<<< HEAD
     "react": "16.8.6",
     "react-dom": "16.8.6",
-    "react-split-pane": "^0.1.92"
-=======
     "nanoid": "3.1.20",
     "react-split-pane": "^0.1.92",
     "sockjs-client": "^1.5.0",
     "strip-ansi": "6.0.0"
->>>>>>> 59253391
   },
   "devDependencies": {
     "@babel/core": "^7.12.3",
