import cs from 'classnames'
import { observer } from 'mobx-react'
import * as React from 'react'
<<<<<<< HEAD
import { runInAction } from 'mobx'
=======

>>>>>>> 2af7b6eb
import { Reporter } from '@packages/reporter/src/main'

import errorMessages from '../errors/error-messages'
import State from '../lib/state'

import SplitPane from 'react-split-pane'
import Header from '../header/header'
import Iframes from '../iframe/iframes'
import Message from '../message/message'
import { EmptyReporterHeader, ReporterHeader } from './ReporterHeader'
import EventManager from '../lib/event-manager'
import { Hidden } from '../lib/Hidden'
import { SpecList } from '../SpecList'
import { Burger } from '../icons/Burger'
import { ResizableBox } from '../lib/ResizableBox'
import { useWindowSize } from '../lib/useWindowSize'
import { useGlobalHotKey } from '../lib/useHotKey'

import './RunnerCt.scss'
import { KeyboardHelper, NoSpecSelected } from './NoSpecSelected'
import { useScreenshotHandler } from './useScreenshotHandler'

// Cypress.ConfigOptions only appears to have internal options.
// TODO: figure out where the "source of truth" should be for
// an internal options interface.
export interface ExtendedConfigOptions extends Cypress.ConfigOptions {
  projectName: string
}

interface AppProps {
  state: State
  eventManager: typeof EventManager
  config: ExtendedConfigOptions
}

const DEFAULT_LEFT_SIDE_OF_SPLITPANE_WIDTH = 355
// needs to account for the left bar + the margins around the viewport
const VIEWPORT_SIDE_MARGIN = 40 + 17

const App: React.FC<AppProps> = observer(
  function App (props: AppProps) {
    const searchRef = React.useRef<HTMLInputElement>(null)
    const splitPaneRef = React.useRef<{ splitPane: HTMLDivElement }>(null)
    const pluginRootContainer = React.useRef<null | HTMLDivElement>(null)

    const { state, eventManager, config } = props

    const [pluginsHeight, setPluginsHeight] = React.useState(500)
    const [isResizing, setIsResizing] = React.useState(false)
    const [isSpecsListOpen, setIsSpecsListOpen] = React.useState(true)
    const [drawerWidth, setDrawerWidth] = React.useState(300)
    const windowSize = useWindowSize()
    const [leftSideOfSplitPaneWidth, setLeftSideOfSplitPaneWidth] = React.useState(DEFAULT_LEFT_SIDE_OF_SPLITPANE_WIDTH)
    const headerRef = React.useRef(null)

    const runSpec = (spec: Cypress.Cypress['spec']) => {
      setIsSpecsListOpen(false)
      state.setSingleSpec(spec)
    }

    function monitorWindowResize () {
      // I can't use forwardref in class based components
      // Header still is a class component
      // FIXME: use a forwardRef when available
      const header = headerRef.current.headerRef

      function onWindowResize () {
        state.updateWindowDimensions({
          windowWidth: window.innerWidth,
          windowHeight: window.innerHeight,
          reporterWidth: leftSideOfSplitPaneWidth + VIEWPORT_SIDE_MARGIN,
          headerHeight: header.offsetHeight || 0,
        })
      }

      window.addEventListener('resize', onWindowResize)
      window.dispatchEvent(new Event('resize'))
    }

    React.useEffect(() => {
      if (pluginRootContainer.current) {
        state.initializePlugins(config, pluginRootContainer.current)
      }

      monitorWindowResize()
    }, [])

<<<<<<< HEAD
    React.useEffect(() => {
      eventManager.on('before:screenshot', (config) => {
        runInAction(() => {
          state.setScreenshotting(true)
          hidePane()
        })
      })

      const revertFromScreenshotting = () => {
        runInAction(() => {
          state.setScreenshotting(false)
          showPane()
        })
      }

      eventManager.on('after:screenshot', (config) => {
        revertFromScreenshotting()
      })

      eventManager.on('run:start', () => {
        revertFromScreenshotting()
      })
    }, [])

    // SplitPane hierarchy looks like this:
    // <div class="SplitPane">
    //    <div class="Pane vertical Pane1  ">..</div>
    //    <span role="presentation" class="Resizer vertical  ">...</span>
    // </div>
    //
    // we need to set these to display: none during cy.screenshot.
    const showPane = () => {
      if (!splitPaneRef.current) {
        return
      }

      splitPaneRef.current.splitPane.firstElementChild.classList.remove('display-none')
      splitPaneRef.current.splitPane.querySelector('[role="presentation"]').classList.remove('display-none')
    }

    const hidePane = () => {
      if (!splitPaneRef.current) {
        return
      }

      splitPaneRef.current.splitPane.firstElementChild.classList.add('display-none')
      splitPaneRef.current.splitPane.querySelector('[role="presentation"]').classList.add('display-none')
    }
=======
    useScreenshotHandler({
      state,
      eventManager,
      splitPaneRef,
    })
>>>>>>> 2af7b6eb

    function focusSpecsList () {
      setIsSpecsListOpen(true)

      // a little trick to focus field on the next tick of event loop
      // to prevent the handled keydown/keyup event to fill input with "/"
      setTimeout(() => {
        searchRef.current?.focus()
      }, 0)
    }

    useGlobalHotKey('ctrl+b,command+b', () => {
      setIsSpecsListOpen((isOpenNow) => !isOpenNow)
    })

    useGlobalHotKey('/', focusSpecsList)

    function onSplitPaneChange (newWidth: number) {
      setLeftSideOfSplitPaneWidth(newWidth)
      state.updateWindowDimensions({
        reporterWidth: newWidth + VIEWPORT_SIDE_MARGIN,
        windowWidth: null,
        windowHeight: null,
        headerHeight: null,
      })
    }

    return (
      <>
        <main className="app-ct">
          <div
            className={cs(
              'specs-list-drawer',
              {
<<<<<<< HEAD
                'display-none': state.screenshotting,
=======
                'd-none': state.screenshotting,
>>>>>>> 2af7b6eb
              },
            )}
            style={{
              transform: isSpecsListOpen ? `translateX(0)` : `translateX(-${drawerWidth - 20}px)`,
            }}
          >
            <ResizableBox
              disabled={!isSpecsListOpen}
              width={drawerWidth}
              onIsResizingChange={setIsResizing}
              onWidthChange={setDrawerWidth}
              className="specs-list-container"
              data-cy="specs-list-resize-box"
              minWidth={200}
              maxWidth={windowSize.width / 100 * 80} // 80vw
            >
              <nav>
                <a
                  id="menu-toggle"
                  onClick={() => setIsSpecsListOpen(!isSpecsListOpen)}
                  className="menu-toggle"
                  aria-label="Open the menu"
                >
                  <Burger />
                </a>
              </nav>
              <SpecList
                specs={state.specs}
                inputRef={searchRef}
                disableTextSelection={isResizing}
                selectedSpecs={state.spec ? [state.spec.absolute] : []}
                onSelectSpec={runSpec}
              />
            </ResizableBox>
          </div>
          <div className={cs('app-wrapper', { 'app-wrapper-screenshotting': state.screenshotting })}>
            <SplitPane
              split="vertical"
              primary="first"
              ref={splitPaneRef}
              minSize={state.screenshotting ? 0 : 100}
              // calculate maxSize of IFRAMES preview to not cover specs list and command log
              maxSize={state.screenshotting ? 0 : 400}
              defaultSize={state.screenshotting ? 0 : 355}
              onDragStarted={() => setIsResizing(true)}
              onDragFinished={() => setIsResizing(false)}
              onChange={onSplitPaneChange}
              // For some reason on each dom snapshot restoring the viewport is jumping up to 4 pixels
              // It causes a weird white line in the bottom, so here is a fix which is not ideal
              paneStyle={{ height: 'calc(100vh + 4px)' }}
              className={cs('reporter-pane', { 'is-reporter-resizing': isResizing })}
            >
              <div style={{ height: '100%' }}>
                {state.spec ? (
                  <Reporter
                    runMode={state.runMode}
                    runner={eventManager.reporterBus}
<<<<<<< HEAD
                    className={cs({ 'display-none': state.screenshotting })}
=======
                    className={cs({ 'd-none': state.screenshotting })}
>>>>>>> 2af7b6eb
                    spec={state.spec}
                    specRunId={state.specRunId}
                    allSpecs={state.multiSpecs}
                    error={errorMessages.reporterError(state.scriptError, state.spec.relative)}
                    firefoxGcInterval={config.firefoxGcInterval}
                    resetStatsOnSpecChange={state.runMode === 'single'}
                    renderReporterHeader={(props) => <ReporterHeader {...props} />}
                    experimentalStudioEnabled={false}
                  />
                ) : (
                  <div className="reporter">
                    <EmptyReporterHeader />
                    <NoSpecSelected onSelectSpecRequest={focusSpecsList} />
                  </div>
                )}
              </div>
              <SplitPane
                primary="second"
                split="horizontal"
                onChange={setPluginsHeight}
                allowResize={state.isAnyDevtoolsPluginOpen}
                onDragStarted={() => setIsResizing(true)}
                onDragFinished={() => setIsResizing(false)}
                size={
                  state.isAnyDevtoolsPluginOpen
                    ? pluginsHeight
                    // show the small not resize-able panel with buttons or nothing
                    : state.isAnyPluginToShow ? 30 : 0
                }
              >
                <div className={cs('runner runner-ct container', { screenshotting: state.screenshotting })}>
                  <Header {...props} ref={headerRef}/>
                  {!state.spec ? (
                    <NoSpecSelected onSelectSpecRequest={focusSpecsList}>
                      <KeyboardHelper />
                    </NoSpecSelected>
                  ) : (
                    <Iframes {...props} />
                  )}
                  <Message state={state}/>
                </div>

                <Hidden type="layout" hidden={!state.isAnyPluginToShow} className="ct-plugins">
                  <div className="ct-plugins-header">
                    {state.plugins.map((plugin) => (
                      <button
                        key={plugin.name}
                        onClick={() => state.openDevtoolsPlugin(plugin)}
                        className={cs('ct-plugin-toggle-button', {
                          'ct-plugin-toggle-button-selected': state.activePlugin === plugin.name,
                        })}
                      >
                        {plugin.name}
                      </button>
                    ))}

                    <button
                      onClick={state.toggleDevtoolsPlugin}
                      className={cs('ct-toggle-plugins-section-button ', {
                        'ct-toggle-plugins-section-button-open': state.isAnyDevtoolsPluginOpen,
                      })}
                    >
                      <i className="fas fa-chevron-up"/>
                    </button>
                  </div>

                  <Hidden
                    type="layout"
                    ref={pluginRootContainer}
                    className="ct-devtools-container"
                    // deal with jumps when inspecting element
                    hidden={!state.isAnyDevtoolsPluginOpen}
                    style={{ height: pluginsHeight - 30 }}
                  />
                </Hidden>
              </SplitPane>
            </SplitPane>
          </div>
          {/* these pixels help ensure the browser has painted when taking a screenshot */}
          <div className='screenshot-helper-pixels'>
            <div/>
            <div/>
            <div/>
            <div/>
            <div/>
            <div/>
          </div>
        </main>
      </>
    )
  },
)

export default App<|MERGE_RESOLUTION|>--- conflicted
+++ resolved
@@ -1,11 +1,7 @@
 import cs from 'classnames'
 import { observer } from 'mobx-react'
 import * as React from 'react'
-<<<<<<< HEAD
-import { runInAction } from 'mobx'
-=======
-
->>>>>>> 2af7b6eb
+
 import { Reporter } from '@packages/reporter/src/main'
 
 import errorMessages from '../errors/error-messages'
@@ -93,62 +89,11 @@
       monitorWindowResize()
     }, [])
 
-<<<<<<< HEAD
-    React.useEffect(() => {
-      eventManager.on('before:screenshot', (config) => {
-        runInAction(() => {
-          state.setScreenshotting(true)
-          hidePane()
-        })
-      })
-
-      const revertFromScreenshotting = () => {
-        runInAction(() => {
-          state.setScreenshotting(false)
-          showPane()
-        })
-      }
-
-      eventManager.on('after:screenshot', (config) => {
-        revertFromScreenshotting()
-      })
-
-      eventManager.on('run:start', () => {
-        revertFromScreenshotting()
-      })
-    }, [])
-
-    // SplitPane hierarchy looks like this:
-    // <div class="SplitPane">
-    //    <div class="Pane vertical Pane1  ">..</div>
-    //    <span role="presentation" class="Resizer vertical  ">...</span>
-    // </div>
-    //
-    // we need to set these to display: none during cy.screenshot.
-    const showPane = () => {
-      if (!splitPaneRef.current) {
-        return
-      }
-
-      splitPaneRef.current.splitPane.firstElementChild.classList.remove('display-none')
-      splitPaneRef.current.splitPane.querySelector('[role="presentation"]').classList.remove('display-none')
-    }
-
-    const hidePane = () => {
-      if (!splitPaneRef.current) {
-        return
-      }
-
-      splitPaneRef.current.splitPane.firstElementChild.classList.add('display-none')
-      splitPaneRef.current.splitPane.querySelector('[role="presentation"]').classList.add('display-none')
-    }
-=======
     useScreenshotHandler({
       state,
       eventManager,
       splitPaneRef,
     })
->>>>>>> 2af7b6eb
 
     function focusSpecsList () {
       setIsSpecsListOpen(true)
@@ -183,11 +128,7 @@
             className={cs(
               'specs-list-drawer',
               {
-<<<<<<< HEAD
                 'display-none': state.screenshotting,
-=======
-                'd-none': state.screenshotting,
->>>>>>> 2af7b6eb
               },
             )}
             style={{
@@ -245,11 +186,7 @@
                   <Reporter
                     runMode={state.runMode}
                     runner={eventManager.reporterBus}
-<<<<<<< HEAD
                     className={cs({ 'display-none': state.screenshotting })}
-=======
-                    className={cs({ 'd-none': state.screenshotting })}
->>>>>>> 2af7b6eb
                     spec={state.spec}
                     specRunId={state.specRunId}
                     allSpecs={state.multiSpecs}
