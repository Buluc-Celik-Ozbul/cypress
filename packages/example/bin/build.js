#!/usr/bin/env node

const resolvePkg = require('resolve-pkg')
const { join } = require('path')
const fs = require('fs-extra')
const path = require('path')
const glob = require('glob')
const util = require('util')
const childProcess = require('child_process')

const EXAMPLE_DIR = path.join(__dirname, '..')
const globAsync = util.promisify(glob)

async function build() {
  await Promise.all([
    fs.remove(path.join(EXAMPLE_DIR, 'app')),
    fs.remove(path.join(EXAMPLE_DIR, 'cypress'))
  ])
  await Promise.all([
    fs.copy(join(resolvePkg('cypress-example-kitchensink'), 'app'), path.join(EXAMPLE_DIR, 'app')),
    fs.copy(join(resolvePkg('cypress-example-kitchensink'), 'cypress'), path.join(EXAMPLE_DIR, 'cypress')),
  ])
  childProcess.execSync('node ./bin/convert.js', {
    cwd: EXAMPLE_DIR,
    stdio: 'inherit'
  })
}

<<<<<<< HEAD
shell.rm('-rf', 'cypress')
shell.cp('-r', join(resolvePkg('cypress-example-kitchensink'), 'cypress'), '.')
shell.mv(join('cypress', 'integration'), join('cypress', 'e2e'))
shell.exec(`
  for f in cypress/e2e/**/*.spec.js; do
  mv -- "$f" "\${f%.spec.js}.cy.js"
  done
`)

shell.exec('node ./bin/convert.js')
=======
build().then(() => {
  console.log('Built example')
  process.exit(0)
}).catch((e) => {
  console.error(e.stack)
  process.exit(1)
})
>>>>>>> bd1c7cd0
<|MERGE_RESOLUTION|>--- conflicted
+++ resolved
@@ -26,23 +26,10 @@
   })
 }
 
-<<<<<<< HEAD
-shell.rm('-rf', 'cypress')
-shell.cp('-r', join(resolvePkg('cypress-example-kitchensink'), 'cypress'), '.')
-shell.mv(join('cypress', 'integration'), join('cypress', 'e2e'))
-shell.exec(`
-  for f in cypress/e2e/**/*.spec.js; do
-  mv -- "$f" "\${f%.spec.js}.cy.js"
-  done
-`)
-
-shell.exec('node ./bin/convert.js')
-=======
 build().then(() => {
   console.log('Built example')
   process.exit(0)
 }).catch((e) => {
   console.error(e.stack)
   process.exit(1)
-})
->>>>>>> bd1c7cd0
+})