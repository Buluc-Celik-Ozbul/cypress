--- conflicted
+++ resolved
@@ -23,11 +23,7 @@
 <script lang="ts">
 import { defineComponent, PropType, ref, computed } from "vue";
 import WizardLayout from "./WizardLayout.vue";
-<<<<<<< HEAD
-import Select from "./Select.vue";
-=======
 import Select, { Option } from "./Select.vue";
->>>>>>> dcfcb2e4
 import { gql } from '@urql/core'
 import { EnvironmentSetupFragment, EnvironmentSetupSetFrameworkDocument, EnvironmentSetupSetBundlerDocument, FrontendFramework, SupportedBundlers } from '../generated/graphql'
 import { useMutation } from '@urql/vue'
