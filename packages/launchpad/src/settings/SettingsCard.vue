<template>
  <div class="p-4 min-w-650px mx-auto my-0">
    <Disclosure
      as="section"
      #="{ open }"
      class="border-1 border-gray-300 rounded"
    >
      <DisclosureButton
        data-testid="settings-card-header"
        class="settings-card-header w-full bg-cool-gray-100 py-4 pl-6 pr-3 select-none cursor-pointer grid gap-4"
      >
        <span class="grid self-center h-full">
          <Icon
            :icon="icon"
            class="self-center text-indigo-600 text-xl"
          />
        </span>
        <div class="w-0.5px bg-gray-300 h-full" />
        <div>
          <h2
            data-testid="settings-card-title"
            class="col-start-3 text-xl text-indigo-600"
          >
            {{ title }}
          </h2>
          <p
            data-testid="settings-card-description"
            class="text-gray-500 text-sm"
          >
            {{ description }}
          </p>
        </div>
        <Icon
          :icon="IconCaret"
          class="transform transition-transform col-start-4 self-center text-xl text-gray-500"
          :class="{ 'rotate-90': !open, 'rotate-180': open }"
        />
      </DisclosureButton>

      <!-- Content of the Settings Card -->
      <DisclosurePanel class="pl-6 pr-10 pt-6 pb-6 border-t-width-1px border-gray-300">
        <slot />
      </DisclosurePanel>
    </Disclosure>
  </div>
</template>

<script lang="ts" setup>
<<<<<<< HEAD
  import IconCaret from '~icons/mdi/caret'
  import Icon from '@cy/components/Icon.vue'
  import type { FunctionalComponent, SVGAttributes } from 'vue'
  import { Disclosure, DisclosureButton, DisclosurePanel } from '@headlessui/vue'
  
  defineProps<{
=======
import IconCaret from 'virtual:vite-icons/mdi/caret'
import Icon from '../components/icon/Icon.vue'
import type { FunctionalComponent, SVGAttributes } from 'vue'
import { Disclosure, DisclosureButton, DisclosurePanel } from '@headlessui/vue'

defineProps<{
>>>>>>> 377ef0aa
    title: string,
    description: string,
    icon: FunctionalComponent<SVGAttributes, {}>
  }>()

</script>

<style lang="scss" scoped>
.settings-card-header {
  grid-template-columns: auto auto 1fr auto;
}
</style><|MERGE_RESOLUTION|>--- conflicted
+++ resolved
@@ -46,21 +46,13 @@
 </template>
 
 <script lang="ts" setup>
-<<<<<<< HEAD
-  import IconCaret from '~icons/mdi/caret'
-  import Icon from '@cy/components/Icon.vue'
-  import type { FunctionalComponent, SVGAttributes } from 'vue'
-  import { Disclosure, DisclosureButton, DisclosurePanel } from '@headlessui/vue'
-  
-  defineProps<{
-=======
-import IconCaret from 'virtual:vite-icons/mdi/caret'
-import Icon from '../components/icon/Icon.vue'
+import IconCaret from '~icons/mdi/caret'
+import Icon from '@cy/components/Icon.vue'
+// eslint-disable-next-line no-duplicate-imports
 import type { FunctionalComponent, SVGAttributes } from 'vue'
 import { Disclosure, DisclosureButton, DisclosurePanel } from '@headlessui/vue'
 
 defineProps<{
->>>>>>> 377ef0aa
     title: string,
     description: string,
     icon: FunctionalComponent<SVGAttributes, {}>
