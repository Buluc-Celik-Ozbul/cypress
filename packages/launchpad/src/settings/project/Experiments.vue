<template>
  <SettingsSection>
    <template #title>
      {{ t('settingsPage.experiments.title') }}
    </template>
    <template #description>
      <i18n-t keypath="settingsPage.experiments.description">
        <a
          href="https://docs.cypress.io"
          target="_blank"
        >{{ t('links.learnMore') }}</a>
      </i18n-t>
    </template>
    <div
      class="mx-auto first:border-t-0 border-gray-200 rounded grid gap-0 align-center border px-16px"
    >
      <ExperimentRow
        v-for="experiment in localExperiments"
        :key="experiment.key"
        data-testid="experiment"
        class="border-t-1 first:border-0 py-20px"
        :experiment="experiment"
      />
    </div>
  </SettingsSection>
</template>

<script lang="ts" setup>
import { computed } from 'vue'
import ExperimentRow from './ExperimentRow.vue'
import SettingsSection from '../SettingsSection.vue'
<<<<<<< HEAD
import { experiments as defaultExperiments } from './projectSettings'
import type { Experiment } from './projectSettings'
import { useI18n } from '@cy/i18n'
=======
import { experiments as defaultExperiments, Experiment } from './projectSettings'
import { useI18n } from '../../composables'
>>>>>>> 377ef0aa

const props = defineProps<{
  experiments?: Experiment[]
}>()

const localExperiments = computed(() => props.experiments || defaultExperiments)
const { t } = useI18n()
</script><|MERGE_RESOLUTION|>--- conflicted
+++ resolved
@@ -29,14 +29,11 @@
 import { computed } from 'vue'
 import ExperimentRow from './ExperimentRow.vue'
 import SettingsSection from '../SettingsSection.vue'
-<<<<<<< HEAD
 import { experiments as defaultExperiments } from './projectSettings'
+
+// eslint-disable-next-line no-duplicate-imports
 import type { Experiment } from './projectSettings'
 import { useI18n } from '@cy/i18n'
-=======
-import { experiments as defaultExperiments, Experiment } from './projectSettings'
-import { useI18n } from '../../composables'
->>>>>>> 377ef0aa
 
 const props = defineProps<{
   experiments?: Experiment[]
