<template>
<<<<<<< HEAD
=======
  <WarningList :gql="props.gql.wizard" />
  <WizardHeader
    v-if="props.gql.wizard"
    :gql="props.gql.wizard"
  />
>>>>>>> 0665e132
  <div class="mb-5 children:relative">
    <EnvironmentSetup
      v-if="wizardStore.wizardStep === 'selectFramework'"
      :gql="props.gql"
    />
    <InstallDependencies
      v-else-if="wizardStore.wizardStep === 'installDependencies'"
      :gql="props.gql"
    />
    <ConfigFiles
      v-else-if="wizardStore.wizardStep === 'configFiles'"
      :gql="props.gql"
    />
  </div>
</template>

<script lang="ts" setup>
import EnvironmentSetup from './EnvironmentSetup.vue'
import InstallDependencies from './InstallDependencies.vue'
import ConfigFiles from './ConfigFiles.vue'
import { gql } from '@urql/core'
import type { WizardFragment } from '../generated/graphql'
<<<<<<< HEAD
import { useWizardStore } from '../store/wizardStore'

const wizardStore = useWizardStore()

gql`
fragment Wizard on Query {
=======
import InitializeConfig from './InitializeConfig.vue'
import WarningList from '../warning/WarningList.vue'

gql`
fragment Wizard on Query {
  wizard {
    title
    description
    step
    testingType
    ...EnvironmentSetup
    ...ConfigFiles
    ...WarningList
  }
>>>>>>> 0665e132
  ...InstallDependencies
}`

const props = defineProps<{
  gql: WizardFragment
}>()
</script><|MERGE_RESOLUTION|>--- conflicted
+++ resolved
@@ -1,12 +1,5 @@
 <template>
-<<<<<<< HEAD
-=======
   <WarningList :gql="props.gql.wizard" />
-  <WizardHeader
-    v-if="props.gql.wizard"
-    :gql="props.gql.wizard"
-  />
->>>>>>> 0665e132
   <div class="mb-5 children:relative">
     <EnvironmentSetup
       v-if="wizardStore.wizardStep === 'selectFramework'"
@@ -29,29 +22,13 @@
 import ConfigFiles from './ConfigFiles.vue'
 import { gql } from '@urql/core'
 import type { WizardFragment } from '../generated/graphql'
-<<<<<<< HEAD
 import { useWizardStore } from '../store/wizardStore'
 
 const wizardStore = useWizardStore()
 
 gql`
 fragment Wizard on Query {
-=======
-import InitializeConfig from './InitializeConfig.vue'
-import WarningList from '../warning/WarningList.vue'
-
-gql`
-fragment Wizard on Query {
-  wizard {
-    title
-    description
-    step
-    testingType
-    ...EnvironmentSetup
-    ...ConfigFiles
-    ...WarningList
-  }
->>>>>>> 0665e132
+  ...WarningList
   ...InstallDependencies
 }`
 
