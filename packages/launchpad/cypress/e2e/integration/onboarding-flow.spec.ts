import defaultMessages from '@packages/frontend-shared/src/locales/en-US.json'

describe('Onboarding Flow', () => {
  it('can scaffold a project in e2e mode', () => {
    cy.setupE2E('unify-onboarding')
    cy.loginUser()

    cy.visitLaunchpad()
    cy.get('[data-cy-testingType=component]').click()
    cy.get('[data-testid=select-framework]').click()
    cy.findByText('Vue.js').click()
<<<<<<< HEAD
    cy.get('[data-testid=select-framework]').should('contain', 'Vue')
    cy.findByText('Pick a bundler').click()
=======
    cy.get('[data-testid=select-framework]').should('contain', 'Vue.js')
    cy.contains(defaultMessages.setupPage.projectSetup.bundlerPlaceholder).click()
>>>>>>> 9d975ec8
    cy.findByText('Webpack').click()
    cy.get('[data-testid=select-bundler]').should('contain', 'Webpack')
    cy.reload()
    cy.get('[data-testid=select-framework]').should('contain', 'Vue.js')
    cy.get('[data-testid=select-bundler]').should('contain', 'Webpack')
    cy.findByText('Next Step').click()
    cy.get('h1').should('contain', 'Dependencies')
  })

  it('redirects to initialize plugin if CT is configured', () => {
    cy.setupE2E('unify-onboarding-with-config')

    cy.visitLaunchpad()
    cy.get('[data-cy-testingType=component]').click()
    cy.get('h1').should('contain', 'Initializing Config...')
  })
})<|MERGE_RESOLUTION|>--- conflicted
+++ resolved
@@ -9,13 +9,8 @@
     cy.get('[data-cy-testingType=component]').click()
     cy.get('[data-testid=select-framework]').click()
     cy.findByText('Vue.js').click()
-<<<<<<< HEAD
-    cy.get('[data-testid=select-framework]').should('contain', 'Vue')
-    cy.findByText('Pick a bundler').click()
-=======
     cy.get('[data-testid=select-framework]').should('contain', 'Vue.js')
     cy.contains(defaultMessages.setupPage.projectSetup.bundlerPlaceholder).click()
->>>>>>> 9d975ec8
     cy.findByText('Webpack').click()
     cy.get('[data-testid=select-bundler]').should('contain', 'Webpack')
     cy.reload()
