import defaultMessages from '@packages/frontend-shared/src/locales/en-US.json'

describe('Launchpad: Open Mode', () => {
  describe('global mode', () => {
    beforeEach(() => {
      cy.openGlobalMode()
      cy.visitLaunchpad()
    })

    it('shows Add Project when no projects have been added', () => {
      cy.get('h1').should('contain', defaultMessages.globalPage.empty.title)
    })

    it('shows the projects page when a project is not specified', () => {
      cy.addProject('todos')
      cy.visitLaunchpad()
      cy.contains(defaultMessages.globalPage.recentProjectsHeader)
    })
  })

  it('goes directly to e2e tests when launched with --e2e', () => {
    cy.scaffoldProject('todos')
    cy.openProject('todos', ['--e2e'])
    cy.visitLaunchpad()
    // e2e testing is configured for the todo project, so we don't expect an error.
<<<<<<< HEAD
    cy.get('h1').should('contain', 'Initializing Config...')
=======
    cy.get('h1').should('contain', 'Choose a Browser')
>>>>>>> 6d10a7fa
  })

  it('goes to component test onboarding when launched with --component and not configured', () => {
    cy.scaffoldProject('launchpad')
    cy.openProject('launchpad', ['--component'])
    cy.visitLaunchpad()
    // Component testing is not configured for the todo project
    cy.get('h1').should('contain', 'Project Setup')
  })

  it('auto-selects the browser when launched with --browser', () => {
    cy.scaffoldProject('launchpad')
    cy.openProject('launchpad', ['--browser', 'firefox', '--e2e'])
    // Need to visit after args have been configured, todo: fix in #18776
<<<<<<< HEAD
    // cy.visitLaunchpad()

    cy.contains('Next Step').click()
=======
    cy.visitLaunchpad()
>>>>>>> 6d10a7fa
    cy.get('h1').should('contain', 'Choose a Browser')
    cy.get('[data-cy-browser=firefox]').should('have.class', 'border-jade-300')
    cy.get('button[data-cy=launch-button]').invoke('text').should('include', 'Launch Firefox')
  })

  describe('when there is a list of projects', () => {
    it('goes to an active project if one is added', () => {
      cy.openProject('todos')
      cy.visitLaunchpad()

      cy.withCtx(async (ctx, o) => {
        ctx.emitter.toLaunchpad()
      })

      cy.get('h1').should('contain', 'Welcome to Cypress!')
    })
  })

  describe('when a user interacts with the header', () => {
    it('the Docs menu opens when clicked', () => {
      cy.openProject('todos')
      cy.visitLaunchpad()

      cy.contains('Projects').should('be.visible')
      cy.contains('button', 'Docs').click()
      cy.contains(defaultMessages.topNav.docsMenu.gettingStartedTitle).should('be.visible')
    })
  })

  describe('open in ide', () => {
    it('configures an editor if one is not configured', () => {
      cy.openProject('todos')
      cy.withCtx(async (ctx, o) => {
        ctx.coreData.localSettings.preferences.preferredEditorBinary = undefined
        ctx.coreData.localSettings.availableEditors = [
          // don't rely on CI machines to have specific editors installed
          // so just adding one here
          {
            id: 'well-known-editor',
            binary: '/usr/bin/well-known',
            name: 'Well known editor',
          },
        ]

        ctx.coreData.app.projects = [{ projectRoot: '/some/project' }]
      })

      cy.visitLaunchpad()
      cy.get('a').contains('Projects').click()
      cy.findByTestId('project-card')
      cy.get('[aria-label="Project Actions"]').click()
      cy.get('button').contains('Open In IDE').click()

      cy.get('[data-cy="choose-editor-modal"]').as('modal')

      cy.intercept('POST', 'mutation-ChooseExternalEditorModal_SetPreferredEditorBinary').as('SetPreferred')
      cy.get('@modal').contains('Choose your editor...').click()
      cy.get('@modal').contains('Well known editor').click()
      cy.get('@modal').contains('Done').click()
      cy.wait('@SetPreferred').its('request.body.variables.value').should('include', '/usr/bin/well-known')
    })

    it('opens using finder', () => {
      cy.scaffoldProject('todos')
      cy.openProject('todos')
      cy.withCtx(async (ctx, o) => {
        ctx.actions.electron.showItemInFolder = o.sinon.stub()
        ctx.coreData.app.projects = [{ projectRoot: '/some/project' }]
      })

      cy.visitLaunchpad()
      cy.get('a').contains('Projects').click()
      cy.findByTestId('project-card')
      cy.get('[aria-label="Project Actions"]').click()

      cy.intercept('POST', 'mutation-GlobalPage_OpenInFinder').as('OpenInFinder')
      cy.get('button').contains('Open In Finder').click()

      cy.wait('@OpenInFinder')

      cy.withCtx((ctx, o) => {
        expect(ctx.actions.electron.showItemInFolder).to.have.been.calledOnceWith('/some/project')
      })
    })
  })
})<|MERGE_RESOLUTION|>--- conflicted
+++ resolved
@@ -23,11 +23,7 @@
     cy.openProject('todos', ['--e2e'])
     cy.visitLaunchpad()
     // e2e testing is configured for the todo project, so we don't expect an error.
-<<<<<<< HEAD
-    cy.get('h1').should('contain', 'Initializing Config...')
-=======
     cy.get('h1').should('contain', 'Choose a Browser')
->>>>>>> 6d10a7fa
   })
 
   it('goes to component test onboarding when launched with --component and not configured', () => {
@@ -42,13 +38,7 @@
     cy.scaffoldProject('launchpad')
     cy.openProject('launchpad', ['--browser', 'firefox', '--e2e'])
     // Need to visit after args have been configured, todo: fix in #18776
-<<<<<<< HEAD
-    // cy.visitLaunchpad()
-
-    cy.contains('Next Step').click()
-=======
     cy.visitLaunchpad()
->>>>>>> 6d10a7fa
     cy.get('h1').should('contain', 'Choose a Browser')
     cy.get('[data-cy-browser=firefox]').should('have.class', 'border-jade-300')
     cy.get('button[data-cy=launch-button]').invoke('text').should('include', 'Launch Firefox')
