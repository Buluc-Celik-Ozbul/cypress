import defaultMessages from '@packages/frontend-shared/src/locales/en-US.json'

describe('Launchpad: Open Mode', () => {
  describe('global mode', () => {
    beforeEach(() => {
      cy.openGlobalMode()
      cy.visitLaunchpad()
    })

    it('shows Add Project when no projects have been added', () => {
      cy.get('h1').should('contain', defaultMessages.globalPage.empty.title)
    })

    it('shows the projects page when a project is not specified', () => {
      cy.addProject('todos')
      cy.visitLaunchpad()
      cy.contains(defaultMessages.globalPage.recentProjectsHeader)
    })
  })

  it('goes directly to e2e tests when launched with --e2e', () => {
    cy.scaffoldProject('todos')
    cy.openProject('todos', ['--e2e'])
    cy.visitLaunchpad()

    cy.withCtx(async (ctx, o) => {
      ctx.emitter.toLaunchpad()
    })

    // e2e testing is configured for the todo project, so we don't expect an error.
    cy.get('h1').should('contain', 'Initializing Config...')
  })

  it('goes directly to component tests when launched with --component', () => {
    cy.scaffoldProject('launchpad')
    cy.openProject('launchpad', ['--component'])
    cy.visitLaunchpad()

    cy.withCtx(async (ctx, o) => {
      ctx.emitter.toLaunchpad()
    })

    // Component testing is not configured for the todo project
    cy.get('h1').should('contain', 'Project Setup')
  })

  it('auto-selects the browser when launched with --browser', () => {
    cy.scaffoldProject('launchpad')
    cy.openProject('launchpad', ['--browser', 'firefox', '--e2e'])
    cy.visitLaunchpad()

    // Need to visit after args have been configured, todo: fix in #18776
<<<<<<< HEAD
    cy.visitLaunchpad()
    // Wait the plugins to initialize
    cy.wait(4000)
=======
    // cy.visitLaunchpad()

    cy.contains('Continue').click()
>>>>>>> 806a31a9
    cy.contains('Next Step').click()
    cy.get('h1').should('contain', 'Choose a Browser')
    cy.contains('Firefox').parent().should('have.class', 'border-jade-300')
    cy.get('button[data-testid=launch-button]').invoke('text').should('include', 'Launch Firefox')
  })

  describe('when there is a list of projects', () => {
    it('goes to an active project if one is added', () => {
      cy.openProject('todos')
      cy.visitLaunchpad()

      cy.withCtx(async (ctx, o) => {
        ctx.emitter.toLaunchpad()
      })

      cy.get('h1').should('contain', 'Welcome to Cypress!')
    })
  })

  describe('when a user interacts with the header', () => {
    it('the Docs menu opens when clicked', () => {
      cy.openProject('todos')
      cy.visitLaunchpad()

      cy.contains('Projects').should('be.visible')
      cy.contains('button', 'Docs').click()
      cy.contains(defaultMessages.topNav.docsMenu.gettingStartedTitle).should('be.visible')
    })
  })

  describe('open in ide', () => {
    it('configures an editor if one is not configured', () => {
      cy.openProject('todos')
      cy.withCtx(async (ctx, o) => {
        ctx.coreData.localSettings.preferences.preferredEditorBinary = undefined
        ctx.coreData.localSettings.availableEditors = [
          // don't rely on CI machines to have specific editors installed
          // so just adding one here
          {
            id: 'well-known-editor',
            binary: '/usr/bin/well-known',
            name: 'Well known editor',
          },
        ]

        ctx.coreData.app.projects = [{ projectRoot: '/some/project' }]
      })

      cy.visitLaunchpad()
      cy.get('a').contains('Projects').click()
      cy.findByTestId('project-card')
      cy.get('[aria-label="Project Actions"]').click()
      cy.get('button').contains('Open In IDE').click()

      cy.get('[data-cy="choose-editor-modal"]').as('modal')

      cy.intercept('POST', 'mutation-ChooseExternalEditorModal_SetPreferredEditorBinary').as('SetPreferred')
      cy.get('@modal').contains('Choose your editor...').click()
      cy.get('@modal').contains('Well known editor').click()
      cy.get('@modal').contains('Done').click()
      cy.wait('@SetPreferred').its('request.body.variables.value').should('include', '/usr/bin/well-known')
    })

    it('opens using finder', () => {
      cy.openProject('todos')
      cy.withCtx(async (ctx, o) => {
        ctx.coreData.app.projects = [{ projectRoot: '/some/project' }]
      })

      cy.visitLaunchpad()
      cy.get('a').contains('Projects').click()
      cy.findByTestId('project-card')
      cy.get('[aria-label="Project Actions"]').click()

      cy.intercept('POST', 'mutation-GlobalPage_OpenInFinder').as('OpenInFinder')
      cy.get('button').contains('Open In Finder').click()

      cy.wait('@OpenInFinder')
    })
  })
})<|MERGE_RESOLUTION|>--- conflicted
+++ resolved
@@ -50,15 +50,9 @@
     cy.visitLaunchpad()
 
     // Need to visit after args have been configured, todo: fix in #18776
-<<<<<<< HEAD
-    cy.visitLaunchpad()
-    // Wait the plugins to initialize
-    cy.wait(4000)
-=======
     // cy.visitLaunchpad()
 
     cy.contains('Continue').click()
->>>>>>> 806a31a9
     cy.contains('Next Step').click()
     cy.get('h1').should('contain', 'Choose a Browser')
     cy.contains('Firefox').parent().should('have.class', 'border-jade-300')
