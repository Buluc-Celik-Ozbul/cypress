{
  "name": "@packages/launcher",
  "version": "0.0.0-development",
  "private": true,
  "scripts": {
    "build-prod": "tsc --project .",
    "clean": "rimraf --glob \"lib/*.js\" && rimraf --glob \"lib/**/*.js\" || true",
    "clean-deps": "rimraf node_modules",
    "clean-js": "yarn clean",
    "size": "t=\"cypress-v0.0.0.tgz\"; yarn pack --filename \"${t}\"; wc -c \"cli/${t}\"; tar tvf \"${t}\"; rm \"${t}\";",
    "test": "yarn test-unit",
    "test-unit": "mocha --reporter mocha-multi-reporters --reporter-options configFile=../../mocha-reporter-config.json"
  },
  "dependencies": {
    "bluebird": "3.5.3",
    "debug": "^4.3.2",
    "execa": "4.0.0",
    "fs-extra": "9.1.0",
    "lodash": "^4.17.21",
    "plist": "3.0.5",
    "semver": "7.3.5",
<<<<<<< HEAD
    "win-version-info": "5.0.1"
=======
    "which": "2.0.2"
>>>>>>> b66df646
  },
  "devDependencies": {
    "@packages/ts": "0.0.0-development",
    "@packages/types": "0.0.0-development",
    "chai": "3.5.0",
    "chai-as-promised": "7.1.1",
    "mocha": "3.5.3",
<<<<<<< HEAD
    "rimraf": "3.0.2",
=======
    "mock-fs": "5.1.2",
    "shelljs": "0.8.5",
>>>>>>> b66df646
    "sinon": "^10.0.0",
    "sinon-chai": "3.4.0",
    "typescript": "^4.2.3"
  },
  "files": [
    "index.js",
    "lib"
  ],
  "types": "index.ts"
}<|MERGE_RESOLUTION|>--- conflicted
+++ resolved
@@ -19,11 +19,8 @@
     "lodash": "^4.17.21",
     "plist": "3.0.5",
     "semver": "7.3.5",
-<<<<<<< HEAD
+    "which": "2.0.2",
     "win-version-info": "5.0.1"
-=======
-    "which": "2.0.2"
->>>>>>> b66df646
   },
   "devDependencies": {
     "@packages/ts": "0.0.0-development",
@@ -31,12 +28,8 @@
     "chai": "3.5.0",
     "chai-as-promised": "7.1.1",
     "mocha": "3.5.3",
-<<<<<<< HEAD
+    "mock-fs": "5.1.2",
     "rimraf": "3.0.2",
-=======
-    "mock-fs": "5.1.2",
-    "shelljs": "0.8.5",
->>>>>>> b66df646
     "sinon": "^10.0.0",
     "sinon-chai": "3.4.0",
     "typescript": "^4.2.3"
