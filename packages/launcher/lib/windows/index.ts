import fse from 'fs-extra'
import os from 'os'
import { join, normalize, win32 } from 'path'
import { tap, trim, prop } from 'ramda'
import { get } from 'lodash'
import { notInstalledErr } from '../errors'
import { log } from '../log'
import { Browser, FoundBrowser, PathData } from '../types'
import { utils } from '../utils'

function formFullAppPath(name: string) {
  return [
    `C:/Program Files (x86)/Google/Chrome/Application/${name}.exe`,
    `C:/Program Files/Google/Chrome/Application/${name}.exe`,
  ].map(normalize)
}

<<<<<<< HEAD
function formChromiumAppPath() {
=======
function formChromeBetaAppPath () {
  return [
    'C:/Program Files (x86)/Google/Chrome Beta/Application/chrome.exe',
    'C:/Program Files/Google/Chrome Beta/Application/chrome.exe',
  ].map(normalize)
}

function formChromiumAppPath () {
>>>>>>> 25f59d13
  const exe = 'C:/Program Files (x86)/Google/chrome-win32/chrome.exe'

  return [normalize(exe)]
}

function formChromeCanaryAppPath() {
  const home = os.homedir()
  const exe = join(home, 'AppData', 'Local', 'Google', 'Chrome SxS', 'Application', 'chrome.exe')

  return [normalize(exe)]
}

function getFirefoxPaths(editionFolder) {
  return () => {
    return ['Program Files', 'Program Files (x86)']
    .map((programFiles) => {
      return normalize(`C:/${programFiles}/${editionFolder}/firefox.exe`)
    })
    .concat(normalize(join(os.homedir(), 'AppData', 'Local', editionFolder, 'firefox.exe')))
  }
}

function formEdgeCanaryAppPath() {
  const home = os.homedir()
  const exe = join(home, 'AppData', 'Local', 'Microsoft', 'Edge SxS', 'Application', 'msedge.exe')

  return [normalize(exe)]
}

type NameToPath = (name: string) => string[]

type WindowsBrowserPaths = {
  [name: string]: {
    [channel: string]: NameToPath
  }
}

const formPaths: WindowsBrowserPaths = {
  chrome: {
    stable: formFullAppPath,
    beta: formChromeBetaAppPath,
    canary: formChromeCanaryAppPath,
  },
  chromium: {
    stable: formChromiumAppPath,
  },
  firefox: {
    stable: getFirefoxPaths('Mozilla Firefox'),
    dev: getFirefoxPaths('Firefox Developer Edition'),
    nightly: getFirefoxPaths('Firefox Nightly'),
  },
  edge: {
    stable: () => {
      return [normalize('C:/Program Files (x86)/Microsoft/Edge/Application/msedge.exe')]
    },
    beta: () => {
      return [normalize('C:/Program Files (x86)/Microsoft/Edge Beta/Application/msedge.exe')]
    },
    dev: () => {
      return [normalize('C:/Program Files (x86)/Microsoft/Edge Dev/Application/msedge.exe')]
    },
    canary: formEdgeCanaryAppPath,
  },
}

function getWindowsBrowser(browser: Browser): Promise<FoundBrowser> {
  const getVersion = (stdout: string): string => {
    // result from wmic datafile
    // "Version=61.0.3163.100"
    const wmicVersion = /^Version=(\S+)$/
    const m = wmicVersion.exec(stdout)

    if (m) {
      return m[1]
    }

    log('Could not extract version from %s using regex %s', stdout, wmicVersion)
    throw notInstalledErr(browser.name)
  }

  const formFullAppPathFn: NameToPath = get(formPaths, [browser.name, browser.channel], formFullAppPath)

  const exePaths = formFullAppPathFn(browser.name)

  log('looking at possible paths... %o', { browser, exePaths })

  // shift and try paths 1-by-1 until we find one that works
  const tryNextExePath = async () => {
    const exePath = exePaths.shift()

    if (!exePath) {
      // exhausted available paths
      throw notInstalledErr(browser.name)
    }

    let path = doubleEscape(exePath)

    return fse
    .pathExists(path)
    .then((exists) => {
      log('found %s ?', path, exists)

      if (!exists) {
        return tryNextExePath()
      }

      return getVersionString(path)
      .then(tap(log))
      .then(getVersion)
      .then((version: string) => {
        log("browser %s at '%s' version %s", browser.name, exePath, version)

        return {
          name: browser.name,
          version,
          path: exePath,
        } as FoundBrowser
      })
    })
    .catch((err) => {
      log('error while looking up exe, trying next exePath %o', { exePath, exePaths, err })

      return tryNextExePath()
    })
  }

  return tryNextExePath()
}

export function doubleEscape(s: string) {
  // Converts all types of paths into windows supported double backslash path
  // Handles any number of \\ in the given path
  return win32.join(...s.split(win32.sep)).replace(/\\/g, '\\\\')
}

export function getVersionString(path: string) {
  // on Windows using "--version" seems to always start the full
  // browser, no matter what one does.

  const args = ['datafile', 'where', `name="${path}"`, 'get', 'Version', '/value']

  return utils.execa('wmic', args).then(prop('stdout')).then(trim)
}

export function getVersionNumber(version: string) {
  if (version.indexOf('Version=') > -1) {
    return version.split('=')[1]
  }

  return version
}

export function getPathData(pathStr: string): PathData {
  const test = new RegExp(/^.+\.exe:(.+)$/)
  const res = test.exec(pathStr)
  let browserKey = ''
  let path = pathStr

  if (res) {
    const pathParts = path.split(':')

    browserKey = pathParts.pop() || ''
    path = doubleEscape(pathParts.join(':'))

    return { path, browserKey }
  }

  path = doubleEscape(path)

  if (pathStr.indexOf('chrome.exe') > -1) {
    return { path, browserKey: 'chrome' }
  }

  if (pathStr.indexOf('edge.exe') > -1) {
    return { path, browserKey: 'edge' }
  }

  if (pathStr.indexOf('firefox.exe') > -1) {
    return { path, browserKey: 'firefox' }
  }

  return { path }
}

export function detect(browser: Browser) {
  return getWindowsBrowser(browser)
}<|MERGE_RESOLUTION|>--- conflicted
+++ resolved
@@ -15,9 +15,6 @@
   ].map(normalize)
 }
 
-<<<<<<< HEAD
-function formChromiumAppPath() {
-=======
 function formChromeBetaAppPath () {
   return [
     'C:/Program Files (x86)/Google/Chrome Beta/Application/chrome.exe',
@@ -26,7 +23,6 @@
 }
 
 function formChromiumAppPath () {
->>>>>>> 25f59d13
   const exe = 'C:/Program Files (x86)/Google/chrome-win32/chrome.exe'
 
   return [normalize(exe)]
