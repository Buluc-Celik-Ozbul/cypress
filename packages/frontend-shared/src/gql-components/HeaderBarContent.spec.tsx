import { HeaderBar_HeaderBarContentFragmentDoc } from '../generated/graphql-test'
import HeaderBarContent from './HeaderBarContent.vue'
import { defaultMessages } from '@cy/i18n'

const text = defaultMessages.topNav

describe('<HeaderBarContent />', { viewportWidth: 1000, viewportHeight: 750 }, () => {
  it('renders with functional browser menu when show-browsers prop is true', () => {
    cy.mountFragment(HeaderBar_HeaderBarContentFragmentDoc, {
      render: (gqlVal) => <div class="resize overflow-auto border-current border-1 h-700px"><HeaderBarContent gql={gqlVal} show-browsers={true} /></div>,
    })

    cy.get('[data-cy="topnav-browser-list"]')
    .should('be.visible')
    .click()

    cy.contains('Edge Canary')
    .should('be.visible')
  }),

  it('renders without browser menu by default and other items work', () => {
    cy.mountFragment(HeaderBar_HeaderBarContentFragmentDoc, {
      render: (gqlVal) => (
        <div class="resize overflow-auto border-current border-1 h-700px">
          <HeaderBarContent gql={gqlVal} />
        </div>
      ),
    })

    cy.contains('Projects').should('be.visible')
    cy.get('[data-cy="topnav-browser-list"]').should('not.exist')
    cy.contains('button', text.docsMenu.docsHeading).click()
    cy.contains('a', text.docsMenu.firstTest).should('be.visible')
<<<<<<< HEAD
    cy.get('[data-cy="topnav-version-list"]').click()
    cy.contains('a', text.docsMenu.firstTest).should('not.be.visible')
    cy.contains('a', text.seeAllReleases).should('be.visible')
=======
    cy.get('body').click()
    cy.contains('a', text.docsMenu.firstTest).should('not.exist')
  })

  it('does not show hint when on latest version of Cypress', () => {
    cy.mountFragment(HeaderBar_HeaderBarContentFragmentDoc, {
      onResult: (result) => {
        result.versions = {
          __typename: 'VersionData',
          latest: {
            __typename: 'Version',
            id: '8.7.0',
            version: '8.7.0',
            released: '2021-10-25T21:00:00.000Z',
          },
          current: {
            __typename: 'Version',
            id: '8.7.0',
            version: '8.7.0',
            released: '2021-10-25T21:00:00.000Z',
          },
        }
      },
      render: (gqlVal) => (
        <div class="resize overflow-auto border-current border-1 h-700px">
          <HeaderBarContent gql={gqlVal} />
        </div>
      ),
    })

    cy.contains('a', '8.7.0').should('be.visible').and('have.attr', 'href', 'https://github.com/cypress-io/cypress/releases/tag/v8.7.0')
  })

  it('shows hint and modal to upgrade to latest version of cypress', () => {
    cy.mountFragment(HeaderBar_HeaderBarContentFragmentDoc, {
      onResult: (result) => {
        result.versions = {
          __typename: 'VersionData',
          current: {
            __typename: 'Version',
            id: '8.6.0',
            version: '8.6.0',
            released: '2021-06-25T21:00:00.000Z',
          },
          latest: {
            __typename: 'Version',
            id: '8.7.0',
            version: '8.7.0',
            released: '2021-10-25T21:00:00.000Z',
          },
        }
      },
      render: (gqlVal) => (
        <div class="resize overflow-auto border-current border-1 h-700px">
          <HeaderBarContent gql={gqlVal} />
        </div>
      ),
    })

    cy.contains('v8.6.0 • Upgrade').click()
    cy.get('[data-cy="latest-version"]').contains('8.7.0')
    cy.get('[data-cy="current-version"]').contains('8.6.0')
    cy.get('[data-cy="update-hint"]').should('be.visible')
    cy.contains('button', 'Update to').click()

    cy.contains(`${defaultMessages.topNav.updateCypress.title} 8.7.0`).should('be.visible')
    cy.contains('test-project').should('be.visible')
>>>>>>> b302739d
  })

  it('displays the active project name', () => {
    cy.mountFragment(HeaderBar_HeaderBarContentFragmentDoc, {
      render: (gqlVal) => <div class="resize overflow-auto border-current border-1 h-700px"><HeaderBarContent gql={gqlVal} /></div>,
    })

    cy.contains('test-project').should('be.visible')
  })

  it('the login modal reaches "opening browser" status', () => {
    cy.mountFragment(HeaderBar_HeaderBarContentFragmentDoc, {
      render: (gqlVal) => <div class="resize overflow-auto border-current border-1 h-700px"><HeaderBarContent gql={gqlVal} /></div>,
    })

    cy.findByRole('button', { name: text.login.actionLogin })
    .click()

    cy.contains('h2', text.login.titleInitial).should('be.visible')

    cy.findByRole('button', { name: text.login.actionLogin })
    .should('be.visible')
    .and('have.focus')

    cy.findByRole('button', { name: defaultMessages.actions.close }).click()

    cy.contains('h2', text.login.titleInitial).should('not.exist')
  })

  it('the logged in state is correctly presented in header', () => {
    const cloudViewer = {
      id: '1',
      email: 'test@test.test',
      fullName: 'Tester Test',
    }

    cy.mountFragment(HeaderBar_HeaderBarContentFragmentDoc, {
      onResult: (result) => {
        result.__typename = 'Query'
        result.isAuthBrowserOpened = true
        result.cloudViewer = cloudViewer
        result.cloudViewer.__typename = 'CloudUser'
      },
      render: (gqlVal) => <div class="resize overflow-auto border-current border-1 h-700px"><HeaderBarContent gql={gqlVal} /></div>,
    })

    cy.findByRole('button', { name: text.login.actionLogin }).click()
    cy.contains(cloudViewer.fullName).should('be.visible')
    cy.contains(cloudViewer.email).should('be.visible')
    cy.findByRole('button', { name: text.login.actionLogout }).should('be.visible')
  })

  it('Shows a page name instead of project when a page name is provided', () => {
    cy.mountFragment(HeaderBar_HeaderBarContentFragmentDoc, {
      render: (gqlVal) => <div class="resize overflow-auto border-current border-1 h-700px"><HeaderBarContent gql={gqlVal} pageName="Test Page" /></div>,
    })

    cy.contains('Project').should('not.exist')
    cy.contains('Test Page').should('be.visible')
  })

  describe('prompts', () => {
    describe('the CI prompt', () => {
      context('opens on click', () => {
        beforeEach(() => {
          cy.mountFragment(HeaderBar_HeaderBarContentFragmentDoc, {
            render: (gqlVal) => <div class="resize overflow-auto border-current border-1 h-700px"><HeaderBarContent gql={gqlVal} show-browsers={true} /></div>,
          })

          cy.contains('Docs').click()
          cy.contains('Set up CI').click()
        })

        it('opens on menu item click', () => {
          cy.contains(defaultMessages.topNav.docsMenu.prompts.ci1.description).should('be.visible')
        })

        it('is dismissible from X icon', () => {
          cy.findAllByLabelText('Close').click()
          cy.contains(defaultMessages.topNav.docsMenu.prompts.ci1.description).should('not.exist')
        })
      })

      context('opens automatically', () => {
        beforeEach(() => {
          cy.clock(1609891200000)
        })

        function mountWithSavedState (state?: object) {
          return cy.mountFragment(HeaderBar_HeaderBarContentFragmentDoc, {
            onResult: (result) => {
              if (!result.app.activeProject) {
                return
              }

              result.app.activeProject.savedState = {
                firstOpened: 1609459200000,
                lastOpened: 1609459200000,
                promptsShown: {},
                ...state,
              }
            },
            render: (gqlVal) => <div class="resize overflow-auto border-current border-1 h-700px"><HeaderBarContent gql={gqlVal} show-browsers={true} allowAutomaticPromptOpen={true} /></div>,
          })
        }

        it('opens when after 4 days from first open, no projectId, and not already shown', () => {
          mountWithSavedState()
          cy.contains(defaultMessages.topNav.docsMenu.prompts.ci1.description).should('be.visible')
        })

        it('links have correct utm_content param', () => {
          mountWithSavedState()

          cy.contains(
            'a[href="https://on.cypress.io/setup-ci?utm_medium=CI+Prompt+1&utm_campaign=Other&utm_content=Automatic"]',
            defaultMessages.topNav.docsMenu.prompts.ci1.seeOtherGuides,
          ).should('be.visible')

          cy.contains(
            'a[href="https://on.cypress.io/ci?utm_medium=CI+Prompt+1&utm_campaign=Learn+More"]',
            defaultMessages.topNav.docsMenu.prompts.ci1.intro,
          ).should('be.visible')
        })

        it('does not open when previously shown', () => {
          mountWithSavedState({ promptsShown: { 'ci1': 1609459200000, 'orchestration1': 1609459200000 } })
          it('does not open when projectId exists', () => {
            mountWithSavedState()

            cy.contains(defaultMessages.topNav.docsMenu.prompts.ci1.description).should('not.exist')
          })

          it('does not open when another prompt has been shown recently', () => {
            mountWithSavedState({ promptsShown: { dashboard1: 1609891100000 } })

            cy.contains(defaultMessages.topNav.docsMenu.prompts.ci1.description).should('not.exist')
          })
        })

        it('does not open if "allowAutomaticPromptOpen" is not true', () => {
          // we should be sure that, eg, in launchpad, this would not open up after a testing type is configured
          cy.mountFragment(HeaderBar_HeaderBarContentFragmentDoc, {
            onResult: (result) => {
              if (!result.app.activeProject) {
                return
              }

              result.app.activeProject.savedState = {
                firstOpened: 1609459200000,
                lastOpened: 1609459200000,
                promptsShown: {},
              }
            },
            render: (gqlVal) => <div class="resize overflow-auto border-current border-1 h-700px"><HeaderBarContent gql={gqlVal} show-browsers={true} /></div>,
          })

          cy.contains(defaultMessages.topNav.docsMenu.prompts.ci1.description).should('not.exist')
        })
      })
    })

    describe('the orchestration prompt', () => {
      it('is not open by default', () => {
        cy.get('.prompt-orchestration1').should('not.exist')
      })

      context('opens on click', () => {
        beforeEach(() => {
          cy.mountFragment(HeaderBar_HeaderBarContentFragmentDoc, {
            render: (gqlVal) => <div class="resize overflow-auto border-current border-1 h-700px"><HeaderBarContent gql={gqlVal} show-browsers={true} /></div>,
          })

          cy.contains('Docs').click()
          cy.contains('Run tests faster').click()
        })

        it('opens on menu item click', () => {
          cy.contains(defaultMessages.topNav.docsMenu.prompts.orchestration1.title).should('be.visible')
          cy.contains('Getting Started').should('not.exist')
        })

        it('is dismissible from X icon', () => {
          cy.findAllByLabelText('Close').click()
          cy.contains(defaultMessages.topNav.docsMenu.prompts.orchestration1.title).should('not.exist')
        })

        it('links to more information with expected utm params', () => {
          cy.contains(
            'a[href="https://on.cypress.io/smart-orchestration?utm_medium=CI+Prompt+1&utm_campaign=Learn+More"]',
            defaultMessages.topNav.docsMenu.prompts.orchestration1.learnMore,
          )
          .should('be.visible')
        })
      })
    })
  })
})<|MERGE_RESOLUTION|>--- conflicted
+++ resolved
@@ -7,7 +7,7 @@
 describe('<HeaderBarContent />', { viewportWidth: 1000, viewportHeight: 750 }, () => {
   it('renders with functional browser menu when show-browsers prop is true', () => {
     cy.mountFragment(HeaderBar_HeaderBarContentFragmentDoc, {
-      render: (gqlVal) => <div class="resize overflow-auto border-current border-1 h-700px"><HeaderBarContent gql={gqlVal} show-browsers={true} /></div>,
+      render: (gqlVal) => <div class="border-current border-1 h-700px resize overflow-auto"><HeaderBarContent gql={gqlVal} show-browsers={true} /></div>,
     })
 
     cy.get('[data-cy="topnav-browser-list"]')
@@ -21,7 +21,7 @@
   it('renders without browser menu by default and other items work', () => {
     cy.mountFragment(HeaderBar_HeaderBarContentFragmentDoc, {
       render: (gqlVal) => (
-        <div class="resize overflow-auto border-current border-1 h-700px">
+        <div class="border-current border-1 h-700px resize overflow-auto">
           <HeaderBarContent gql={gqlVal} />
         </div>
       ),
@@ -31,11 +31,6 @@
     cy.get('[data-cy="topnav-browser-list"]').should('not.exist')
     cy.contains('button', text.docsMenu.docsHeading).click()
     cy.contains('a', text.docsMenu.firstTest).should('be.visible')
-<<<<<<< HEAD
-    cy.get('[data-cy="topnav-version-list"]').click()
-    cy.contains('a', text.docsMenu.firstTest).should('not.be.visible')
-    cy.contains('a', text.seeAllReleases).should('be.visible')
-=======
     cy.get('body').click()
     cy.contains('a', text.docsMenu.firstTest).should('not.exist')
   })
@@ -60,7 +55,7 @@
         }
       },
       render: (gqlVal) => (
-        <div class="resize overflow-auto border-current border-1 h-700px">
+        <div class="border-current border-1 h-700px resize overflow-auto">
           <HeaderBarContent gql={gqlVal} />
         </div>
       ),
@@ -89,7 +84,7 @@
         }
       },
       render: (gqlVal) => (
-        <div class="resize overflow-auto border-current border-1 h-700px">
+        <div class="border-current border-1 h-700px resize overflow-auto">
           <HeaderBarContent gql={gqlVal} />
         </div>
       ),
@@ -103,12 +98,11 @@
 
     cy.contains(`${defaultMessages.topNav.updateCypress.title} 8.7.0`).should('be.visible')
     cy.contains('test-project').should('be.visible')
->>>>>>> b302739d
   })
 
   it('displays the active project name', () => {
     cy.mountFragment(HeaderBar_HeaderBarContentFragmentDoc, {
-      render: (gqlVal) => <div class="resize overflow-auto border-current border-1 h-700px"><HeaderBarContent gql={gqlVal} /></div>,
+      render: (gqlVal) => <div class="border-current border-1 h-700px resize overflow-auto"><HeaderBarContent gql={gqlVal} /></div>,
     })
 
     cy.contains('test-project').should('be.visible')
@@ -116,7 +110,7 @@
 
   it('the login modal reaches "opening browser" status', () => {
     cy.mountFragment(HeaderBar_HeaderBarContentFragmentDoc, {
-      render: (gqlVal) => <div class="resize overflow-auto border-current border-1 h-700px"><HeaderBarContent gql={gqlVal} /></div>,
+      render: (gqlVal) => <div class="border-current border-1 h-700px resize overflow-auto"><HeaderBarContent gql={gqlVal} /></div>,
     })
 
     cy.findByRole('button', { name: text.login.actionLogin })
@@ -147,7 +141,7 @@
         result.cloudViewer = cloudViewer
         result.cloudViewer.__typename = 'CloudUser'
       },
-      render: (gqlVal) => <div class="resize overflow-auto border-current border-1 h-700px"><HeaderBarContent gql={gqlVal} /></div>,
+      render: (gqlVal) => <div class="border-current border-1 h-700px resize overflow-auto"><HeaderBarContent gql={gqlVal} /></div>,
     })
 
     cy.findByRole('button', { name: text.login.actionLogin }).click()
@@ -158,7 +152,7 @@
 
   it('Shows a page name instead of project when a page name is provided', () => {
     cy.mountFragment(HeaderBar_HeaderBarContentFragmentDoc, {
-      render: (gqlVal) => <div class="resize overflow-auto border-current border-1 h-700px"><HeaderBarContent gql={gqlVal} pageName="Test Page" /></div>,
+      render: (gqlVal) => <div class="border-current border-1 h-700px resize overflow-auto"><HeaderBarContent gql={gqlVal} pageName="Test Page" /></div>,
     })
 
     cy.contains('Project').should('not.exist')
@@ -170,7 +164,7 @@
       context('opens on click', () => {
         beforeEach(() => {
           cy.mountFragment(HeaderBar_HeaderBarContentFragmentDoc, {
-            render: (gqlVal) => <div class="resize overflow-auto border-current border-1 h-700px"><HeaderBarContent gql={gqlVal} show-browsers={true} /></div>,
+            render: (gqlVal) => <div class="border-current border-1 h-700px resize overflow-auto"><HeaderBarContent gql={gqlVal} show-browsers={true} /></div>,
           })
 
           cy.contains('Docs').click()
@@ -206,7 +200,7 @@
                 ...state,
               }
             },
-            render: (gqlVal) => <div class="resize overflow-auto border-current border-1 h-700px"><HeaderBarContent gql={gqlVal} show-browsers={true} allowAutomaticPromptOpen={true} /></div>,
+            render: (gqlVal) => <div class="border-current border-1 h-700px resize overflow-auto"><HeaderBarContent gql={gqlVal} show-browsers={true} allowAutomaticPromptOpen={true} /></div>,
           })
         }
 
@@ -258,7 +252,7 @@
                 promptsShown: {},
               }
             },
-            render: (gqlVal) => <div class="resize overflow-auto border-current border-1 h-700px"><HeaderBarContent gql={gqlVal} show-browsers={true} /></div>,
+            render: (gqlVal) => <div class="border-current border-1 h-700px resize overflow-auto"><HeaderBarContent gql={gqlVal} show-browsers={true} /></div>,
           })
 
           cy.contains(defaultMessages.topNav.docsMenu.prompts.ci1.description).should('not.exist')
@@ -274,7 +268,7 @@
       context('opens on click', () => {
         beforeEach(() => {
           cy.mountFragment(HeaderBar_HeaderBarContentFragmentDoc, {
-            render: (gqlVal) => <div class="resize overflow-auto border-current border-1 h-700px"><HeaderBarContent gql={gqlVal} show-browsers={true} /></div>,
+            render: (gqlVal) => <div class="border-current border-1 h-700px resize overflow-auto"><HeaderBarContent gql={gqlVal} show-browsers={true} /></div>,
           })
 
           cy.contains('Docs').click()
