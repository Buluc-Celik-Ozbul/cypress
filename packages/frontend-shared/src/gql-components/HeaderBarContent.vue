--- conflicted
+++ resolved
@@ -109,12 +109,9 @@
 import UserAvatar from './topnav/UserAvatar.vue'
 import Auth from './Auth.vue'
 import { useI18n } from '@cy/i18n'
-<<<<<<< HEAD
 import interval from 'human-interval'
 import { sortBy } from 'lodash'
-=======
 import ExternalLink from './ExternalLink.vue'
->>>>>>> b302739d
 
 gql`
 mutation GlobalPageHeader_clearActiveProject {
@@ -124,21 +121,11 @@
 
 gql`
 fragment HeaderBar_HeaderBarContent on Query {
-<<<<<<< HEAD
-  app {
-    activeProject {
+    currentProject {
       id
       title
       config
-      savedState
     }
-    ...TopNav
-=======
-  currentProject {
-    id
-    title
->>>>>>> b302739d
-  }
   ...TopNav
   ...Auth
 }
